{
<<<<<<< HEAD
  "version": "0.2.0",
  "configurations": [
    {
      "type": "node",
      "request": "launch",
      "name": "Launch",
      "protocol": "inspector",
      "runtimeArgs": [
        "."
      ],
      "cwd": "${workspaceRoot}",
      "runtimeExecutable": "${workspaceFolder}/node_modules/.bin/electron",
      "envFile": "${workspaceRoot}/.env",
      "outputCapture": "std"
    }
  ]
=======
    "version": "0.2.0",
    "configurations": [
        {
            "type": "node",
            "request": "launch",
            "name": "Launch",
            "protocol": "inspector",
            "runtimeExecutable": "${workspaceFolder}/node_modules/.bin/electron",
            "runtimeArgs": [
                "."
            ],
            "cwd": "${workspaceRoot}",
            "envFile": "${workspaceRoot}/.env",
            "outputCapture": "std"
        },
        {
            "type": "node",
            "request": "launch",
            "name": "Electron: Main",
            "protocol": "inspector",
            "runtimeExecutable": "${workspaceFolder}/node_modules/.bin/electron",
            "runtimeArgs": [
                "--remote-debugging-port=44695",
                "."
            ],
            "cwd": "${workspaceRoot}",
            "envFile": "${workspaceRoot}/.env",
            "outputCapture": "std"
        },
        {
            "name": "Electron: Renderer",
            "type": "chrome",
            "request": "attach",
            "port": 44695,
            "webRoot": "${workspaceFolder}",
            "timeout": 30000
        }
    ],
    "compounds": [
        {
            "name": "Electron: All",
            "configurations": [
                "Electron: Main",
                "Electron: Renderer"
            ]
        }
    ]
>>>>>>> f3626358
}<|MERGE_RESOLUTION|>--- conflicted
+++ resolved
@@ -1,22 +1,4 @@
 {
-<<<<<<< HEAD
-  "version": "0.2.0",
-  "configurations": [
-    {
-      "type": "node",
-      "request": "launch",
-      "name": "Launch",
-      "protocol": "inspector",
-      "runtimeArgs": [
-        "."
-      ],
-      "cwd": "${workspaceRoot}",
-      "runtimeExecutable": "${workspaceFolder}/node_modules/.bin/electron",
-      "envFile": "${workspaceRoot}/.env",
-      "outputCapture": "std"
-    }
-  ]
-=======
     "version": "0.2.0",
     "configurations": [
         {
@@ -64,5 +46,4 @@
             ]
         }
     ]
->>>>>>> f3626358
 }