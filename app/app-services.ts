--- conflicted
+++ resolved
@@ -124,12 +124,7 @@
 import { DismissablesService } from './services/dismissables';
 import { NavigationService } from './services/navigation';
 import { AnnouncementsService } from './services/announcements';
-<<<<<<< HEAD
-import { SettingsService } from './services/settings';
-import { StreamingService } from './services/streaming';
-=======
 
->>>>>>> 8e8650bb
 export const AppServices = {
   WindowsService,
   ScenesService,
@@ -140,8 +135,6 @@
   EditorCommandsService,
   PerformanceService,
   StreamingService,
-<<<<<<< HEAD
-=======
   StreamSettingsService,
   RestreamService,
   VideoEncodingOptimizationService,
@@ -151,5 +144,4 @@
   UserService,
   TwitchService,
   DismissablesService,
->>>>>>> 8e8650bb
 };