--- conflicted
+++ resolved
@@ -124,11 +124,8 @@
 import { DismissablesService } from './services/dismissables';
 import { NavigationService } from './services/navigation';
 import { AnnouncementsService } from './services/announcements';
-<<<<<<< HEAD
 import { PatchNotesService } from './services/patch-notes';
-=======
 import { VideoService } from './services/video';
->>>>>>> 839864fc
 import { ChatService } from './services/chat';
 
 export const AppServices = {
@@ -140,11 +137,8 @@
   CustomizationService,
   EditorCommandsService,
   PerformanceService,
-<<<<<<< HEAD
   PatchNotesService,
-=======
   VideoService,
->>>>>>> 839864fc
   ChatService,
   StreamingService,
   StreamSettingsService,
