--- conflicted
+++ resolved
@@ -133,11 +133,8 @@
 import { TransitionsService } from './services/transitions';
 import { MagicLinkService } from './services/magic-link';
 import { UsageStatisticsService } from './services/usage-statistics';
-<<<<<<< HEAD
 import { MediaBackupService } from './services/media-backup';
-=======
 import { WidgetsService } from './services/widgets';
->>>>>>> 4c1badb9
 
 export const AppServices = {
   WindowsService,
@@ -166,9 +163,6 @@
   TransitionsService,
   MagicLinkService,
   UsageStatisticsService,
-<<<<<<< HEAD
   MediaBackupService,
-=======
   WidgetsService,
->>>>>>> 4c1badb9
 };