/**
 * All services must be registered in this file
 */

// OFFLINE SERVICES
export { AppService } from 'services/app';
export { InternalApiService } from 'services/api/internal-api';
export { ExternalApiService } from 'services/api/external-api';
export { ExternalApiLimitsService } from 'services/api/external-api-limits';
export { SourcesService, Source } from 'services/sources';
export { Scene, SceneItem, SceneItemFolder, ScenesService } from 'services/scenes';
export { ObsImporterService } from 'services/obs-importer';
export { ClipboardService } from 'services/clipboard';
export { AudioService, AudioSource } from 'services/audio';
export { HostsService, UrlService } from 'services/hosts';
export { Hotkey, HotkeysService } from 'services/hotkeys';
export { KeyListenerService } from 'services/key-listener';
export { ShortcutsService } from 'services/shortcuts';
export { CustomizationService } from 'services/customization';
export { LayoutService } from 'services/layout';
export { NotificationsService } from 'services/notifications';
export { OnboardingService } from 'services/onboarding';
export { NavigationService } from 'services/navigation';
export { PerformanceService } from 'services/performance';
export { SettingsService, OutputSettingsService } from 'services/settings';
export { VideoService } from 'services/video';
export { WindowsService } from 'services/windows';
export { TransitionsService } from 'services/transitions';
export { FontLibraryService } from 'services/font-library';
export { SourceFiltersService } from 'services/source-filters';
export { CacheUploaderService } from 'services/cache-uploader';
export { TcpServerService } from 'services/api/tcp-server';
export { IpcServerService } from 'services/api/ipc-server';
export { JsonrpcService } from 'services/api/jsonrpc';
export { DismissablesService } from 'services/dismissables';
export { SceneCollectionsServerApiService } from 'services/scene-collections/server-api';
export { SceneCollectionsService } from 'services/scene-collections';
export { TroubleshooterService } from 'services/troubleshooter';
export { GlobalSelection, Selection, SelectionService } from 'services/selection';
export { OverlaysPersistenceService } from 'services/scene-collections/overlays';
export { SceneCollectionsStateService } from 'services/scene-collections/state';
export { FileManagerService } from 'services/file-manager';
export { ProtocolLinksService } from 'services/protocol-links';
export { ProjectorService } from 'services/projector';
export { I18nService } from 'services/i18n';
export { ObsUserPluginsService } from 'services/obs-user-plugins';
export { HardwareService, DefaultHardwareService } from 'services/hardware';
export { EditorCommandsService } from 'services/editor-commands';
export { EditorService } from 'services/editor';
export { StreamSettingsService } from 'services/settings/streaming';
export { TouchBarService } from 'services/touch-bar';
export { ApplicationMenuService } from 'services/application-menu';
export { MacPermissionsService } from 'services/mac-permissions';
export { VirtualWebcamService } from 'services/virtual-webcam';
export { MetricsService } from 'services/metrics';
export { HighlighterService } from 'services/highlighter';

// ONLINE SERVICES
export { UserService } from './services/user';
export { YoutubeService } from 'services/platforms/youtube';
export { TwitchService } from 'services/platforms/twitch';
export { FacebookService } from 'services/platforms/facebook';
export { TiktokService } from 'services/platforms/tiktok';
export { RestreamService } from 'services/restream';
export { TwitterService } from 'services/integrations/twitter';
export { UsageStatisticsService } from './services/usage-statistics';
export { GameOverlayService } from 'services/game-overlay';

export { MediaGalleryService } from 'services/media-gallery';
export { MediaBackupService } from 'services/media-backup';
export { OutageNotificationsService } from 'services/outage-notifications';
export { AnnouncementsService } from 'services/announcements';
export { WebsocketService } from 'services/websocket';
export { IncrementalRolloutService } from 'services/incremental-rollout';
export { CrashReporterService } from 'services/crash-reporter';
export { PatchNotesService } from 'services/patch-notes';
export { VideoEncodingOptimizationService } from 'services/video-encoding-optimizations';
export { StreamingService } from 'services/streaming';
export { StreamlabelsService } from 'services/streamlabels';
export { AutoConfigService } from 'services/auto-config';
export { PlatformAppsService } from 'services/platform-apps';
export { PlatformAppStoreService } from 'services/platform-app-store';
export { PlatformAppAssetsService } from 'services/platform-apps/platform-app-assets-service';
export { ChatService } from 'services/chat';
export { RecentEventsService } from 'services/recent-events';
export { MagicLinkService } from 'services/magic-link';
export { GrowService } from 'services/grow/grow';

// WIDGETS
export { WidgetSource, WidgetsService } from './services/widgets';
export { BitGoalService } from 'services/widgets/settings/bit-goal';
export { ChatBoxService } from 'services/widgets/settings/chat-box';
export { DonationGoalService } from 'services/widgets/settings/donation-goal';
export { FollowerGoalService } from 'services/widgets/settings/follower-goal';
export { StarsGoalService } from 'services/widgets/settings/stars-goal';
export { SupporterGoalService } from 'services/widgets/settings/supporter-goal';
export { SubscriberGoalService } from 'services/widgets/settings/subscriber-goal';
export { CharityGoalService } from 'services/widgets/settings/charity-goal';
export { ViewerCountService } from 'services/widgets/settings/viewer-count';
export { StreamBossService } from 'services/widgets/settings/stream-boss';
export { DonationTickerService } from 'services/widgets/settings/donation-ticker';
export { CreditsService } from 'services/widgets/settings/credits';
export { EventListService } from 'services/widgets/settings/event-list';
export { TipJarService } from 'services/widgets/settings/tip-jar';
export { SponsorBannerService } from 'services/widgets/settings/sponsor-banner';
export { SubGoalService } from 'services/widgets/settings/sub-goal';
export { MediaShareService } from 'services/widgets/settings/media-share';
export { AlertBoxService } from 'services/widgets/settings/alert-box';
export { SpinWheelService } from 'services/widgets/settings/spin-wheel';

import { WindowsService } from './services/windows';
import { CustomizationService } from './services/customization';
import { ScenesService } from './services/scenes';
import { EditorCommandsService } from './services/editor-commands';
import { PerformanceService } from './services/performance';
import { SourcesService } from './services/sources';
import { StreamingService } from './services/streaming';
import { StreamSettingsService } from './services/settings/streaming';
import { RestreamService } from './services/restream';
import { VideoEncodingOptimizationService } from './services/video-encoding-optimizations';
import { TwitterService } from './services/integrations/twitter';
import { SettingsService } from './services/settings';
import { UserService } from './services/user';
import { TwitchService } from './services/platforms/twitch';
import { YoutubeService } from './services/platforms/youtube';
import { FacebookService } from './services/platforms/facebook';
import { DismissablesService } from './services/dismissables';
import { NavigationService } from './services/navigation';
import { AnnouncementsService } from './services/announcements';
import { PatchNotesService } from './services/patch-notes';
import { VideoService } from './services/video';
import { ChatService } from './services/chat';
<<<<<<< HEAD
import { HighlighterService } from './services/highlighter';
=======
import { GrowService } from './services/grow/grow';
>>>>>>> 4abca6a2
import { TransitionsService } from './services/transitions';
import { MagicLinkService } from './services/magic-link';
import { UsageStatisticsService } from './services/usage-statistics';

export const AppServices = {
  WindowsService,
  ScenesService,
  NavigationService,
  AnnouncementsService,
  SettingsService,
  CustomizationService,
  EditorCommandsService,
  PerformanceService,
  SourcesService,
  PatchNotesService,
  VideoService,
  ChatService,
  StreamingService,
  StreamSettingsService,
  RestreamService,
  VideoEncodingOptimizationService,
  TwitterService,
  YoutubeService,
  FacebookService,
  UserService,
  TwitchService,
  DismissablesService,
<<<<<<< HEAD
  HighlighterService,
=======
  GrowService,
>>>>>>> 4abca6a2
  TransitionsService,
  MagicLinkService,
  UsageStatisticsService,
};<|MERGE_RESOLUTION|>--- conflicted
+++ resolved
@@ -130,11 +130,8 @@
 import { PatchNotesService } from './services/patch-notes';
 import { VideoService } from './services/video';
 import { ChatService } from './services/chat';
-<<<<<<< HEAD
 import { HighlighterService } from './services/highlighter';
-=======
 import { GrowService } from './services/grow/grow';
->>>>>>> 4abca6a2
 import { TransitionsService } from './services/transitions';
 import { MagicLinkService } from './services/magic-link';
 import { UsageStatisticsService } from './services/usage-statistics';
@@ -162,11 +159,8 @@
   UserService,
   TwitchService,
   DismissablesService,
-<<<<<<< HEAD
   HighlighterService,
-=======
   GrowService,
->>>>>>> 4abca6a2
   TransitionsService,
   MagicLinkService,
   UsageStatisticsService,
