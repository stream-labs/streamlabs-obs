/**
 * All services must be registered in this file
 */

// OFFLINE SERVICES
export { AppService } from 'services/app';
export { InternalApiService } from 'services/api/internal-api';
export { ExternalApiService } from 'services/api/external-api';
export { ExternalApiLimitsService } from 'services/api/external-api-limits';
export { SourcesService, Source } from 'services/sources';
export { Scene, SceneItem, SceneItemFolder, SceneItemNode, ScenesService } from 'services/scenes';
export { ObsImporterService } from 'services/obs-importer';
export { ClipboardService } from 'services/clipboard';
export { AudioService, AudioSource } from 'services/audio';
export { HostsService, UrlService } from 'services/hosts';
export { Hotkey, HotkeysService } from 'services/hotkeys';
export { KeyListenerService } from 'services/key-listener';
export { ShortcutsService } from 'services/shortcuts';
export { CustomizationService } from 'services/customization';
export { LayoutService } from 'services/layout';
export { NotificationsService } from 'services/notifications';
export { OnboardingService } from 'services/onboarding';
export { NavigationService } from 'services/navigation';
export { PerformanceService } from 'services/performance';
export { SettingsService, OutputSettingsService } from 'services/settings';
export { VideoService } from 'services/video';
export { WindowsService } from 'services/windows';
export { TransitionsService } from 'services/transitions';
export { FontLibraryService } from 'services/font-library';
export { SourceFiltersService } from 'services/source-filters';
export { CacheUploaderService } from 'services/cache-uploader';
export { TcpServerService } from 'services/api/tcp-server';
export { IpcServerService } from 'services/api/ipc-server';
export { JsonrpcService } from 'services/api/jsonrpc';
export { DismissablesService } from 'services/dismissables';
export { SceneCollectionsServerApiService } from 'services/scene-collections/server-api';
export { SceneCollectionsService } from 'services/scene-collections';
export { TroubleshooterService } from 'services/troubleshooter';
export { Selection, SelectionService } from 'services/selection';
export { OverlaysPersistenceService } from 'services/scene-collections/overlays';
export { SceneCollectionsStateService } from 'services/scene-collections/state';
export { FileManagerService } from 'services/file-manager';
export { ProtocolLinksService } from 'services/protocol-links';
export { ProjectorService } from 'services/projector';
export { I18nService } from 'services/i18n';
export { ObsUserPluginsService } from 'services/obs-user-plugins';
export { HardwareService, DefaultHardwareService } from 'services/hardware';
export { EditorCommandsService } from 'services/editor-commands';
export { EditorService } from 'services/editor';
export { StreamSettingsService } from 'services/settings/streaming';
<<<<<<< HEAD
export { TouchBarService } from 'services/touch-bar';
export { ApplicationMenuService } from 'services/application-menu';
export { MacPermissionsService } from 'services/mac-permissions';
export { VirtualWebcamService } from 'services/virtual-webcam';
=======
export { MetricsService } from 'services/metrics';
export { MacPermissionsService } from 'services/mac-permissions';
>>>>>>> 79d392c7

// ONLINE SERVICES
export { UserService } from './services/user';
export { YoutubeService } from 'services/platforms/youtube';
export { TwitchService } from 'services/platforms/twitch';
export { MixerService } from 'services/platforms/mixer';
export { FacebookService } from 'services/platforms/facebook';
export { RestreamService } from 'services/restream';
export { TwitterService } from 'services/integrations/twitter';
export { UsageStatisticsService } from './services/usage-statistics';
export { GameOverlayService } from 'services/game-overlay';

export { MediaGalleryService } from 'services/media-gallery';
export { MediaBackupService } from 'services/media-backup';
export { OutageNotificationsService } from 'services/outage-notifications';
export { AnnouncementsService } from 'services/announcements';
export { WebsocketService } from 'services/websocket';
export { IncrementalRolloutService } from 'services/incremental-rollout';
export { CrashReporterService } from 'services/crash-reporter';
export { PatchNotesService } from 'services/patch-notes';
export { VideoEncodingOptimizationService } from 'services/video-encoding-optimizations';
export { StreamInfoService } from './services/stream-info';
export { StreamingService } from 'services/streaming';
export { StreamlabelsService } from 'services/streamlabels';
export { AutoConfigService } from 'services/auto-config';
export { FacemasksService } from 'services/facemasks';
export { PlatformAppsService } from 'services/platform-apps';
export { PlatformAppStoreService } from 'services/platform-app-store';
export { PlatformAppAssetsService } from 'services/platform-apps/platform-app-assets-service';
export { ChatService } from 'services/chat';
export { RecentEventsService } from 'services/recent-events';
export { MagicLinkService } from 'services/magic-link';

// WIDGETS
export { WidgetSource, WidgetsService } from './services/widgets';
export { BitGoalService } from 'services/widgets/settings/bit-goal';
export { ChatBoxService } from 'services/widgets/settings/chat-box';
export { DonationGoalService } from 'services/widgets/settings/donation-goal';
export { FollowerGoalService } from 'services/widgets/settings/follower-goal';
export { StarsGoalService } from 'services/widgets/settings/stars-goal';
export { SupporterGoalService } from 'services/widgets/settings/supporter-goal';
export { SubscriberGoalService } from 'services/widgets/settings/subscriber-goal';
export { ViewerCountService } from 'services/widgets/settings/viewer-count';
export { StreamBossService } from 'services/widgets/settings/stream-boss';
export { DonationTickerService } from 'services/widgets/settings/donation-ticker';
export { CreditsService } from 'services/widgets/settings/credits';
export { EventListService } from 'services/widgets/settings/event-list';
export { TipJarService } from 'services/widgets/settings/tip-jar';
export { SponsorBannerService } from 'services/widgets/settings/sponsor-banner';
export { SubGoalService } from 'services/widgets/settings/sub-goal';
export { MediaShareService } from 'services/widgets/settings/media-share';
export { AlertBoxService } from 'services/widgets/settings/alert-box';
export { SpinWheelService } from 'services/widgets/settings/spin-wheel';<|MERGE_RESOLUTION|>--- conflicted
+++ resolved
@@ -48,15 +48,11 @@
 export { EditorCommandsService } from 'services/editor-commands';
 export { EditorService } from 'services/editor';
 export { StreamSettingsService } from 'services/settings/streaming';
-<<<<<<< HEAD
 export { TouchBarService } from 'services/touch-bar';
 export { ApplicationMenuService } from 'services/application-menu';
 export { MacPermissionsService } from 'services/mac-permissions';
 export { VirtualWebcamService } from 'services/virtual-webcam';
-=======
 export { MetricsService } from 'services/metrics';
-export { MacPermissionsService } from 'services/mac-permissions';
->>>>>>> 79d392c7
 
 // ONLINE SERVICES
 export { UserService } from './services/user';
