/**
 * All services must be registered in this file
 */

// OFFLINE SERVICES
export { AppService } from 'services/app';
export { InternalApiService } from 'services/api/internal-api';
export { ExternalApiService } from 'services/api/external-api';
export { ExternalApiLimitsService } from 'services/api/external-api-limits';
export { SourcesService, Source } from 'services/sources';
export { Scene, SceneItem, SceneItemFolder, ScenesService } from 'services/scenes';
export { ObsImporterService } from 'services/obs-importer';
export { ClipboardService } from 'services/clipboard';
export { AudioService, AudioSource } from 'services/audio';
export { HostsService, UrlService } from 'services/hosts';
export { Hotkey, HotkeysService } from 'services/hotkeys';
export { KeyListenerService } from 'services/key-listener';
export { ShortcutsService } from 'services/shortcuts';
export { CustomizationService } from 'services/customization';
export { LayoutService } from 'services/layout';
export { NotificationsService } from 'services/notifications';
export { OnboardingService } from 'services/onboarding';
export { NavigationService } from 'services/navigation';
export { PerformanceService } from 'services/performance';
export { SettingsService, OutputSettingsService } from 'services/settings';
export { VideoService } from 'services/video';
export { WindowsService } from 'services/windows';
export { TransitionsService } from 'services/transitions';
export { FontLibraryService } from 'services/font-library';
export { SourceFiltersService } from 'services/source-filters';
export { CacheUploaderService } from 'services/cache-uploader';
export { TcpServerService } from 'services/api/tcp-server';
export { IpcServerService } from 'services/api/ipc-server';
export { JsonrpcService } from 'services/api/jsonrpc';
export { DismissablesService } from 'services/dismissables';
export { SceneCollectionsServerApiService } from 'services/scene-collections/server-api';
export { SceneCollectionsService } from 'services/scene-collections';
export { TroubleshooterService } from 'services/troubleshooter';
export { GlobalSelection, Selection, SelectionService } from 'services/selection';
export { OverlaysPersistenceService } from 'services/scene-collections/overlays';
export { SceneCollectionsStateService } from 'services/scene-collections/state';
export { FileManagerService } from 'services/file-manager';
export { ProtocolLinksService } from 'services/protocol-links';
export { ProjectorService } from 'services/projector';
export { I18nService } from 'services/i18n';
export { ObsUserPluginsService } from 'services/obs-user-plugins';
export { HardwareService, DefaultHardwareService } from 'services/hardware';
export { EditorCommandsService } from 'services/editor-commands';
export { EditorService } from 'services/editor';
export { StreamSettingsService } from 'services/settings/streaming';
export { TouchBarService } from 'services/touch-bar';
export { ApplicationMenuService } from 'services/application-menu';
export { MacPermissionsService } from 'services/mac-permissions';
export { VirtualWebcamService } from 'services/virtual-webcam';
export { MetricsService } from 'services/metrics';

// ONLINE SERVICES
export { UserService } from './services/user';
export { YoutubeService } from 'services/platforms/youtube';
export { TwitchService } from 'services/platforms/twitch';
export { FacebookService } from 'services/platforms/facebook';
export { RestreamService } from 'services/restream';
export { TwitterService } from 'services/integrations/twitter';
export { UsageStatisticsService } from './services/usage-statistics';
export { GameOverlayService } from 'services/game-overlay';

export { MediaGalleryService } from 'services/media-gallery';
export { MediaBackupService } from 'services/media-backup';
export { OutageNotificationsService } from 'services/outage-notifications';
export { AnnouncementsService } from 'services/announcements';
export { WebsocketService } from 'services/websocket';
export { IncrementalRolloutService } from 'services/incremental-rollout';
export { CrashReporterService } from 'services/crash-reporter';
export { PatchNotesService } from 'services/patch-notes';
export { VideoEncodingOptimizationService } from 'services/video-encoding-optimizations';
export { StreamingService } from 'services/streaming';
export { StreamlabelsService } from 'services/streamlabels';
export { AutoConfigService } from 'services/auto-config';
export { FacemasksService } from 'services/facemasks';
export { PlatformAppsService } from 'services/platform-apps';
export { PlatformAppStoreService } from 'services/platform-app-store';
export { PlatformAppAssetsService } from 'services/platform-apps/platform-app-assets-service';
export { ChatService } from 'services/chat';
export { RecentEventsService } from 'services/recent-events';
export { MagicLinkService } from 'services/magic-link';
export { GrowService } from 'services/grow/grow';

// WIDGETS
export { WidgetSource, WidgetsService } from './services/widgets';
export { BitGoalService } from 'services/widgets/settings/bit-goal';
export { ChatBoxService } from 'services/widgets/settings/chat-box';
export { DonationGoalService } from 'services/widgets/settings/donation-goal';
export { FollowerGoalService } from 'services/widgets/settings/follower-goal';
export { StarsGoalService } from 'services/widgets/settings/stars-goal';
export { SupporterGoalService } from 'services/widgets/settings/supporter-goal';
export { SubscriberGoalService } from 'services/widgets/settings/subscriber-goal';
export { CharityGoalService } from 'services/widgets/settings/charity-goal';
export { ViewerCountService } from 'services/widgets/settings/viewer-count';
export { StreamBossService } from 'services/widgets/settings/stream-boss';
export { DonationTickerService } from 'services/widgets/settings/donation-ticker';
export { CreditsService } from 'services/widgets/settings/credits';
export { EventListService } from 'services/widgets/settings/event-list';
export { TipJarService } from 'services/widgets/settings/tip-jar';
export { SponsorBannerService } from 'services/widgets/settings/sponsor-banner';
export { SubGoalService } from 'services/widgets/settings/sub-goal';
export { MediaShareService } from 'services/widgets/settings/media-share';
export { AlertBoxService } from 'services/widgets/settings/alert-box';
export { SpinWheelService } from 'services/widgets/settings/spin-wheel';

import { WindowsService } from './services/windows';
import { CustomizationService } from './services/customization';
import { ScenesService } from './services/scenes';
import { EditorCommandsService } from './services/editor-commands';
import { PerformanceService } from './services/performance';
import { SourcesService } from './services/sources';
import { StreamingService } from './services/streaming';
import { StreamSettingsService } from './services/settings/streaming';
import { RestreamService } from './services/restream';
import { VideoEncodingOptimizationService } from './services/video-encoding-optimizations';
import { TwitterService } from './services/integrations/twitter';
import { SettingsService } from './services/settings';
import { UserService } from './services/user';
import { TwitchService } from './services/platforms/twitch';
import { YoutubeService } from './services/platforms/youtube';
import { FacebookService } from './services/platforms/facebook';
import { DismissablesService } from './services/dismissables';
import { NavigationService } from './services/navigation';
import { AnnouncementsService } from './services/announcements';
import { PatchNotesService } from './services/patch-notes';
import { VideoService } from './services/video';
import { ChatService } from './services/chat';
<<<<<<< HEAD
import { GrowService } from './services/grow/grow';
=======
import { TransitionsService } from './services/transitions';
import { MagicLinkService } from './services/magic-link';
import { UsageStatisticsService } from './services/usage-statistics';
>>>>>>> aa7123f8

export const AppServices = {
  WindowsService,
  ScenesService,
  NavigationService,
  AnnouncementsService,
  SettingsService,
  CustomizationService,
  EditorCommandsService,
  PerformanceService,
  SourcesService,
  PatchNotesService,
  VideoService,
  ChatService,
  StreamingService,
  StreamSettingsService,
  RestreamService,
  VideoEncodingOptimizationService,
  TwitterService,
  YoutubeService,
  FacebookService,
  UserService,
  TwitchService,
  DismissablesService,
<<<<<<< HEAD
  GrowService,
=======
  TransitionsService,
  MagicLinkService,
  UsageStatisticsService,
>>>>>>> aa7123f8
};<|MERGE_RESOLUTION|>--- conflicted
+++ resolved
@@ -129,13 +129,10 @@
 import { PatchNotesService } from './services/patch-notes';
 import { VideoService } from './services/video';
 import { ChatService } from './services/chat';
-<<<<<<< HEAD
 import { GrowService } from './services/grow/grow';
-=======
 import { TransitionsService } from './services/transitions';
 import { MagicLinkService } from './services/magic-link';
 import { UsageStatisticsService } from './services/usage-statistics';
->>>>>>> aa7123f8
 
 export const AppServices = {
   WindowsService,
@@ -160,11 +157,8 @@
   UserService,
   TwitchService,
   DismissablesService,
-<<<<<<< HEAD
   GrowService,
-=======
   TransitionsService,
   MagicLinkService,
   UsageStatisticsService,
->>>>>>> aa7123f8
 };