--- conflicted
+++ resolved
@@ -222,7 +222,6 @@
     // This is used for debugging
     window['obs'] = obs;
 
-<<<<<<< HEAD
     // Host a new OBS server instance
     obs.IPC.host(`slobs-${uuid()}`);
     obs.NodeObs.SetWorkingDirectory(
@@ -233,9 +232,6 @@
       ),
     );
     Utils.measure('working directory is set');
-=======
-    await obsUserPluginsService.initialize();
->>>>>>> 9941ebc5
 
     let apiResult;
     let obs_instance_reused = false;
