--- conflicted
+++ resolved
@@ -29,13 +29,10 @@
 import * as obs from '../obs-api';
 import path from 'path';
 import uuid from 'uuid/v4';
-<<<<<<< HEAD
 import { MetricsService } from 'services/metrics';
-=======
 import Blank from 'components/windows/Blank.vue';
 import Main from 'components/windows/Main.vue';
 import CustomLoader from 'components/CustomLoader';
->>>>>>> aaae5f12
 
 const crashHandler = window['require']('crash-handler');
 
@@ -248,6 +245,11 @@
 
   if (Utils.isMainWindow()) {
     electron.remote.getCurrentWindow().show();
+    const showMainWindowTime = Date.now();
+    setTimeout(() => {
+      const metricsService: MetricsService = MetricsService.instance;
+      metricsService.recordMetric('mainWindowShowTime', showMainWindowTime);
+    }, 5000);
   }
 
   // Perform some final initialization now that services are ready
