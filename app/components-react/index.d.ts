--- conflicted
+++ resolved
@@ -1,10 +1,7 @@
 declare module '*.m.less';
-<<<<<<< HEAD
+declare module 'rc-animate';
 
 interface IVec2 {
   x: number;
   y: number;
-}
-=======
-declare module 'rc-animate';
->>>>>>> 8e8650bb
+}