declare module '*.m.less';
<<<<<<< HEAD

interface IRectangle {
  x: number;
  y: number;
  width: number;
  height: number;
}
=======
declare module 'rc-animate';
>>>>>>> 8e8650bb
<|MERGE_RESOLUTION|>--- conflicted
+++ resolved
@@ -1,12 +1,9 @@
 declare module '*.m.less';
-<<<<<<< HEAD
+declare module 'rc-animate';
 
 interface IRectangle {
   x: number;
   y: number;
   width: number;
   height: number;
-}
-=======
-declare module 'rc-animate';
->>>>>>> 8e8650bb
+}