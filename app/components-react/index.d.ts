--- conflicted
+++ resolved
@@ -1,15 +1,14 @@
 declare module '*.m.less';
 declare module 'rc-animate';
 
-<<<<<<< HEAD
 interface IRectangle {
   x: number;
   y: number;
   width: number;
   height: number;
-=======
+}
+
 interface IVec2 {
   x: number;
   y: number;
->>>>>>> d0ecdecb
 }