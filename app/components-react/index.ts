--- conflicted
+++ resolved
@@ -12,11 +12,8 @@
 import Loader from './pages/Loader';
 import NavTools from './sidebar/NavTools';
 import PlatformLogo from './shared/PlatformLogo';
-<<<<<<< HEAD
 import StartStreamingButton from './root/StartStreamingButton';
-=======
 import TestWidgets from './root/TestWidgets';
->>>>>>> 4c1badb9
 
 // list of React components for usage inside Vue components
 export const components = {
@@ -34,9 +31,6 @@
   Loader,
   NavTools,
   PlatformLogo,
-<<<<<<< HEAD
   StartStreamingButton,
-=======
   TestWidgets,
->>>>>>> 4c1badb9
 };