--- conflicted
+++ resolved
@@ -1,19 +1,13 @@
 /// <reference path="./index.d.ts" />
 import NameFolder from './windows/NameFolder';
-<<<<<<< HEAD
 import GoLiveWindow from './windows/go-live/GoLiveWindow';
 import Playground from './windows/Playground';
-=======
 import NewsBanner from './root/NewsBanner';
->>>>>>> d0fc07d6
 
 // list of React components for usage inside Vue components
 export const components = {
   NameFolder,
-<<<<<<< HEAD
   GoLiveWindow,
   Playground,
-=======
   NewsBanner,
->>>>>>> d0fc07d6
 };