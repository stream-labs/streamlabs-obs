--- conflicted
+++ resolved
@@ -8,11 +8,8 @@
 import Display from './shared/Display';
 import TitleBar from './shared/TitleBar';
 import Chat from './root/Chat';
-<<<<<<< HEAD
 import Highlighter from './pages/Highlighter';
-=======
 import Grow from './pages/Grow/Grow';
->>>>>>> 4abca6a2
 import Loader from './pages/Loader';
 import NavTools from './sidebar/NavTools';
 import PlatformLogo from './shared/PlatformLogo';
@@ -29,11 +26,8 @@
   Display,
   TitleBar,
   Chat,
-<<<<<<< HEAD
   Highlighter,
-=======
   Grow,
->>>>>>> 4abca6a2
   Loader,
   NavTools,
   PlatformLogo,
