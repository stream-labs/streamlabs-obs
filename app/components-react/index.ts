import NameFolder from './windows/NameFolder';
import GoLiveWindow from './windows/go-live/GoLiveWindow';
import EditStreamWindow from './windows/go-live/EditStreamWindow';
import IconLibraryProperties from './windows/IconLibraryProperties';
import NewsBanner from './root/NewsBanner';
import PerformanceMetrics from './shared/PerformanceMetrics';
import PatchNotes from './pages/PatchNotes';
import Display from './shared/Display';
import TitleBar from './shared/TitleBar';
import Chat from './root/Chat';
import Highlighter from './pages/Highlighter';
import Grow from './pages/Grow/Grow';
import Loader from './pages/Loader';
import NavTools from './sidebar/NavTools';
import PlatformLogo from './shared/PlatformLogo';
<<<<<<< HEAD
import { createRoot } from './root/ReactRoot';
=======
import StartStreamingButton from './root/StartStreamingButton';
import TestWidgets from './root/TestWidgets';
>>>>>>> ee6ad529

// list of React components for usage inside Vue components
export const components = {
  NameFolder,
  GoLiveWindow: createRoot(GoLiveWindow),
  EditStreamWindow: createRoot(EditStreamWindow),
  IconLibraryProperties,
  NewsBanner,
  PerformanceMetrics,
  PatchNotes,
  Display,
  TitleBar,
  Chat,
  Highlighter,
  Grow,
  Loader,
  NavTools,
  PlatformLogo,
  StartStreamingButton,
  TestWidgets,
};<|MERGE_RESOLUTION|>--- conflicted
+++ resolved
@@ -13,12 +13,9 @@
 import Loader from './pages/Loader';
 import NavTools from './sidebar/NavTools';
 import PlatformLogo from './shared/PlatformLogo';
-<<<<<<< HEAD
 import { createRoot } from './root/ReactRoot';
-=======
 import StartStreamingButton from './root/StartStreamingButton';
 import TestWidgets from './root/TestWidgets';
->>>>>>> ee6ad529
 
 // list of React components for usage inside Vue components
 export const components = {
