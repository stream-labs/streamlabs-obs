--- conflicted
+++ resolved
@@ -8,11 +8,7 @@
 import Display from './shared/Display';
 import TitleBar from './shared/TitleBar';
 import Chat from './root/Chat';
-<<<<<<< HEAD
 import Highlighter from './pages/Highlighter';
-import NavTools from './sidebar/NavTools';
-=======
->>>>>>> b2ded09d
 
 // list of React components for usage inside Vue components
 export const components = {
@@ -25,9 +21,5 @@
   Display,
   TitleBar,
   Chat,
-<<<<<<< HEAD
   Highlighter,
-  NavTools,
-=======
->>>>>>> b2ded09d
 };