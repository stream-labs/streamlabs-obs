/// <reference path="./index.d.ts" />
import NameFolder from './windows/NameFolder';
import GoLiveWindow from './windows/go-live/GoLiveWindow';
import EditStreamWindow from './windows/go-live/EditStreamWindow';
import IconLibraryProperties from './windows/IconLibraryProperties';
import NewsBanner from './root/NewsBanner';
import PerformanceMetrics from './shared/PerformanceMetrics';
import PatchNotes from './pages/PatchNotes';
import Display from './shared/Display';
import TitleBar from './shared/TitleBar';
import Chat from './root/Chat';
<<<<<<< HEAD
import SharedComponentsLibrary from './windows/SharedComponentsLibrary';
=======
import NavTools from './sidebar/NavTools';
>>>>>>> a22f1287

// list of React components for usage inside Vue components
export const components = {
  NameFolder,
  GoLiveWindow,
  EditStreamWindow,
  IconLibraryProperties,
  NewsBanner,
  PerformanceMetrics,
  PatchNotes,
  Display,
  TitleBar,
  Chat,
<<<<<<< HEAD
  SharedComponentsLibrary,
=======
  NavTools,
>>>>>>> a22f1287
};<|MERGE_RESOLUTION|>--- conflicted
+++ resolved
@@ -9,11 +9,8 @@
 import Display from './shared/Display';
 import TitleBar from './shared/TitleBar';
 import Chat from './root/Chat';
-<<<<<<< HEAD
 import SharedComponentsLibrary from './windows/SharedComponentsLibrary';
-=======
 import NavTools from './sidebar/NavTools';
->>>>>>> a22f1287
 
 // list of React components for usage inside Vue components
 export const components = {
@@ -27,9 +24,6 @@
   Display,
   TitleBar,
   Chat,
-<<<<<<< HEAD
   SharedComponentsLibrary,
-=======
   NavTools,
->>>>>>> a22f1287
 };