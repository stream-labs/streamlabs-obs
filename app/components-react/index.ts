--- conflicted
+++ resolved
@@ -1,12 +1,9 @@
 /// <reference path="./index.d.ts" />
 import NameFolder from './windows/NameFolder';
 import NewsBanner from './root/NewsBanner';
-<<<<<<< HEAD
 import PerformanceMetrics from './shared/PerformanceMetrics';
-=======
 import PatchNotes from './pages/PatchNotes';
 import Display from './shared/Display';
->>>>>>> b341721d
 import TitleBar from './shared/TitleBar';
 import Chat from './root/Chat';
 
@@ -14,12 +11,9 @@
 export const components = {
   NameFolder,
   NewsBanner,
-<<<<<<< HEAD
   PerformanceMetrics,
-=======
   PatchNotes,
   Display,
->>>>>>> b341721d
   TitleBar,
   Chat,
 };