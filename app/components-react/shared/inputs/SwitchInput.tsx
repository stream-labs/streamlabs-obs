import { Switch } from 'antd';
import React from 'react';
import { InputComponent, TSlobsInputProps, useInput, ValuesOf } from './inputs';
import InputWrapper from './InputWrapper';
import { SwitchProps } from 'antd/lib/switch';

<<<<<<< HEAD
// select which features from the antd lib we are going to use
const ANT_SWITCH_FEATURES = ['checkedChildren', 'unCheckedChildren'] as const;

export type TSwitchInputProps = TSlobsInputProps<
  {},
  boolean,
  SwitchProps,
  ValuesOf<typeof ANT_SWITCH_FEATURES>
=======
export type TSwitchInputProps = TSlobsInputProps<
  { inputRef?: React.Ref<HTMLInputElement> },
  boolean,
  SwitchProps
>>>>>>> afc4f0f4
>;

export const SwitchInput = InputComponent((p: TSwitchInputProps) => {
  const { wrapperAttrs, inputAttrs } = useInput('switch', p, ANT_SWITCH_FEATURES);
  return (
    <InputWrapper {...wrapperAttrs}>
      <Switch checked={inputAttrs.value} size="small" {...inputAttrs} ref={p.inputRef} />
    </InputWrapper>
  );
});<|MERGE_RESOLUTION|>--- conflicted
+++ resolved
@@ -4,21 +4,14 @@
 import InputWrapper from './InputWrapper';
 import { SwitchProps } from 'antd/lib/switch';
 
-<<<<<<< HEAD
 // select which features from the antd lib we are going to use
 const ANT_SWITCH_FEATURES = ['checkedChildren', 'unCheckedChildren'] as const;
 
 export type TSwitchInputProps = TSlobsInputProps<
-  {},
+  { inputRef?: React.Ref<HTMLInputElement> },
   boolean,
   SwitchProps,
   ValuesOf<typeof ANT_SWITCH_FEATURES>
-=======
-export type TSwitchInputProps = TSlobsInputProps<
-  { inputRef?: React.Ref<HTMLInputElement> },
-  boolean,
-  SwitchProps
->>>>>>> afc4f0f4
 >;
 
 export const SwitchInput = InputComponent((p: TSwitchInputProps) => {
