--- conflicted
+++ resolved
@@ -154,11 +154,7 @@
   // create an `emitChange()` method and it's debounced version
   function emitChange(newVal: TValue) {
     if (uncontrolled) prevValueRef.current = newVal;
-<<<<<<< HEAD
-    inputProps.onChange && inputProps.onChange(newVal);
-=======
     inputPropsRef.current.onChange && inputPropsRef.current.onChange(newVal);
->>>>>>> 68d50c47
   }
   const emitChangeDebounced = useDebounce(inputProps.debounce, emitChange);
 
@@ -166,10 +162,7 @@
   const onChange = useCallback((newVal: TValue) => {
     // if nothing changed then just ignore
     if (isEqual(newVal, localValueRef.current)) return;
-<<<<<<< HEAD
-=======
     const props = inputPropsRef.current;
->>>>>>> 68d50c47
 
     // call forceUpdate if component is uncontrolled
     // controlled components should be updated automatically via props changing
@@ -408,10 +401,6 @@
 
 /**
  * Function for creating new input components
-<<<<<<< HEAD
- * For performance optimization ignores changing of all function props like onChange and onInput
-=======
->>>>>>> 68d50c47
  * Use the deep comparison algorithm for the `value` prop
  */
 export function InputComponent<T extends Function>(f: T): T {
@@ -419,12 +408,6 @@
     const keys = Object.keys(newProps);
     if (keys.length !== Object.keys(prevProps).length) return false;
     for (const key of keys) {
-<<<<<<< HEAD
-      // skip functions comparison
-      if (typeof newProps[key] === 'function') continue;
-
-=======
->>>>>>> 68d50c47
       // use deep comparison for the `value` prop
       // because it could have an array type (For example TagsInput.value)
       if (key === 'value' && !isEqual(newProps[key], prevProps[key])) return false;
