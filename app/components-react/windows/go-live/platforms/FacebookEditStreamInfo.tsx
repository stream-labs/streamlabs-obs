--- conflicted
+++ resolved
@@ -53,13 +53,7 @@
     isPrimary,
     shouldShowGamingWarning,
     shouldShowPermissionWarn,
-<<<<<<< HEAD
-    useBinding,
-    getSettings,
-  } = useGoLiveSettings(view => {
-=======
   } = useVuex(() => {
->>>>>>> 68d50c47
     const fbState = FacebookService.state;
     const hasPages = !!fbState.facebookPages.length;
     const canStreamToTimeline = fbState.grantedPermissions.includes('publish_video');
@@ -86,19 +80,12 @@
   const shouldShowPrivacyWarn =
     (!fbSettings.liveVideoId && fbSettings.privacy?.value !== 'SELF') ||
     (fbSettings.liveVideoId && fbSettings.privacy?.value);
-<<<<<<< HEAD
-  const bind = useBinding(
-    () => getSettings().platforms.facebook,
-    newFbSettings => updatePlatform('facebook', newFbSettings),
-  );
-=======
 
   function updateSettings(patch: Partial<IFacebookStartStreamOptions>) {
     p.onChange({ ...fbSettings, ...patch });
   }
 
   const bind = createBinding(fbSettings, newFbSettings => updateSettings(newFbSettings));
->>>>>>> 68d50c47
 
   // define the local state
   const { s, setItem, updateState } = useFormState({
