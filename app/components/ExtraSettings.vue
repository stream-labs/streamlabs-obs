--- conflicted
+++ resolved
@@ -4,20 +4,12 @@
     <p>{{ $t('If you are experiencing weird behavior, you can try deleting your cache directory.  This will result in you losing your scene configuration and settings, but can fix some stability issues.')}}</p>
     <div class="margin-bot--20">
       <a class="link link--underlined" @click="showCacheDir">
-<<<<<<< HEAD
-        <i class="fa fa-eye" /> <span>{{ $t('Show Cache Directory')}}</span>
-=======
-        <i class="icon-view" /> <span>Show Cache Directory</span>
->>>>>>> c89c10a8
+        <i class="icon-view" /> <span>{{ $t('Show Cache Directory')}}</span>
       </a>
     </div>
     <div class="margin-bot--20">
       <a class="link link--underlined" @click="deleteCacheDir">
-<<<<<<< HEAD
-        <i class="fa fa-trash" /> <span>{{ $t('Delete Cache and Restart') }}</span></a>
-=======
-        <i class="icon-trash" /> <span>Delete Cache and Restart</span></a>
->>>>>>> c89c10a8
+        <i class="icon-trash" /> <span>{{ $t('Delete Cache and Restart') }}</span></a>
     </div>
     <div class="margin-bot--20">
       <a class="link link--underlined" @click="uploadCacheDir" :disabled="cacheUploading">
