--- conflicted
+++ resolved
@@ -13,11 +13,7 @@
 import { $t } from 'services/i18n';
 
 @Component({
-<<<<<<< HEAD
-  components: { ObsBoolInput },
-=======
   components: { BoolInput },
->>>>>>> a42ff3be
 })
 export default class ExtraSettings extends Vue {
   @Inject() cacheUploaderService: CacheUploaderService;
@@ -30,17 +26,8 @@
 
   cacheUploading = false;
 
-<<<<<<< HEAD
-  get streamInfoUpdateModel(): IObsInput<boolean> {
-    return {
-      name: 'stream_info_udpate',
-      description: $t('Confirm stream title and game before going live'),
-      value: this.customizationService.state.updateStreamInfoOnLive,
-    };
-=======
   get streamInfoUpdate() {
     return this.customizationService.state.updateStreamInfoOnLive;
->>>>>>> a42ff3be
   }
 
   set streamInfoUpdate(value: boolean) {
@@ -56,11 +43,7 @@
   }
 
   showCacheDir() {
-<<<<<<< HEAD
-    electron.remote.shell.showItemInFolder(electron.remote.app.getPath('userData'));
-=======
     electron.remote.shell.openItem(electron.remote.app.getPath('userData'));
->>>>>>> a42ff3be
   }
 
   deleteCacheDir() {
@@ -80,11 +63,7 @@
       electron.remote.clipboard.writeText(file);
       alert(
         $t(
-<<<<<<< HEAD
-          'Your cache directory has been successfully uploaded. ' +
-=======
           'Your cache directory has been successfully uploaded.  ' +
->>>>>>> a42ff3be
             'The file name %{file} has been copied to your clipboard.',
           { file },
         ),
@@ -109,19 +88,11 @@
   }
 
   get isTwitch() {
-<<<<<<< HEAD
-    return this.userService.isLoggedIn() && this.userService.platform.type === 'twitch';
-  }
-
-  get isFacebook() {
-    return this.userService.isLoggedIn() && this.userService.platform.type === 'facebook';
-=======
     return this.isLoggedIn && this.userService.platform.type === 'twitch';
   }
 
   get isFacebook() {
     return this.isLoggedIn && this.userService.platform.type === 'facebook';
->>>>>>> a42ff3be
   }
 
   get isRecordingOrStreaming() {
