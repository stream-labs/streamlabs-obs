--- conflicted
+++ resolved
@@ -12,20 +12,9 @@
   components: { BoolInput }
 })
 export default class ExtraSettings extends Vue {
-<<<<<<< HEAD
   @Inject() cacheUploaderService: CacheUploaderService;
   @Inject() customizationService: CustomizationService;
-=======
-
-  @Inject('OverlaysPersistenceService')
-  overlaysService: OverlaysPersistenceService;
-
-  @Inject()
-  cacheUploaderService: CacheUploaderService;
-
->>>>>>> 3c3956f2
   @Inject() streamlabelsService: StreamlabelsService;
-  @Inject() customizationService: CustomizationService;
 
   cacheUploading = false;
 
