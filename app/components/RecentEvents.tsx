import { Component, Prop } from 'vue-property-decorator';
import cx from 'classnames';
import moment from 'moment';
import { RecentEventsService, IRecentEvent } from 'services/recent-events';
import TsxComponent from './tsx-component';
import { Inject } from 'services/core';
import { $t } from 'services/i18n';
import styles from './RecentEvents.m.less';
import BrowserView from 'components/shared/BrowserView';
import { UserService } from 'services/user';
import electron from 'electron';
import { NavigationService } from 'services/navigation';
import { CustomizationService } from 'services/customization';
import HelpTip from './shared/HelpTip.vue';
import { EDismissable, DismissablesService } from 'services/dismissables';
import { MagicLinkService } from 'services/magic-link';

const getName = (event: IRecentEvent) => {
  if (event.gifter) return event.gifter;
  if (event.from) return event.from;
  return event.name;
};

@Component({})
export default class RecentEvents extends TsxComponent<{}> {
  @Inject() recentEventsService: RecentEventsService;
  @Inject() userService: UserService;
  @Inject() navigationService: NavigationService;
  @Inject() customizationService: CustomizationService;
  @Inject() dismissablesService: DismissablesService;
  @Inject() magicLinkService: MagicLinkService;

  queuePaused = false;
  eventsCollapsed = false;

  get native() {
    return !this.customizationService.state.legacyEvents;
  }

  get recentEvents() {
    return this.recentEventsService.state.recentEvents;
  }

  get muted() {
    return this.recentEventsService.state.muted;
  }

  formatMoney(amount: string, type: string) {
    const prefix = type === 'donation' ? '$' : '';
    const numAmount = Number.parseFloat(amount);
    return `${prefix}${type === 'donation' ? numAmount.toFixed(2) : numAmount.toFixed(0)}`;
  }

  eventString(event: IRecentEvent) {
    return this.recentEventsService.getEventString(event);
  }

  repeatAlert(event: IRecentEvent) {
    return this.recentEventsService.repeatAlert(event);
  }

  popoutRecentEvents() {
    this.$emit('popout');
    return this.recentEventsService.openRecentEventsWindow();
  }

  popoutMediaShare() {
    return this.recentEventsService.openRecentEventsWindow(true);
  }

  muteEvents() {
    return this.recentEventsService.toggleMuteEvents();
  }

  skipAlert() {
    return this.recentEventsService.skipAlert();
  }

  readAlert(event: IRecentEvent) {
    return this.recentEventsService.readAlert(event);
  }

  async toggleQueue() {
    try {
      this.queuePaused
        ? await this.recentEventsService.unpauseAlertQueue()
        : await this.recentEventsService.pauseAlertQueue();
      this.queuePaused = !this.queuePaused;
    } catch (e) {}
  }

  setNative(native: boolean) {
    if (!native && this.customizationService.state.eventsSize < 250) {
      // Switch to a reasonably sized events feed
      this.customizationService.setSettings({ eventsSize: 250 });
    }

    if (!native) {
      this.dismissablesService.dismiss(EDismissable.RecentEventsHelpTip);
    }

    this.customizationService.setSettings({ legacyEvents: !native });
  }

  magicLinkDisabled = false;

  handleBrowserViewReady(view: Electron.BrowserView) {
    if (view.isDestroyed()) return;

    electron.ipcRenderer.send('webContents-preventPopup', view.webContents.id);

    view.webContents.on('new-window', async (e, url) => {
      const match = url.match(/dashboard\/([^\/^\?]*)/);

      if (match && match[1] === 'recent-events') {
        this.popoutRecentEvents();
      } else if (match) {
        // Prevent spamming our API
        if (this.magicLinkDisabled) return;
        this.magicLinkDisabled = true;

        try {
          const link = await this.magicLinkService.getDashboardMagicLink(match[1]);
          electron.remote.shell.openExternal(link);
        } catch (e) {
          console.error('Error generating dashboard magic link', e);
        }

        this.magicLinkDisabled = false;
      } else {
        electron.remote.shell.openExternal(url);
      }
    });
  }

  renderNativeEvents(h: Function) {
    return (
      <div class={styles.eventContainer}>
        {!!this.recentEvents.length &&
          this.recentEvents.map(event => (
            <EventCell
              event={event}
              repeatAlert={this.repeatAlert.bind(this)}
              eventString={this.eventString.bind(this)}
            />
          ))}
        {this.recentEvents.length === 0 && (
          <div class={styles.empty}>{$t('There are no events to display')}</div>
        )}
      </div>
    );
  }

  renderEmbeddedEvents(h: Function) {
    return (
      <BrowserView
        class={styles.eventContainer}
        src={this.userService.recentEventsUrl()}
        setLocale={true}
        onReady={view => this.handleBrowserViewReady(view)}
      />
    );
  }

  render(h: Function) {
    return (
      <div class={styles.container}>
        <Toolbar
          popoutMediaShare={() => this.popoutMediaShare()}
          popoutRecentEvents={() => this.popoutRecentEvents()}
          muteEvents={() => this.muteEvents()}
          skipAlert={() => this.skipAlert()}
          toggleQueue={() => this.toggleQueue()}
          queuePaused={this.queuePaused}
          muted={this.muted}
          native={this.native}
          onNativeswitch={val => this.setNative(val)}
        />
<<<<<<< HEAD
        <div class={styles.eventContainer}>
          {!!this.recentEvents.length &&
            this.recentEvents.map(event => (
              <EventCell
                event={event}
                repeatAlert={this.repeatAlert.bind(this)}
                eventString={this.eventString.bind(this)}
                readAlert={this.readAlert.bind(this)}
              />
            ))}
          {this.recentEvents.length === 0 && (
            <div class={styles.empty}>{$t('There are no events to display')}</div>
          )}
        </div>
=======
        {this.native ? this.renderNativeEvents(h) : this.renderEmbeddedEvents(h)}
        <HelpTip
          dismissableKey={EDismissable.RecentEventsHelpTip}
          position={{ top: '-8px', right: '360px' }}
          tipPosition="right"
        >
          <div slot="title">{$t('New Events Feed')}</div>
          <div slot="content">
            {$t(
              'We have combined the Editor & Live tabs, and given your events feed a new look. If you want to switch back to the old events feed, just click here.',
            )}
          </div>
        </HelpTip>
>>>>>>> 1fbf4795
      </div>
    );
  }
}

interface IToolbarProps {
  popoutMediaShare: Function;
  popoutRecentEvents: Function;
  muteEvents: Function;
  skipAlert: Function;
  toggleQueue: Function;
  queuePaused: boolean;
  muted: boolean;
  native: boolean;
  onNativeswitch: (native: boolean) => void;
}

// TODO: Refactor into stateless functional component
@Component({})
class Toolbar extends TsxComponent<IToolbarProps> {
  @Prop() popoutMediaShare: () => void;
  @Prop() popoutRecentEvents: () => void;
  @Prop() muteEvents: () => void;
  @Prop() skipAlert: () => void;
  @Prop() toggleQueue: () => void;
  @Prop() queuePaused: boolean;
  @Prop() muted: boolean;
  @Prop() native: boolean;

  render(h: Function) {
    const pauseTooltip = this.queuePaused ? $t('Pause Alert Queue') : $t('Unpause Alert Queue');
    return (
      <div class={styles.topBar}>
        <h2 class="studio-controls__label">{$t('Mini Feed')}</h2>
        <span class="action-icon" onClick={() => this.$emit('nativeswitch', !this.native)}>
          <i class="icon-live-dashboard" />
          <span style={{ marginLeft: '8px' }}>
            {this.native ? 'Switch to Legacy Events View' : 'Switch to New Events View'}
          </span>
        </span>
        {/* <span class="action-icon" onClick={this.popoutRecentEvents}>
          <i class="icon-pop-out-2" />
          <span style={{ marginLeft: '8px' }}>Pop Out Full Events View</span>
        </span> */}
        {this.native && (
          <i
            class="icon-music action-icon"
            onClick={this.popoutMediaShare}
            v-tooltip={{ content: $t('Popout Media Share Controls'), placement: 'bottom' }}
          />
        )}
        {this.native && (
          <i
            class={`${this.queuePaused ? 'icon-media-share-2' : 'icon-pause'} action-icon`}
            onClick={this.toggleQueue}
            v-tooltip={{ content: pauseTooltip, placement: 'bottom' }}
          />
        )}
        {this.native && (
          <i
            class="icon-skip action-icon"
            onClick={this.skipAlert}
            v-tooltip={{ content: $t('Skip Alert'), placement: 'bottom' }}
          />
        )}
        {this.native && (
          <i
            class={cx('icon-mute action-icon', { [styles.red]: this.muted })}
            onClick={this.muteEvents}
            v-tooltip={{ content: $t('Mute Event Sounds'), placement: 'bottom' }}
          />
        )}
      </div>
    );
  }
}

const classForType = (event: IRecentEvent) => {
  if (event.type === 'sticker' || event.type === 'effect') return event.currency;
  if (event.type === 'superchat' || event.formatted_amount) return 'donation';
  return event.type;
};

const amountString = (event: IRecentEvent) => {
  if (event.formatted_amount) return event.formatted_amount;
  if (event.type === 'superchat') return event.displayString;
  if (event.type === 'sticker' || event.type === 'effect') {
    return `${event.amount} ${event.currency}`;
  }
  return `${event.amount} ${event.type}`;
};

// TODO: Refactor into stateless functional component
@Component({})
class EventCell extends TsxComponent<{
  event: IRecentEvent;
  eventString: (event: IRecentEvent) => string;
  repeatAlert: (event: IRecentEvent) => void;
  readAlert: (event: IRecentEvent) => void;
}> {
  @Prop() event: IRecentEvent;
  @Prop() eventString: (event: IRecentEvent) => string;
  @Prop() repeatAlert: (event: IRecentEvent) => void;
  @Prop() readAlert: (event: IRecentEvent) => void;

  render(h: Function) {
    return (
      <div
        class={cx(styles.cell, this.event.read ? styles.cellRead : '')}
        onClick={() => this.readAlert(this.event)}
      >
        <span class={styles.timestamp}>{moment(this.event.created_at).fromNow(true)}</span>
        <span class={styles.name}>{getName(this.event)}</span>
        <span>{this.eventString(this.event)}</span>
        {this.event.gifter && (
          <span class={styles.name}>{this.event.from ? this.event.from : this.event.name}</span>
        )}
        {this.event.amount && (
          <span class={styles[classForType(this.event)]}>{amountString(this.event)}</span>
        )}
        {(this.event.comment || this.event.message) && (
          <span class={styles.whisper}>
            {this.event.comment ? this.event.comment : this.event.message}
          </span>
        )}
        <i
          class="icon-repeat action-icon"
          onClick={(event: any) => {
            event.stopPropagation();
            this.repeatAlert(this.event);
          }}
          v-tooltip={{ content: $t('Repeat Alert'), placement: 'left' }}
        />
      </div>
    );
  }
}<|MERGE_RESOLUTION|>--- conflicted
+++ resolved
@@ -142,6 +142,7 @@
               event={event}
               repeatAlert={this.repeatAlert.bind(this)}
               eventString={this.eventString.bind(this)}
+              readAlert={this.readAlert.bind(this)}
             />
           ))}
         {this.recentEvents.length === 0 && (
@@ -176,22 +177,6 @@
           native={this.native}
           onNativeswitch={val => this.setNative(val)}
         />
-<<<<<<< HEAD
-        <div class={styles.eventContainer}>
-          {!!this.recentEvents.length &&
-            this.recentEvents.map(event => (
-              <EventCell
-                event={event}
-                repeatAlert={this.repeatAlert.bind(this)}
-                eventString={this.eventString.bind(this)}
-                readAlert={this.readAlert.bind(this)}
-              />
-            ))}
-          {this.recentEvents.length === 0 && (
-            <div class={styles.empty}>{$t('There are no events to display')}</div>
-          )}
-        </div>
-=======
         {this.native ? this.renderNativeEvents(h) : this.renderEmbeddedEvents(h)}
         <HelpTip
           dismissableKey={EDismissable.RecentEventsHelpTip}
@@ -205,7 +190,6 @@
             )}
           </div>
         </HelpTip>
->>>>>>> 1fbf4795
       </div>
     );
   }
