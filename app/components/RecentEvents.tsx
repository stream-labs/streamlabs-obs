import cx from 'classnames';
import moment from 'moment';
import { Inject } from 'services/core';
import { $t } from 'services/i18n';
import { IRecentEvent, RecentEventsService } from 'services/recent-events';
import { Component, Prop } from 'vue-property-decorator';
import styles from './RecentEvents.m.less';
<<<<<<< HEAD
import TsxComponent from './tsx-component';
=======
import BrowserView from 'components/shared/BrowserView';
import { UserService } from 'services/user';
import electron from 'electron';
import { NavigationService } from 'services/navigation';
import { CustomizationService } from 'services/customization';
import HelpTip from './shared/HelpTip.vue';
import { EDismissable, DismissablesService } from 'services/dismissables';
import { MagicLinkService } from 'services/magic-link';
>>>>>>> 67e58a60

const getName = (event: IRecentEvent) => {
  if (event.gifter) return event.gifter;
  if (event.from) return event.from;
  return event.name;
};

@Component({})
export default class RecentEvents extends TsxComponent<{}> {
  @Inject() recentEventsService: RecentEventsService;
  @Inject() userService: UserService;
  @Inject() navigationService: NavigationService;
  @Inject() customizationService: CustomizationService;
  @Inject() dismissablesService: DismissablesService;
  @Inject() magicLinkService: MagicLinkService;

  queuePaused = false;
  eventsCollapsed = false;

  get native() {
    return !this.customizationService.state.legacyEvents;
  }

  get recentEvents() {
    return this.recentEventsService.state.recentEvents;
  }

  get muted() {
    return this.recentEventsService.state.muted;
  }

  formatMoney(amount: string, type: string) {
    const prefix = type === 'donation' ? '$' : '';
    const numAmount = Number.parseFloat(amount);
    return `${prefix}${type === 'donation' ? numAmount.toFixed(2) : numAmount.toFixed(0)}`;
  }

  eventString(event: IRecentEvent) {
    return this.recentEventsService.getEventString(event);
  }

  repeatAlert(event: IRecentEvent) {
    return this.recentEventsService.repeatAlert(event);
  }

  popoutRecentEvents() {
    this.$emit('popout');
    return this.recentEventsService.openRecentEventsWindow();
  }

  popoutMediaShare() {
    return this.recentEventsService.openRecentEventsWindow(true);
  }

  muteEvents() {
    return this.recentEventsService.toggleMuteEvents();
  }

  skipAlert() {
    return this.recentEventsService.skipAlert();
  }

  readAlert(event: IRecentEvent) {
    return this.recentEventsService.readAlert(event);
  }

  async toggleQueue() {
    try {
      this.queuePaused
        ? await this.recentEventsService.unpauseAlertQueue()
        : await this.recentEventsService.pauseAlertQueue();
      this.queuePaused = !this.queuePaused;
    } catch (e) {}
  }

  setNative(native: boolean) {
    if (!native && this.customizationService.state.eventsSize < 250) {
      // Switch to a reasonably sized events feed
      this.customizationService.setSettings({ eventsSize: 250 });
    }

    if (!native) {
      this.dismissablesService.dismiss(EDismissable.RecentEventsHelpTip);
    }

    this.customizationService.setSettings({ legacyEvents: !native });
  }

  magicLinkDisabled = false;

  handleBrowserViewReady(view: Electron.BrowserView) {
    if (view.isDestroyed()) return;

    electron.ipcRenderer.send('webContents-preventPopup', view.webContents.id);

    view.webContents.on('new-window', async (e, url) => {
      const match = url.match(/dashboard\/([^\/^\?]*)/);

      if (match && match[1] === 'recent-events') {
        this.popoutRecentEvents();
      } else if (match) {
        // Prevent spamming our API
        if (this.magicLinkDisabled) return;
        this.magicLinkDisabled = true;

        try {
          const link = await this.magicLinkService.getDashboardMagicLink(match[1]);
          electron.remote.shell.openExternal(link);
        } catch (e) {
          console.error('Error generating dashboard magic link', e);
        }

        this.magicLinkDisabled = false;
      } else {
        electron.remote.shell.openExternal(url);
      }
    });
  }

  renderNativeEvents(h: Function) {
    return (
      <div class={styles.eventContainer}>
        {!!this.recentEvents.length &&
          this.recentEvents.map(event => (
            <EventCell
              event={event}
              repeatAlert={this.repeatAlert.bind(this)}
              eventString={this.eventString.bind(this)}
              readAlert={this.readAlert.bind(this)}
            />
          ))}
        {this.recentEvents.length === 0 && (
          <div class={styles.empty}>{$t('There are no events to display')}</div>
        )}
      </div>
    );
  }

  renderEmbeddedEvents(h: Function) {
    return (
      <BrowserView
        class={styles.eventContainer}
        src={this.userService.recentEventsUrl()}
        setLocale={true}
        onReady={view => this.handleBrowserViewReady(view)}
      />
    );
  }

  render(h: Function) {
    return (
      <div class={styles.container}>
        <Toolbar
          popoutMediaShare={() => this.popoutMediaShare()}
          popoutRecentEvents={() => this.popoutRecentEvents()}
          muteEvents={() => this.muteEvents()}
          skipAlert={() => this.skipAlert()}
          toggleQueue={() => this.toggleQueue()}
          queuePaused={this.queuePaused}
          muted={this.muted}
          native={this.native}
          onNativeswitch={val => this.setNative(val)}
        />
<<<<<<< HEAD
        <div class={styles.eventContainer}>
          {!!this.recentEvents.length &&
            this.recentEvents.map(event => (
              <EventCell
                key={event.id.toString()}
                event={event}
                repeatAlert={this.repeatAlert.bind(this)}
                eventString={this.eventString.bind(this)}
              />
            ))}
          {this.recentEvents.length === 0 && (
            <div class={styles.empty}>{$t('There are no events to display')}</div>
          )}
        </div>
=======
        {this.native ? this.renderNativeEvents(h) : this.renderEmbeddedEvents(h)}
        <HelpTip
          dismissableKey={EDismissable.RecentEventsHelpTip}
          position={{ top: '-8px', right: '360px' }}
          tipPosition="right"
        >
          <div slot="title">{$t('New Events Feed')}</div>
          <div slot="content">
            {$t(
              'We have combined the Editor & Live tabs, and given your events feed a new look. If you want to switch back to the old events feed, just click here.',
            )}
          </div>
        </HelpTip>
>>>>>>> 67e58a60
      </div>
    );
  }
}

interface IToolbarProps {
  popoutMediaShare: Function;
  popoutRecentEvents: Function;
  muteEvents: Function;
  skipAlert: Function;
  toggleQueue: Function;
  queuePaused: boolean;
  muted: boolean;
  native: boolean;
  onNativeswitch: (native: boolean) => void;
}

// TODO: Refactor into stateless functional component
@Component({})
class Toolbar extends TsxComponent<IToolbarProps> {
  @Prop() popoutMediaShare: () => void;
  @Prop() popoutRecentEvents: () => void;
  @Prop() muteEvents: () => void;
  @Prop() skipAlert: () => void;
  @Prop() toggleQueue: () => void;
  @Prop() queuePaused: boolean;
  @Prop() muted: boolean;
  @Prop() native: boolean;

  render(h: Function) {
    const pauseTooltip = this.queuePaused ? $t('Pause Alert Queue') : $t('Unpause Alert Queue');
    return (
      <div class={styles.topBar}>
        <h2 class="studio-controls__label">{$t('Mini Feed')}</h2>
        <span class="action-icon" onClick={() => this.$emit('nativeswitch', !this.native)}>
          <i class="icon-live-dashboard" />
          <span style={{ marginLeft: '8px' }}>
            {this.native ? 'Switch to Legacy Events View' : 'Switch to New Events View'}
          </span>
        </span>
        {this.native && (
          <i
            class="icon-music action-icon"
            onClick={this.popoutMediaShare}
            v-tooltip={{ content: $t('Popout Media Share Controls'), placement: 'bottom' }}
          />
        )}
        {this.native && (
          <i
            class={`${this.queuePaused ? 'icon-media-share-2' : 'icon-pause'} action-icon`}
            onClick={this.toggleQueue}
            v-tooltip={{ content: pauseTooltip, placement: 'bottom' }}
          />
        )}
        {this.native && (
          <i
            class="icon-skip action-icon"
            onClick={this.skipAlert}
            v-tooltip={{ content: $t('Skip Alert'), placement: 'bottom' }}
          />
        )}
        {this.native && (
          <i
            class={cx('action-icon', {
              [styles.red]: this.muted,
              fa: !this.muted,
              'fa-volume-up': !this.muted,
              'icon-mute': this.muted,
            })}
            onClick={this.muteEvents}
            v-tooltip={{ content: $t('Mute Event Sounds'), placement: 'bottom' }}
          />
        )}
      </div>
    );
  }
}

const classForType = (event: IRecentEvent) => {
  if (event.type === 'sticker' || event.type === 'effect') return event.currency;
  if (event.type === 'superchat' || event.formatted_amount) return 'donation';
  return event.type;
};

const amountString = (event: IRecentEvent) => {
  if (event.formatted_amount) return event.formatted_amount;
  if (event.type === 'superchat') return event.displayString;
  if (event.type === 'sticker' || event.type === 'effect') {
    return `${event.amount} ${event.currency}`;
  }
  return `${event.amount} ${event.type}`;
};

// TODO: Refactor into stateless functional component
@Component({})
class EventCell extends TsxComponent<{
  event: IRecentEvent;
  eventString: (event: IRecentEvent) => string;
  repeatAlert: (event: IRecentEvent) => void;
  readAlert: (event: IRecentEvent) => void;
}> {
  @Prop() event: IRecentEvent;
  @Prop() eventString: (event: IRecentEvent) => string;
  @Prop() repeatAlert: (event: IRecentEvent) => void;
  @Prop() readAlert: (event: IRecentEvent) => void;

  timestamp = '';
  timestampInterval: number;

  mounted() {
    this.updateTimestamp();

    this.timestampInterval = window.setInterval(() => {
      this.updateTimestamp();
    }, 60 * 1000);
  }

  destroyed() {
    if (this.timestampInterval) clearInterval(this.timestampInterval);
  }

  updateTimestamp() {
    this.timestamp = moment.utc(this.createdAt).fromNow(true);
  }

  get createdAt(): moment.Moment {
    if (this.event.iso8601Created) {
      return moment(this.event.iso8601Created);
    }

    return moment.utc(this.event.created_at);
  }

  render(h: Function) {
    console.log(this.event);

    return (
<<<<<<< HEAD
      <div class={styles.cell}>
        <span class={styles.timestamp}>{this.timestamp}</span>
=======
      <div
        class={cx(styles.cell, this.event.read ? styles.cellRead : '')}
        onClick={() => this.readAlert(this.event)}
      >
        <span class={styles.timestamp}>{moment(this.event.created_at).fromNow(true)}</span>
>>>>>>> 67e58a60
        <span class={styles.name}>{getName(this.event)}</span>
        <span>{this.eventString(this.event)}</span>
        {this.event.gifter && (
          <span class={styles.name}>{this.event.from ? this.event.from : this.event.name}</span>
        )}
        {this.event.amount && (
          <span class={styles[classForType(this.event)]}>{amountString(this.event)}</span>
        )}
        {(this.event.comment || this.event.message) && (
          <span class={styles.whisper}>
            {this.event.comment ? this.event.comment : this.event.message}
          </span>
        )}
        <i
          class="icon-repeat action-icon"
          onClick={(event: any) => {
            event.stopPropagation();
            this.repeatAlert(this.event);
          }}
          v-tooltip={{ content: $t('Repeat Alert'), placement: 'left' }}
        />
      </div>
    );
  }
}<|MERGE_RESOLUTION|>--- conflicted
+++ resolved
@@ -5,9 +5,7 @@
 import { IRecentEvent, RecentEventsService } from 'services/recent-events';
 import { Component, Prop } from 'vue-property-decorator';
 import styles from './RecentEvents.m.less';
-<<<<<<< HEAD
 import TsxComponent from './tsx-component';
-=======
 import BrowserView from 'components/shared/BrowserView';
 import { UserService } from 'services/user';
 import electron from 'electron';
@@ -16,7 +14,6 @@
 import HelpTip from './shared/HelpTip.vue';
 import { EDismissable, DismissablesService } from 'services/dismissables';
 import { MagicLinkService } from 'services/magic-link';
->>>>>>> 67e58a60
 
 const getName = (event: IRecentEvent) => {
   if (event.gifter) return event.gifter;
@@ -142,6 +139,7 @@
         {!!this.recentEvents.length &&
           this.recentEvents.map(event => (
             <EventCell
+              key={event.hash}
               event={event}
               repeatAlert={this.repeatAlert.bind(this)}
               eventString={this.eventString.bind(this)}
@@ -180,22 +178,6 @@
           native={this.native}
           onNativeswitch={val => this.setNative(val)}
         />
-<<<<<<< HEAD
-        <div class={styles.eventContainer}>
-          {!!this.recentEvents.length &&
-            this.recentEvents.map(event => (
-              <EventCell
-                key={event.id.toString()}
-                event={event}
-                repeatAlert={this.repeatAlert.bind(this)}
-                eventString={this.eventString.bind(this)}
-              />
-            ))}
-          {this.recentEvents.length === 0 && (
-            <div class={styles.empty}>{$t('There are no events to display')}</div>
-          )}
-        </div>
-=======
         {this.native ? this.renderNativeEvents(h) : this.renderEmbeddedEvents(h)}
         <HelpTip
           dismissableKey={EDismissable.RecentEventsHelpTip}
@@ -209,7 +191,6 @@
             )}
           </div>
         </HelpTip>
->>>>>>> 67e58a60
       </div>
     );
   }
@@ -344,19 +325,12 @@
   }
 
   render(h: Function) {
-    console.log(this.event);
-
-    return (
-<<<<<<< HEAD
-      <div class={styles.cell}>
-        <span class={styles.timestamp}>{this.timestamp}</span>
-=======
+    return (
       <div
         class={cx(styles.cell, this.event.read ? styles.cellRead : '')}
         onClick={() => this.readAlert(this.event)}
       >
-        <span class={styles.timestamp}>{moment(this.event.created_at).fromNow(true)}</span>
->>>>>>> 67e58a60
+        <span class={styles.timestamp}>{this.timestamp}</span>
         <span class={styles.name}>{getName(this.event)}</span>
         <span>{this.eventString(this.event)}</span>
         {this.event.gifter && (
