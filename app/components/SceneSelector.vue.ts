--- conflicted
+++ resolved
@@ -13,11 +13,8 @@
 import Fuse from 'fuse.js';
 import { SourceFiltersService } from 'services/source-filters';
 import { ProjectorService } from 'services/projector';
-<<<<<<< HEAD
 import { $t } from 'services/i18n';
-=======
 import electron from 'electron';
->>>>>>> c89c10a8
 
 @Component({
   components: { Selector, DropdownMenu, HelpTip },
@@ -79,8 +76,8 @@
       electron.remote.getCurrentWindow(),
       {
         type: 'warning',
-        message: `Are you sure you want to remove ${name}?`,
-        buttons: ['Cancel', 'OK']
+        message: $t('Are you sure you want to remove %sceneName%?', { sceneName: name }),
+        buttons: [$t('Cancel'), $t('OK')]
       },
       ok => {
         if (ok) this.scenesService.removeScene(this.activeSceneId);
