import Vue from 'vue';
import cx from 'classnames';
import { Component, Prop } from 'vue-property-decorator';
import { Inject } from 'services/core/injector';
import { CustomizationService } from 'services/customization';
import { NavigationService, TAppPage } from 'services/navigation';
import { UserService } from 'services/user';
import AppsNav from 'components/AppsNav';
import { WindowsService } from 'services/windows';
import { PlatformAppsService } from 'services/platform-apps';
import { IncrementalRolloutService, EAvailableFeatures } from 'services/incremental-rollout';
import { AppService } from '../services/app';
import { $t } from 'services/i18n';
import NavTools from './NavTools';
import styles from './SideNav.m.less';

@Component({})
export default class SideNav extends Vue {
  @Inject() appService: AppService;
  @Inject() customizationService: CustomizationService;
  @Inject() navigationService: NavigationService;
  @Inject() userService: UserService;
  @Inject() windowsService: WindowsService;
  @Inject() platformAppsService: PlatformAppsService;
  @Inject() incrementalRolloutService: IncrementalRolloutService;

  availableChatbotPlatforms = ['twitch', 'mixer', 'youtube'];

  get availableFeatures() {
    return EAvailableFeatures;
  }

  @Prop() locked: boolean;

  navigate(page: TAppPage) {
<<<<<<< HEAD
    if (!this.userService.isLoggedIn) return;
=======
    if (!this.userService.isLoggedIn() && page !== 'Studio') return;
>>>>>>> 85432a29

    this.navigationService.navigate(page);
  }

  featureIsEnabled(feature: EAvailableFeatures) {
    return this.incrementalRolloutService.featureIsEnabled(feature);
  }

  get page() {
    return this.navigationService.state.currentPage;
  }

  get leftDock() {
    return this.customizationService.state.leftDock;
  }

  get appStoreVisible() {
    return this.platformAppsService.state.storeVisible;
  }

  get chatbotVisible() {
    return (
      this.userService.isLoggedIn &&
      this.availableChatbotPlatforms.indexOf(this.userService.platform.type) !== -1
    );
  }

  get loading() {
    return this.appService.state.loading;
  }

  render() {
    const pageData = [
      { target: 'Studio', icon: 'icon-studio', title: $t('Editor') },
      { target: 'BrowseOverlays', icon: 'icon-themes', title: $t('Themes') },
    ];

    if (this.chatbotVisible) {
      pageData.push({ target: 'Chatbot', icon: 'icon-cloudbot', title: $t('Cloudbot') });
    }
    if (this.appStoreVisible) {
      pageData.push({ target: 'PlatformAppStore', icon: 'icon-store', title: $t('App Store') });
    }

    return (
      <div class={cx('side-nav', styles.container, { [styles.leftDock]: this.leftDock })}>
        {pageData.map(page => (
          <div
            class={cx(styles.mainCell, {
              [styles.active]: this.page === page.target,
<<<<<<< HEAD
              [styles.disabled]: !this.userService.isLoggedIn,
=======
              [styles.disabled]: !this.userService.isLoggedIn() && page.target !== 'Studio',
>>>>>>> 85432a29
            })}
            onClick={() => this.navigate(page.target as TAppPage)}
            title={page.title}
          >
            <i class={page.icon} />
          </div>
        ))}
        {this.platformAppsService.enabledApps.length > 0 && <AppsNav />}
        <NavTools />
      </div>
    );
  }
}<|MERGE_RESOLUTION|>--- conflicted
+++ resolved
@@ -33,11 +33,7 @@
   @Prop() locked: boolean;
 
   navigate(page: TAppPage) {
-<<<<<<< HEAD
-    if (!this.userService.isLoggedIn) return;
-=======
-    if (!this.userService.isLoggedIn() && page !== 'Studio') return;
->>>>>>> 85432a29
+    if (!this.userService.isLoggedIn && page !== 'Studio') return;
 
     this.navigationService.navigate(page);
   }
@@ -88,11 +84,7 @@
           <div
             class={cx(styles.mainCell, {
               [styles.active]: this.page === page.target,
-<<<<<<< HEAD
-              [styles.disabled]: !this.userService.isLoggedIn,
-=======
-              [styles.disabled]: !this.userService.isLoggedIn() && page.target !== 'Studio',
->>>>>>> 85432a29
+              [styles.disabled]: !this.userService.isLoggedIn && page.target !== 'Studio',
             })}
             onClick={() => this.navigate(page.target as TAppPage)}
             title={page.title}
