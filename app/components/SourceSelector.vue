--- conflicted
+++ resolved
@@ -1,39 +1,9 @@
 <template>
-<<<<<<< HEAD
-<div class="source-selector">
-  <div class="studio-controls-top">
-    <h4 class="studio-controls__label">
-      {{ $t('Sources') }}
-    </h4>
-    <div>
-      <i
-        class="fa fa-folder-open icon-btn icon-btn--lg"
-        @click="addFolder"
-        :title="$t('Add Folder')"
-      />
-
-      <i
-        class="fa fa-plus icon-btn icon-btn--lg"
-        @click="addSource"
-        :title="$t('Add Source')"
-      />
-      <i
-        class="fa fa-minus icon-btn icon-btn--lg"
-        :class="{ disabled: activeItemIds.length === 0}"
-        @click="removeItems"
-        :title="$t('Remove Sources')"
-      />
-      <i
-        :class="{ disabled: !canShowProperties()}"
-        class="fa fa-cog icon-btn"
-        @click="sourceProperties"
-        :title="$t('Setup Source Properties')"
-      />
-=======
+
   <div class="source-selector">
     <div class="studio-controls-top">
       <h4 class="studio-controls__label" v-tooltip.bottom="sourcesTooltip">
-        Sources
+        {{ $t('Sources') }}
       </h4>
       <div>
         <i
@@ -54,7 +24,6 @@
           @click="sourceProperties"
           v-tooltip.bottom="openSourcePropertiesTooltip" />
       </div>
->>>>>>> c89c10a8
     </div>
 
     <sl-vue-tree
