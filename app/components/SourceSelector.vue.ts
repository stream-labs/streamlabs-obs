import Vue from 'vue';
import { Component } from 'vue-property-decorator';
import { Inject } from '../util/injector';
import { SourcesService } from 'services/sources';
import { ScenesService, ISceneItemNode, TSceneNode } from 'services/scenes';
import { SelectionService } from 'services/selection/selection';
import { EditMenu } from '../util/menus/EditMenu';
import SlVueTree, { ISlTreeNode, ISlTreeNodeModel, ICursorPosition } from 'sl-vue-tree';
import { WidgetType } from 'services/widgets';
import { $t } from 'services/i18n';

const widgetIconMap = {
  [WidgetType.AlertBox]: 'fas fa-bell',
  [WidgetType.StreamBoss]: 'fas fa-gavel',
  [WidgetType.EventList]: 'fas fa-th-list',
  [WidgetType.TipJar]: 'fas fa-beer',
  [WidgetType.DonationTicker]: 'fas fa-ellipsis-h',
  [WidgetType.ChatBox]: 'fas fa-comments',
  [WidgetType.ViewerCount]: 'fas fa-eye',
  [WidgetType.SpinWheel]: 'fas fa-chart-pie',
  [WidgetType.Credits]: 'fas fa-align-center',
  [WidgetType.SponsorBanner]: 'fas fa-heart',
  [WidgetType.DonationGoal]: 'fas fa-calendar',
  [WidgetType.BitGoal]: 'fas fa-calendar',
  [WidgetType.FollowerGoal]: 'fas fa-calendar',
  [WidgetType.SubGoal]: 'fas fa-calendar',
  [WidgetType.MediaShare]: 'icon-share',
<<<<<<< HEAD
  [WidgetType.Chatbot]: 'fas fa-comments'
=======
>>>>>>> a42ff3be
};

const sourceIconMap = {
  ffmpeg_source: 'far fa-file-video',
  text_gdiplus: 'fas fa-font',
  text_ft2_source: 'fas fa-font',
  image_source: 'icon-image',
  slideshow: 'icon-image',
  dshow_input: 'icon-webcam',
  wasapi_input_capture: 'icon-mic',
  wasapi_output_capture: 'icon-audio',
  monitor_capture: 'fas fa-desktop',
  browser_source: 'fas fa-globe',
  game_capture: 'fas fa-gamepad',
  scene: 'far fa-object-group',
  color_source: 'fas fa-fill',
  openvr_capture: 'fab fa-simplybuilt fa-rotate-180',
  liv_capture: 'fab fa-simplybuilt fa-rotate-180',
};

@Component({
  components: { SlVueTree },
})
export default class SourceSelector extends Vue {
  @Inject() private scenesService: ScenesService;
  @Inject() private sourcesService: SourcesService;
  @Inject() private selectionService: SelectionService;

  sourcesTooltip = $t('The building blocks of your scene. Also contains widgets.');
  addSourceTooltip = $t('Add a new Source to your Scene. Includes widgets.');
  removeSourcesTooltip = $t('Remove Sources from your Scene.');
  openSourcePropertiesTooltip = $t('Open the Source Properties.');
  addGroupTooltip = $t('Add a Group so you can move multiple Sources at the same time.');

  private expandedFoldersIds: string[] = [];

  $refs: {
    treeContainer: HTMLDivElement;
    slVueTree: SlVueTree<ISceneItemNode>;
  };

  get nodes(): ISlTreeNodeModel<ISceneItemNode>[] {
    // recursive function for transform SceneNode[] to ISlTreeNodeModel[]
    const getSlVueTreeNodes = (sceneNodes: TSceneNode[]): ISlTreeNodeModel<ISceneItemNode>[] => {
      return sceneNodes.map(sceneNode => {
        return {
          title: sceneNode.name,
          isSelected: sceneNode.isSelected(),
          isLeaf: sceneNode.isItem(),
          isExpanded: this.expandedFoldersIds.indexOf(sceneNode.id) !== -1,
          data: sceneNode.getModel(),
          children: sceneNode.isFolder() ? getSlVueTreeNodes(sceneNode.getNodes()) : null,
        };
      });
    };

    return getSlVueTreeNodes(this.scene.getRootNodes());
  }

  determineIcon(isLeaf: boolean, sourceId: string) {
    if (!isLeaf) {
      return 'fa fa-folder';
    }
    const sourceDetails = this.sourcesService.getSource(sourceId).getComparisonDetails();
    if (sourceDetails.isStreamlabel) {
      return 'fas fa-file-alt';
    }
    // We want simple equality here to also check for undefined
    if (sourceDetails.widgetType != null) {
      return widgetIconMap[sourceDetails.widgetType];
    }
    return sourceIconMap[sourceDetails.type] || 'fas fa-file';
  }

  addSource() {
    if (this.scenesService.activeScene) {
      this.sourcesService.showShowcase();
    }
  }

  addFolder() {
    if (this.scenesService.activeScene) {
      let itemsToGroup: string[] = [];
      let parentId: string;
      if (this.selectionService.canGroupIntoFolder()) {
        itemsToGroup = this.selectionService.getIds();
        const parent = this.selectionService.getClosestParent();
        if (parent) parentId = parent.id;
      }
      this.scenesService.showNameFolder({ itemsToGroup, parentId });
    }
  }

  showContextMenu(sceneNodeId?: string, event?: MouseEvent) {
    const sceneNode = this.scene.getNode(sceneNodeId);
    if (!sceneNode.isSelected()) sceneNode.select();
    const menuOptions = sceneNode
      ? {
          selectedSceneId: this.scene.id,
          showSceneItemMenu: true,
        }
      : { selectedSceneId: this.scene.id };

    const menu = new EditMenu(menuOptions);
    menu.popup();
    event && event.stopPropagation();
  }

  removeItems() {
    this.selectionService.remove();
  }

  sourceProperties() {
    if (!this.canShowProperties()) return;
    this.sourcesService.showSourceProperties(this.activeItems[0].sourceId);
  }

  canShowProperties(): boolean {
    if (this.activeItemIds.length === 0) return false;
    const sceneNode = this.selectionService.getLastSelected();
    return sceneNode && sceneNode.sceneNodeType === 'item'
      ? sceneNode.getSource().hasProps()
      : false;
  }

  handleSort(
    treeNodesToMove: ISlTreeNode<ISceneItemNode>[],
    position: ICursorPosition<TSceneNode>,
  ) {
    const nodesToMove = this.scene.getSelection(treeNodesToMove.map(node => node.data.id));

    const destNode = this.scene.getNode(position.node.data.id);

    if (position.placement === 'before') {
      nodesToMove.placeBefore(destNode.id);
    } else if (position.placement === 'after') {
      nodesToMove.placeAfter(destNode.id);
    } else if (position.placement === 'inside') {
      nodesToMove.setParent(destNode.id);
    }
    this.selectionService.select(nodesToMove.getIds());
  }

  makeActive(treeNodes: ISlTreeNode<ISceneItemNode>[], ev: MouseEvent) {
    const ids = treeNodes.map(treeNode => treeNode.data.id);
    this.selectionService.select(ids);
  }

  toggleFolder(treeNode: ISlTreeNode<ISceneItemNode>) {
    const nodeId = treeNode.data.id;
    if (treeNode.isExpanded) {
      this.expandedFoldersIds.splice(this.expandedFoldersIds.indexOf(nodeId), 1);
    } else {
      this.expandedFoldersIds.push(nodeId);
    }
  }

  canShowActions(sceneNodeId: string) {
    const node = this.scene.getNode(sceneNodeId);
    return node.isItem() || node.getNestedItems().length;
  }

  get activeItemIds() {
    return this.selectionService.getIds();
  }

  get activeItems() {
    return this.selectionService.getItems();
  }

  toggleVisibility(sceneNodeId: string) {
    const selection = this.scene.getSelection(sceneNodeId);
    const visible = !selection.isVisible();
    selection.setSettings({ visible });
  }

  visibilityClassesForSource(sceneNodeId: string) {
    const selection = this.scene.getSelection(sceneNodeId);
    const visible = selection.isVisible();

    return {
      'icon-view': visible,
      'icon-hide': !visible,
    };
  }

  lockClassesForSource(sceneNodeId: string) {
    const selection = this.scene.getSelection(sceneNodeId);
    const locked = selection.isLocked();

    return {
      'icon-lock': locked,
      'icon-unlock': !locked,
    };
  }

  toggleLock(sceneNodeId: string) {
    const selection = this.scene.getSelection(sceneNodeId);
    const locked = !selection.isLocked();
    selection.setSettings({ locked });
  }

  get scene() {
    return this.scenesService.activeScene;
  }
}<|MERGE_RESOLUTION|>--- conflicted
+++ resolved
@@ -25,10 +25,6 @@
   [WidgetType.FollowerGoal]: 'fas fa-calendar',
   [WidgetType.SubGoal]: 'fas fa-calendar',
   [WidgetType.MediaShare]: 'icon-share',
-<<<<<<< HEAD
-  [WidgetType.Chatbot]: 'fas fa-comments'
-=======
->>>>>>> a42ff3be
 };
 
 const sourceIconMap = {
