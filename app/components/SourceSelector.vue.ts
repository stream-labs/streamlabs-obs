import Vue from 'vue';
import { Component } from 'vue-property-decorator';
import { Inject } from '../util/injector';
import { SourcesService } from 'services/sources';
import { ScenesService, ISceneItemNode, TSceneNode } from 'services/scenes';
import { SelectionService } from 'services/selection/selection';
import { EditMenu } from '../util/menus/EditMenu';
import SlVueTree, {
  ISlTreeNode,
  ISlTreeNodeModel,
  ICursorPosition
} from 'sl-vue-tree';
import { WidgetType } from 'services/widgets';
import { $t } from 'services/i18n';

const widgetIconMap = {
  [WidgetType.AlertBox]: 'fas fa-bell',
  [WidgetType.StreamBoss]: 'fas fa-gavel',
  [WidgetType.EventList]: 'fas fa-th-list',
  [WidgetType.TipJar]: 'fas fa-beer',
  [WidgetType.DonationTicker]: 'fas fa-ellipsis-h',
  [WidgetType.ChatBox]: 'fas fa-comments',
  [WidgetType.ViewerCount]: 'fas fa-eye',
  [WidgetType.SpinWheel]: 'fas fa-chart-pie',
  [WidgetType.Credits]: 'fas fa-align-center',
  [WidgetType.SponsorBanner]: 'fas fa-heart',
  [WidgetType.DonationGoal]: 'fas fa-calendar',
  [WidgetType.BitGoal]: 'fas fa-calendar',
  [WidgetType.FollowerGoal]: 'fas fa-calendar',
<<<<<<< HEAD
  [WidgetType.MediaShare]: 'icon-share',
=======
  [WidgetType.MediaShare]: 'icon-share'
>>>>>>> b6d97534
};

const sourceIconMap = {
  ffmpeg_source: 'far fa-file-video',
  text_gdiplus: 'fas fa-font',
  text_ft2_source: 'fas fa-font',
  image_source: 'icon-image',
  slideshow: 'icon-image',
  dshow_input: 'icon-webcam',
  wasapi_input_capture: 'icon-mic',
  wasapi_output_capture: 'icon-audio',
  monitor_capture: 'fas fa-desktop',
  browser_source: 'fas fa-globe',
  game_capture: 'fas fa-gamepad',
  scene: 'far fa-object-group',
  color_source: 'fas fa-fill',
  openvr_capture: 'fab fa-simplybuilt fa-rotate-180',
  liv_capture: 'fab fa-simplybuilt fa-rotate-180'
};

@Component({
  components: { SlVueTree }
})
export default class SourceSelector extends Vue {
  @Inject() private scenesService: ScenesService;
  @Inject() private sourcesService: SourcesService;
  @Inject() private selectionService: SelectionService;

  sourcesTooltip = $t('The building blocks of your scene. Also contains widgets.');
  addSourceTooltip = $t('Add a new Source to your Scene. Includes widgets.');
  removeSourcesTooltip = $t('Remove Sources from your Scene.');
  openSourcePropertiesTooltip = $t('Open the Source Properties.');
  addGroupTooltip = $t('Add a Group so you can move multiple Sources at the same time.');

  private expandedFoldersIds: string[] = [];

  $refs: {
    treeContainer: HTMLDivElement;
    slVueTree: SlVueTree<ISceneItemNode>;
  };

  get nodes(): ISlTreeNodeModel<ISceneItemNode>[] {
    // recursive function for transform SceneNode[] to ISlTreeNodeModel[]
    const getSlVueTreeNodes = (
      sceneNodes: TSceneNode[]
    ): ISlTreeNodeModel<ISceneItemNode>[] => {
      return sceneNodes.map(sceneNode => {
        return {
          title: sceneNode.name,
          isSelected: sceneNode.isSelected(),
          isLeaf: sceneNode.isItem(),
          isExpanded: this.expandedFoldersIds.indexOf(sceneNode.id) !== -1,
          data: sceneNode.getModel(),
          children: sceneNode.isFolder()
            ? getSlVueTreeNodes(sceneNode.getNodes())
            : null
        };
      });
    };

    return getSlVueTreeNodes(this.scene.getRootNodes());
  }

  determineIcon(isLeaf: boolean, sourceId: string) {
    if (!isLeaf) { return 'fa fa-folder'; }
    const sourceDetails = this.sourcesService.getSource(sourceId).getComparisonDetails();
    if (sourceDetails.isStreamlabel) { return 'fas fa-file-alt'; }
    // We want simple equality here to also check for undefined
    if (sourceDetails.widgetType != null) { return widgetIconMap[sourceDetails.widgetType]; }
    return sourceIconMap[sourceDetails.type] || 'fas fa-file';
  }

  addSource() {
    if (this.scenesService.activeScene) {
      this.sourcesService.showShowcase();
    }
  }

  addFolder() {
    if (this.scenesService.activeScene) {
      let itemsToGroup: string[] = [];
      let parentId: string;
      if (this.selectionService.canGroupIntoFolder()) {
        itemsToGroup = this.selectionService.getIds();
        const parent = this.selectionService.getClosestParent();
        if (parent) parentId = parent.id;
      }
      this.scenesService.showNameFolder({ itemsToGroup, parentId });
    }
  }

  showContextMenu(sceneNodeId?: string, event?: MouseEvent) {
    const sceneNode = this.scene.getNode(sceneNodeId);
    const menuOptions = sceneNode
      ? {
          selectedSceneId: this.scene.id,
          showSceneItemMenu: true
        }
      : { selectedSceneId: this.scene.id };

    const menu = new EditMenu(menuOptions);
    menu.popup();
    event && event.stopPropagation();
  }

  removeItems() {
    this.selectionService.remove();
  }

  sourceProperties() {
    if (!this.canShowProperties()) return;
    this.sourcesService.showSourceProperties(this.activeItems[0].sourceId);
  }

  canShowProperties(): boolean {
    if (this.activeItemIds.length === 0) return false;
    const sceneNode = this.selectionService.getLastSelected();
    return sceneNode && sceneNode.sceneNodeType === 'item'
      ? sceneNode.getSource().hasProps()
      : false;
  }

  handleSort(
    treeNodesToMove: ISlTreeNode<ISceneItemNode>[],
    position: ICursorPosition<TSceneNode>
  ) {
    const nodesToMove = this.scene.getSelection(
      treeNodesToMove.map(node => node.data.id)
    );

    const destNode = this.scene.getNode(position.node.data.id);

    if (position.placement === 'before') {
      nodesToMove.placeBefore(destNode.id);
    } else if (position.placement === 'after') {
      nodesToMove.placeAfter(destNode.id);
    } else if (position.placement === 'inside') {
      nodesToMove.setParent(destNode.id);
    }
    this.selectionService.select(nodesToMove.getIds());
  }

  makeActive(treeNodes: ISlTreeNode<ISceneItemNode>[], ev: MouseEvent) {
    const ids = treeNodes.map(treeNode => treeNode.data.id);
    this.selectionService.select(ids);
  }

  toggleFolder(treeNode: ISlTreeNode<ISceneItemNode>) {
    const nodeId = treeNode.data.id;
    if (treeNode.isExpanded) {
      this.expandedFoldersIds.splice(
        this.expandedFoldersIds.indexOf(nodeId),
        1
      );
    } else {
      this.expandedFoldersIds.push(nodeId);
    }
  }

  canShowActions(sceneNodeId: string) {
    const node = this.scene.getNode(sceneNodeId);
    return node.isItem() || node.getNestedItems().length;
  }

  get activeItemIds() {
    return this.selectionService.getIds();
  }

  get activeItems() {
    return this.selectionService.getItems();
  }

  toggleVisibility(sceneNodeId: string) {
    const selection = this.scene.getSelection(sceneNodeId);
    const visible = !selection.isVisible();
    selection.setSettings({ visible });
  }

  visibilityClassesForSource(sceneNodeId: string) {
    const selection = this.scene.getSelection(sceneNodeId);
    const visible = selection.isVisible();

    return {
      'icon-view': visible,
      'icon-hide': !visible
    };
  }

  lockClassesForSource(sceneNodeId: string) {
    const selection = this.scene.getSelection(sceneNodeId);
    const locked = selection.isLocked();

    return {
      'icon-lock': locked,
      'icon-unlock': !locked
    };
  }

  toggleLock(sceneNodeId: string) {
    const selection = this.scene.getSelection(sceneNodeId);
    const locked = !selection.isLocked();
    selection.setSettings({ locked });
  }

  get scene() {
    return this.scenesService.activeScene;
  }
}<|MERGE_RESOLUTION|>--- conflicted
+++ resolved
@@ -27,11 +27,7 @@
   [WidgetType.DonationGoal]: 'fas fa-calendar',
   [WidgetType.BitGoal]: 'fas fa-calendar',
   [WidgetType.FollowerGoal]: 'fas fa-calendar',
-<<<<<<< HEAD
-  [WidgetType.MediaShare]: 'icon-share',
-=======
   [WidgetType.MediaShare]: 'icon-share'
->>>>>>> b6d97534
 };
 
 const sourceIconMap = {
