--- conflicted
+++ resolved
@@ -27,13 +27,9 @@
   [WidgetType.DonationGoal]: 'fas fa-calendar',
   [WidgetType.BitGoal]: 'fas fa-calendar',
   [WidgetType.FollowerGoal]: 'fas fa-calendar',
-<<<<<<< HEAD
+  [WidgetType.SubGoal]: 'fas fa-calendar',
   [WidgetType.MediaShare]: 'icon-share',
   // [WidgetType.Chatbot]: 'fas fa-comments'
-=======
-  [WidgetType.SubGoal]: 'fas fa-calendar',
-  [WidgetType.MediaShare]: 'icon-share'
->>>>>>> cd82fef0
 };
 
 const sourceIconMap = {
