<template>
<div class="top-nav">
  <!--<button
      @click="navigateOnboarding"
      class="button button--action"
      :class="{ active: page === 'Onboarding' }">
      Onboarding
  </button>-->

  <div class="tabs">
    <button
      @click="navigateDashboard"
      class="tab-button"
      :class="{ active: page === 'Dashboard' }" :disabled="!isUserLoggedIn || locked">
      <i class="fa fa-tachometer"/> Dashboard
    </button>
    <button
      @click="navigateStudio"
      class="tab-button"
<<<<<<< HEAD
      :class="{ active: page === 'Studio' }">
      <i class="fa fa-object-group"/> Editor
=======
      :class="{ active: page === 'Studio' }" :disabled="locked">
      <i class="fa fa-video-camera"/> Editor
>>>>>>> b2a25d9b
    </button>
    <button
      @click="navigateLive"
      class="tab-button"
<<<<<<< HEAD
      :class="{ active: page === 'Live' }" :disabled="!isUserLoggedIn">
      <i class="fa fa-feed"/> Live
    </button>
    <button
      @click="navigateOverlays"
      class="tab-button"
      :class="{ active: page === 'BrowseOverlays' }" :disabled="!isUserLoggedIn">
      <i class="fa fa-image"/> Library
=======
      :class="{ active: page === 'Live' }" :disabled="!isUserLoggedIn || locked">
      <i class="fa fa-list"/> Live
>>>>>>> b2a25d9b
    </button>
  </div>

  <div class="top-nav-right">
    <div class="top-nav-item" v-if="isDevMode">
      <a class="link" @click="openDevTools">Dev Tools</a>
    </div>
    <div class="top-nav-item">
      <a class="link" @click="bugReport">Bug Report</a>
    </div>
    <div class="top-nav-item">
      <button @click="toggleNightTheme" class="theme-toggle">
        <i class="fa fa-sun-o"/>
        <i class="fa fa-moon-o"/>
      </button>
    </div>
    <div class="top-nav-item">
      <a
        @click="openSettingsWindow"
        class="link link--uppercase">
        <i class="fa fa-cog"/> Settings
      </a>
    </div>
    <div class="top-nav-item">
      <login/>
    </div>
  </div>
</div>
</template>

<script lang="ts" src="./TopNav.vue.ts"></script>

<style lang="less" scoped>
@import "../styles/index";

.top-nav {
  display: flex;
  flex-direction: row;
  align-items: center;
  padding: 0 20px;
  position: relative;
  max-width:  none;
  background-color: @day-secondary;
  border-bottom: 1px solid @day-border;
  flex: 0 0 45px;
}

.top-nav-right {
  flex-grow: 1;
  display: flex;
  text-align: right;
  justify-content: flex-end;
  align-items: center;
}

.top-nav-item {
  margin-left: 20px;
  display: flex;
  align-items: center;

  @media(max-width: 1200px) {
    font-size: 12px;
  }
}

.theme-toggle {
  .fa {
    overflow: hidden;
    position: relative;
  }

  .fa-sun-o {
    color: @yellow;
  }

  .fa-moon-o {
    display: none;
  }
}

.night-theme {
  .top-nav {
    background-color: @night-primary;
    border-color: @night-border;
  }

  .theme-toggle {
    .fa-sun-o {
      display: none;
    }

    .fa-moon-o {
      color: @white;
      opacity: 1;
      display: block;
    }
  }

  .user__name {
    &:hover {
      color: @white;
    }
  }
}
</style><|MERGE_RESOLUTION|>--- conflicted
+++ resolved
@@ -11,36 +11,30 @@
     <button
       @click="navigateDashboard"
       class="tab-button"
-      :class="{ active: page === 'Dashboard' }" :disabled="!isUserLoggedIn || locked">
+      :class="{ active: page === 'Dashboard' }"
+      :disabled="!isUserLoggedIn || locked">
       <i class="fa fa-tachometer"/> Dashboard
     </button>
     <button
       @click="navigateStudio"
       class="tab-button"
-<<<<<<< HEAD
-      :class="{ active: page === 'Studio' }">
+      :class="{ active: page === 'Studio' }"
+      :disabled="locked">
       <i class="fa fa-object-group"/> Editor
-=======
-      :class="{ active: page === 'Studio' }" :disabled="locked">
-      <i class="fa fa-video-camera"/> Editor
->>>>>>> b2a25d9b
     </button>
     <button
       @click="navigateLive"
       class="tab-button"
-<<<<<<< HEAD
-      :class="{ active: page === 'Live' }" :disabled="!isUserLoggedIn">
+      :class="{ active: page === 'Live' }"
+      :disabled="!isUserLoggedIn || locked">
       <i class="fa fa-feed"/> Live
     </button>
     <button
       @click="navigateOverlays"
       class="tab-button"
-      :class="{ active: page === 'BrowseOverlays' }" :disabled="!isUserLoggedIn">
+      :class="{ active: page === 'BrowseOverlays' }"
+      :disabled="!isUserLoggedIn || locked">
       <i class="fa fa-image"/> Library
-=======
-      :class="{ active: page === 'Live' }" :disabled="!isUserLoggedIn || locked">
-      <i class="fa fa-list"/> Live
->>>>>>> b2a25d9b
     </button>
   </div>
 
