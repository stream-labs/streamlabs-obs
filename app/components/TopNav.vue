<template>
<div class="top-nav">
  <!--<button
      @click="navigateOnboarding"
      class="button button--action"
      :class="{ active: page === 'Onboarding' }">
      Onboarding
  </button>-->

  <div class="tabs">
    <button
      @click="navigateDashboard"
      class="tab-button"
      :class="{ active: page === 'Dashboard' }"
      :disabled="!isUserLoggedIn || locked">
      <i class="icon-dashboard"/> <span>{{ $t('Dashboard') }}</span>
    </button>
    <button
      @click="navigateChatBot"
      class="tab-button"
      v-if="featureIsEnabled(availableFeatures.chatbot)"
      :class="{ active: page === 'Chatbot'}"
      :disabled="!isUserLoggedIn || locked">
<<<<<<< HEAD
      <i class="icon-chatbot"/> {{ $t('Chatbot') }}
    </button>
    <button
=======
      <i class="icon-community"/> <span>{{ $t('Chatbot') }}</span>
    </button>
    <button
      v-if="appStoreVisible"
>>>>>>> b20810d0
      @click="navigatePlatformAppStore"
      class="tab-button"
      :class="{ 'is-active': page === 'PlatformAppStore' }"
      :disabled="!isUserLoggedIn || locked">
      <i class="icon-store"/> <span>{{ $t('App Store') }}</span>
    </button>
    <button
      @click="navigateOverlays"
      class="tab-button"
      :class="{ 'is-active': page === 'BrowseOverlays' }"
      :disabled="!isUserLoggedIn || locked">
      <i class="icon-themes"/> <span>{{ $t('Themes') }}</span>
    </button>
    <button
      @click="navigateStudio"
      class="tab-button"
      :class="{ 'is-active': page === 'Studio' }"
      :disabled="locked">
      <i class="icon-studio"/> <span>{{ $t('Editor') }}</span>
    </button>
    <button
      @click="navigateLive"
      class="tab-button"
      :class="{ 'is-active': page === 'Live' }"
      :disabled="!isUserLoggedIn || locked">
      <i class="icon-live-dashboard"/> <span>{{ $t('Live') }}</span>
    </button>
    <button
      v-for="app in topNavApps"
      :key="app.id"
      @click="navigateApp(app.id)"
      class="tab-button"
      :class="{ 'is-active': page === 'PlatformAppContainer' && navigationService.state.params.appId === app.id }">
      <i class="fas fa-drafting-compass" /><span>{{ app.manifest.name }}</span>
    </button>
  </div>

  <div class="top-nav-right">

    <div class="top-nav-item">
      <button @click="toggleNightTheme" class="theme-toggle">
        <div class="theme-toggle__bg"></div>
        <img class="theme-toggle__icon theme-toggle__icon--moon" src="../../media/images/moon.png"/>
        <img class="theme-toggle__icon theme-toggle__icon--sun" src="../../media/images/sun.png"/>
      </button>
    </div>
    <div class="top-nav-item" v-if="isDevMode">
      <a class="link" @click="openDevTools">Dev Tools</a>
    </div>
    <div class="top-nav-item" v-if="isDevMode">
      <a class="link" @click="navigateDesignSystem">Design System</a>
    </div>
    <div class="top-nav-item" :class="{ 'top-nav-item--active': studioModeEnabled }">
      <a
        @click="studioMode"
        class="link">
        <i class="icon-studio-mode-3" v-tooltip.right="studioModeTooltip" /><span>{{ $t('Studio Mode') }}</span>
      </a>
    </div>
    <div class="top-nav-item">
      <a
        @click="openDiscord"
        class="link">
        <i class="icon-discord"></i><span>Discord</span>
      </a>
    </div>
    <div class="top-nav-item">
      <a
        @click="openSettingsWindow"
        class="link">
        <i class="icon-settings"/><span>{{ $t('Settings') }}</span>
      </a>
    </div>
    <div class="top-nav-item">
      <login/>
    </div>
  </div>
</div>
</template>

<script lang="ts" src="./TopNav.vue.ts"></script>

<style lang="less">
@import "../styles/index";

.top-nav-item {
  .margin-left(2);
  display: flex;
  align-items: center;

  i {
    .margin-right(@0);
  }

  span {
    .margin-left();
  }

  &.top-nav-item--active {
    >a {
      >i,
      >span {
        color: @teal;
      }
    }
  }
}
</style>

<style lang="less" scoped>
@import "../styles/index";
.top-nav {
  display: flex;
  flex-direction: row;
  align-items: center;
  .padding-h-sides(2);
  position: relative;
  max-width:  none;
  background-color: @day-secondary;
  border-bottom: 1px solid @day-border;
  flex: 0 0 48px;
  z-index: 1;
}

.top-nav-right {
  flex-grow: 1;
  display: flex;
  text-align: right;
  justify-content: flex-end;
  align-items: center;
}

.link {
  @media(max-width: 1500px) {
    span {
      display: none;
    }
  }
}

.theme-toggle {
  position: relative;
  display: flex;
  align-items: center;

  .fa {
    overflow: hidden;
    position: relative;
  }

  .fa-sun-o {
    color: @yellow;
  }

  .fa-moon-o {
    display: none;
  }
}

.theme-toggle__bg {
  height: 14px;
  width: 30px;
  padding: 0px 16px;
  background: #e3e8eb;
  position: relative;
  border-radius: 10px;
}

.theme-toggle__icon {
  position: absolute;
  top: -2px;
}

.theme-toggle__icon--sun {
  width: 19px;
  right: -2px;
}

.theme-toggle__icon--moon {
  width: 18px;
  display: none;
  left: -2px;
}

.night-theme {
  .top-nav {
    background-color: @night-primary;
    border-color: @night-border;
  }

  .theme-toggle {
    .fa-sun-o {
      display: none;
    }

    .fa-moon-o {
      color: @white;
      opacity: 1;
      display: block;
    }
  }

  .user__name {
    &:hover {
      color: @white;
    }
  }

  .theme-toggle__bg {
    background-color: rgba(255, 255, 255, .2);
  }

  .theme-toggle__icon--moon {
    display: block;
  }

  .theme-toggle__icon--sun {
    display: none;
  }
}
</style><|MERGE_RESOLUTION|>--- conflicted
+++ resolved
@@ -21,16 +21,10 @@
       v-if="featureIsEnabled(availableFeatures.chatbot)"
       :class="{ active: page === 'Chatbot'}"
       :disabled="!isUserLoggedIn || locked">
-<<<<<<< HEAD
-      <i class="icon-chatbot"/> {{ $t('Chatbot') }}
-    </button>
-    <button
-=======
       <i class="icon-community"/> <span>{{ $t('Chatbot') }}</span>
     </button>
     <button
       v-if="appStoreVisible"
->>>>>>> b20810d0
       @click="navigatePlatformAppStore"
       class="tab-button"
       :class="{ 'is-active': page === 'PlatformAppStore' }"
