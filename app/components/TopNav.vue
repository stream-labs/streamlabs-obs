<template>
<div class="top-nav">
  <!--<button
      @click="navigateOnboarding"
      class="button button--action"
      :class="{ active: page === 'Onboarding' }">
      Onboarding
  </button>-->

  <div class="tabs">
    <button
      @click="navigateDashboard"
      class="tab-button"
      :class="{ active: page === 'Dashboard' }"
      :disabled="!isUserLoggedIn || locked">
      <i class="icon-dashboard"/> <span>{{ $t('Dashboard') }}</span>
    </button>
    <button
      @click="navigateChatBot"
      class="tab-button"
      v-if="featureIsEnabled(availableFeatures.chatbot)"
      :class="{ active: page === 'Chatbot'}"
      :disabled="!isUserLoggedIn || locked">
<<<<<<< HEAD
      <i class="icon-chatbot"/> {{ $t('Chatbot') }}
    </button> -->
    <!-- <button
      @click="navigatePlatformAppStore"
      class="tab-button"
      :class="{ 'is-active': page === 'PlatformAppStore' }"
      :disabled="!isUserLoggedIn || locked">
      <i class="icon-store"/> <span>{{ $t('App Store') }}</span>
    </button> -->
=======
      <i class="icon-chatbot"/> <span>{{ $t('Chatbot') }}</span>
    </button>
>>>>>>> 1a82992f
    <button
      @click="navigateOverlays"
      class="tab-button"
      :class="{ 'is-active': page === 'BrowseOverlays' }"
      :disabled="!isUserLoggedIn || locked">
      <i class="icon-themes"/> <span>{{ $t('Themes') }}</span>
    </button>
    <button
      @click="navigateStudio"
      class="tab-button"
      :class="{ 'is-active': page === 'Studio' }"
      :disabled="locked">
      <i class="icon-studio"/> <span>{{ $t('Editor') }}</span>
    </button>
    <button
      @click="navigateLive"
      class="tab-button"
      :class="{ 'is-active': page === 'Live' }"
      :disabled="!isUserLoggedIn || locked">
      <i class="icon-live-dashboard"/> <span>{{ $t('Live') }}</span>
    </button>
    <button
      v-for="app in topNavApps"
      :key="app.id"
      @click="navigateApp(app.id)"
      class="tab-button"
      :class="{ 'is-active': page === 'PlatformAppContainer' && navigationService.state.params.appId === app.id }">
      <i class="fas fa-drafting-compass" /><span>{{ app.manifest.name }}</span>
    </button>
  </div>

  <div class="top-nav-right">

    <div class="top-nav-item">
      <button @click="toggleNightTheme" class="theme-toggle">
        <div class="theme-toggle__bg"></div>
        <img class="theme-toggle__icon theme-toggle__icon--moon" src="../../media/images/moon.png"/>
        <img class="theme-toggle__icon theme-toggle__icon--sun" src="../../media/images/sun.png"/>
      </button>
    </div>
    <div class="top-nav-item" v-if="isDevMode">
      <a class="link" @click="openDevTools">Dev Tools</a>
    </div>
    <div class="top-nav-item" v-if="isDevMode">
      <a class="link" @click="navigateDesignSystem">Design System</a>
    </div>
    <div class="top-nav-item" :class="{ 'top-nav-item--active': studioModeEnabled }">
      <a
        @click="studioMode"
        class="link">
        <i class="icon-studio-mode-3" v-tooltip.right="studioModeTooltip" /><span>{{ $t('Studio Mode') }}</span>
      </a>
    </div>
    <div class="top-nav-item">
      <a
        @click="openDiscord"
        class="link">
        <i class="icon-discord"></i><span>Discord</span>
      </a>
    </div>
    <div class="top-nav-item">
      <a
        @click="openSettingsWindow"
        class="link">
        <i class="icon-settings"/><span>{{ $t('Settings') }}</span>
      </a>
    </div>
    <div class="top-nav-item">
      <login/>
    </div>
  </div>
</div>
</template>

<script lang="ts" src="./TopNav.vue.ts"></script>

<style lang="less">
@import "../styles/index";

.top-nav-item {
  .margin-left(2);
  display: flex;
  align-items: center;

  i {
    .margin-right(@0);
  }

  span {
    .margin-left();
  }

  &.top-nav-item--active {
    >a {
      >i,
      >span {
        color: @teal;
      }
    }
  }
}
</style>

<style lang="less" scoped>
@import "../styles/index";
.top-nav {
  display: flex;
  flex-direction: row;
  align-items: center;
  .padding-h-sides(2);
  position: relative;
  max-width:  none;
  background-color: @day-secondary;
  border-bottom: 1px solid @day-border;
  flex: 0 0 48px;
  z-index: 1;
}

.top-nav-right {
  flex-grow: 1;
  display: flex;
  text-align: right;
  justify-content: flex-end;
  align-items: center;
}

.link {
  @media(max-width: 1500px) {
    span {
      display: none;
    }
  }
}

.theme-toggle {
  position: relative;
  display: flex;
  align-items: center;

  .fa {
    overflow: hidden;
    position: relative;
  }

  .fa-sun-o {
    color: @yellow;
  }

  .fa-moon-o {
    display: none;
  }
}

.theme-toggle__bg {
  height: 14px;
  width: 30px;
  padding: 0px 16px;
  background: #e3e8eb;
  position: relative;
  border-radius: 10px;
}

.theme-toggle__icon {
  position: absolute;
  top: -2px;
}

.theme-toggle__icon--sun {
  width: 19px;
  right: -2px;
}

.theme-toggle__icon--moon {
  width: 18px;
  display: none;
  left: -2px;
}

.night-theme {
  .top-nav {
    background-color: @night-primary;
    border-color: @night-border;
  }

  .theme-toggle {
    .fa-sun-o {
      display: none;
    }

    .fa-moon-o {
      color: @white;
      opacity: 1;
      display: block;
    }
  }

  .user__name {
    &:hover {
      color: @white;
    }
  }

  .theme-toggle__bg {
    background-color: rgba(255, 255, 255, .2);
  }

  .theme-toggle__icon--moon {
    display: block;
  }

  .theme-toggle__icon--sun {
    display: none;
  }
}
</style><|MERGE_RESOLUTION|>--- conflicted
+++ resolved
@@ -21,9 +21,8 @@
       v-if="featureIsEnabled(availableFeatures.chatbot)"
       :class="{ active: page === 'Chatbot'}"
       :disabled="!isUserLoggedIn || locked">
-<<<<<<< HEAD
       <i class="icon-chatbot"/> {{ $t('Chatbot') }}
-    </button> -->
+    </button>
     <!-- <button
       @click="navigatePlatformAppStore"
       class="tab-button"
@@ -31,10 +30,6 @@
       :disabled="!isUserLoggedIn || locked">
       <i class="icon-store"/> <span>{{ $t('App Store') }}</span>
     </button> -->
-=======
-      <i class="icon-chatbot"/> <span>{{ $t('Chatbot') }}</span>
-    </button>
->>>>>>> 1a82992f
     <button
       @click="navigateOverlays"
       class="tab-button"
