import electron from 'electron';
import { Component } from 'vue-property-decorator';
import BrowserView from 'components/shared/BrowserView';
import styles from 'components/RecentEvents.m.less';
import { UserService } from 'services/user';
import { RecentEventsService } from 'services/recent-events';
import { MagicLinkService } from 'services/magic-link';
import { Inject } from 'services/core';
<<<<<<< HEAD
import BaseElement from './BaseElement';
=======
import TsxComponent from 'components/tsx-component';
import { $t } from 'services/i18n';
>>>>>>> f4339589

@Component({})
export default class LegacyEvents extends BaseElement {
  @Inject() userService: UserService;
  @Inject() recentEventsService: RecentEventsService;
  @Inject() magicLinkService: MagicLinkService;

  mins = { x: 430, y: 150 };

  magicLinkDisabled = false;

  popoutRecentEvents() {
    this.$emit('popout');
    return this.recentEventsService.openRecentEventsWindow();
  }

  handleBrowserViewReady(view: Electron.BrowserView) {
    if (view.isDestroyed()) return;

    electron.ipcRenderer.send('webContents-preventPopup', view.webContents.id);

    view.webContents.on('new-window', async (e, url) => {
      const match = url.match(/dashboard\/([^\/^\?]*)/);

      if (match && match[1] === 'recent-events') {
        this.popoutRecentEvents();
      } else if (match) {
        // Prevent spamming our API
        if (this.magicLinkDisabled) return;
        this.magicLinkDisabled = true;

        try {
          const link = await this.magicLinkService.getDashboardMagicLink(match[1]);
          electron.remote.shell.openExternal(link);
        } catch (e) {
          console.error('Error generating dashboard magic link', e);
        }

        this.magicLinkDisabled = false;
      } else {
        electron.remote.shell.openExternal(url);
      }
    });
  }

<<<<<<< HEAD
  get element() {
=======
  render() {
    if (!this.userService.isLoggedIn()) {
      return (
        <div class={styles.eventContainer}>
          <div class={styles.empty}>{$t('There are no events to display')}</div>
        </div>
      );
    }

>>>>>>> f4339589
    return (
      <div>
        <BrowserView
          class={styles.eventContainer}
          src={this.userService.recentEventsUrl()}
          setLocale={true}
          onReady={view => this.handleBrowserViewReady(view)}
        />
      </div>
    );
  }

  render() {
    return this.renderElement();
  }
}<|MERGE_RESOLUTION|>--- conflicted
+++ resolved
@@ -6,12 +6,8 @@
 import { RecentEventsService } from 'services/recent-events';
 import { MagicLinkService } from 'services/magic-link';
 import { Inject } from 'services/core';
-<<<<<<< HEAD
 import BaseElement from './BaseElement';
-=======
-import TsxComponent from 'components/tsx-component';
 import { $t } from 'services/i18n';
->>>>>>> f4339589
 
 @Component({})
 export default class LegacyEvents extends BaseElement {
@@ -57,10 +53,7 @@
     });
   }
 
-<<<<<<< HEAD
   get element() {
-=======
-  render() {
     if (!this.userService.isLoggedIn()) {
       return (
         <div class={styles.eventContainer}>
@@ -69,7 +62,6 @@
       );
     }
 
->>>>>>> f4339589
     return (
       <div>
         <BrowserView
