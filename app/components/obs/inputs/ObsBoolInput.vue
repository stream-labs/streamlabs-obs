--- conflicted
+++ resolved
@@ -1,24 +1,7 @@
 <template>
-<<<<<<< HEAD
-<div class="input-container" :class="{disabled: value.enabled === false}">
-  <div class="input-label">
-  </div>
-  <div class="input-wrapper">
-    <div class="checkbox" @click="handleClick">
-      <input
-        type="checkbox"
-        :checked="value.value"
-        :disabled="value.enabled == false"
-      />
-      <label><span v-if="value.showDescription !== false">{{ value.description }}</span></label>
-    </div>
-  </div>
-</div>
-=======
 <h-form-group>
   <bool-input :value="value.value" :metadata="metadata" @input="handleClick" />
 </h-form-group>
->>>>>>> a42ff3be
 </template>
 
 <script lang="ts" src="./ObsBoolInput.vue.ts"></script>