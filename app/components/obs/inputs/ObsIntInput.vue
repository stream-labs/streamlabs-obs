<template>
<<<<<<< HEAD
<div class="input-container IntInput" :class="{disabled: value.enabled === false}">
  <div class="input-label">
    <label v-if="value.showDescription !== false">{{ value.description }}</label>
  </div>
  <div class="input-wrapper">
    <div class="int-input">
      <input
        ref="input"
        type="text"
        :value="value.value"
        @mousewheel="onMouseWheelHandler"
        :disabled="value.enabled == false"
        @input="updateValue($event.target.value)"
      />
      <div class="arrows" @mousewheel="onMouseWheelHandler">
        <div class="arrow arrow-up" @click="increment">
          <i class="fa fa-chevron-up"></i>
        </div>
        <div class="arrow arrow-down" @click="decrement">
          <i class="fa fa-chevron-down"></i>
        </div>
      </div>
    </div>
  </div>
</div>
=======
<h-form-group :title="value.showDescription !== false ? value.description : null">
  <number-input :value="value.value" @input="updateValue" :metadata="metadata" />
</h-form-group>
>>>>>>> a42ff3be
</template>

<script lang="ts" src="./ObsIntInput.vue.ts"></script><|MERGE_RESOLUTION|>--- conflicted
+++ resolved
@@ -1,35 +1,7 @@
 <template>
-<<<<<<< HEAD
-<div class="input-container IntInput" :class="{disabled: value.enabled === false}">
-  <div class="input-label">
-    <label v-if="value.showDescription !== false">{{ value.description }}</label>
-  </div>
-  <div class="input-wrapper">
-    <div class="int-input">
-      <input
-        ref="input"
-        type="text"
-        :value="value.value"
-        @mousewheel="onMouseWheelHandler"
-        :disabled="value.enabled == false"
-        @input="updateValue($event.target.value)"
-      />
-      <div class="arrows" @mousewheel="onMouseWheelHandler">
-        <div class="arrow arrow-up" @click="increment">
-          <i class="fa fa-chevron-up"></i>
-        </div>
-        <div class="arrow arrow-down" @click="decrement">
-          <i class="fa fa-chevron-down"></i>
-        </div>
-      </div>
-    </div>
-  </div>
-</div>
-=======
 <h-form-group :title="value.showDescription !== false ? value.description : null">
   <number-input :value="value.value" @input="updateValue" :metadata="metadata" />
 </h-form-group>
->>>>>>> a42ff3be
 </template>
 
 <script lang="ts" src="./ObsIntInput.vue.ts"></script>