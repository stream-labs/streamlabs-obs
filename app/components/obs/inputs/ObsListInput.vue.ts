import { Component, Prop } from 'vue-property-decorator';
import { TObsType, IObsListInput, IObsListOption, ObsInput, TObsValue } from './ObsInput';
import { ListInput } from 'components/shared/inputs/inputs';
import HFormGroup from 'components/shared/inputs/HFormGroup.vue';

@Component({
<<<<<<< HEAD
  components: { Multiselect },
=======
  components: { HFormGroup, ListInput },
>>>>>>> a42ff3be
})
class ObsListInput extends ObsInput<IObsListInput<TObsValue>> {
  static obsType: TObsType;

  @Prop()
  value: IObsListInput<TObsValue>;

  @Prop({ default: false })
  allowEmpty: boolean;

  @Prop({ default: true })
  internalSearch: boolean;

  @Prop({ default: 'Select Option' })
  placeholder: string;

  @Prop({ default: false })
  loading: boolean;

  onInputHandler(value: string) {
    this.emitInput({ ...this.value, value });
  }

  onSearchChange(value: string) {
    this.$emit('search-change', value);
  }

<<<<<<< HEAD
  get currentValue() {
    const option = this.value.options.find((opt: IObsListOption<string>) => {
      return this.value.value === opt.value;
    });

    if (option) return option;
    if (this.allowEmpty) return '';
    return this.value.options[0];
=======
  get metadata() {
    return {
      loading: this.loading,
      placeholder: this.placeholder,
      allowEmpty: this.allowEmpty,
      internalSearch: this.internalSearch,
      name: this.value.name,
      options: this.value.options.map(opt => ({ title: opt.description, value: opt.value })),
    };
>>>>>>> a42ff3be
  }
}

ObsListInput.obsType = 'OBS_PROPERTY_LIST';

export default ObsListInput;<|MERGE_RESOLUTION|>--- conflicted
+++ resolved
@@ -4,11 +4,7 @@
 import HFormGroup from 'components/shared/inputs/HFormGroup.vue';
 
 @Component({
-<<<<<<< HEAD
-  components: { Multiselect },
-=======
   components: { HFormGroup, ListInput },
->>>>>>> a42ff3be
 })
 class ObsListInput extends ObsInput<IObsListInput<TObsValue>> {
   static obsType: TObsType;
@@ -36,16 +32,6 @@
     this.$emit('search-change', value);
   }
 
-<<<<<<< HEAD
-  get currentValue() {
-    const option = this.value.options.find((opt: IObsListOption<string>) => {
-      return this.value.value === opt.value;
-    });
-
-    if (option) return option;
-    if (this.allowEmpty) return '';
-    return this.value.options[0];
-=======
   get metadata() {
     return {
       loading: this.loading,
@@ -55,7 +41,6 @@
       name: this.value.name,
       options: this.value.options.map(opt => ({ title: opt.description, value: opt.value })),
     };
->>>>>>> a42ff3be
   }
 }
 
