<template>
<<<<<<< HEAD
<div class="input-container">
  <div class="input-label">
    <label>{{ value.description }}</label>
  </div>
  <div class="input-wrapper">
    <input
      ref="input"
      type="text"
      :value="value.value"
      :disabled="value.enabled === false"
      @input="updateValue($event.target.value)"
    />
  </div>
</div>
=======
<h-form-group :title="value.description">
  <number-input :value="value.value" @input="val => updateValue(val)" :metadata="metadata" />
</h-form-group>
>>>>>>> a42ff3be
</template>

<script lang="ts" src="./ObsNumberInput.vue.ts"></script><|MERGE_RESOLUTION|>--- conflicted
+++ resolved
@@ -1,24 +1,7 @@
 <template>
-<<<<<<< HEAD
-<div class="input-container">
-  <div class="input-label">
-    <label>{{ value.description }}</label>
-  </div>
-  <div class="input-wrapper">
-    <input
-      ref="input"
-      type="text"
-      :value="value.value"
-      :disabled="value.enabled === false"
-      @input="updateValue($event.target.value)"
-    />
-  </div>
-</div>
-=======
 <h-form-group :title="value.description">
   <number-input :value="value.value" @input="val => updateValue(val)" :metadata="metadata" />
 </h-form-group>
->>>>>>> a42ff3be
 </template>
 
 <script lang="ts" src="./ObsNumberInput.vue.ts"></script>