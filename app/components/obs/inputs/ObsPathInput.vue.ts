import { Component, Prop } from 'vue-property-decorator';
import { IObsPathInputValue, TObsType, ObsInput } from './ObsInput';
import electron from 'electron';
import OpenDialogOptions = Electron.OpenDialogOptions;
import HFormGroup from 'components/shared/inputs/HFormGroup.vue';
import { TextInput } from 'components/shared/inputs/inputs';

@Component({ components: { HFormGroup, TextInput } })
class ObsPathInput extends ObsInput<IObsPathInputValue> {
  static obsType: TObsType[];

<<<<<<< HEAD
  @Prop()
  value: IObsPathInputValue;

  $refs: {
    input: HTMLInputElement;
  };
=======
  @Prop() value: IObsPathInputValue;
>>>>>>> a42ff3be

  showFileDialog() {
    const options: OpenDialogOptions = {
      defaultPath: this.value.value,
      filters: this.value.filters,
      properties: [],
    };

    if (this.value.type === 'OBS_PROPERTY_FILE') {
      options.properties.push('openFile');
    }

    if (this.value.type === 'OBS_PROPERTY_PATH') {
      options.properties.push('openDirectory');
    }

    const paths = electron.remote.dialog.showOpenDialog(options);

    if (paths) {
      this.handleChange(paths[0]);
    }
  }

<<<<<<< HEAD
  handleChange() {
    this.emitInput({ ...this.value, value: this.$refs.input.value });
=======
  handleChange(value: string) {
    this.emitInput({ ...this.value, value });
>>>>>>> a42ff3be
  }
}

ObsPathInput.obsType = ['OBS_PROPERTY_PATH', 'OBS_PROPERTY_FILE'];

export default ObsPathInput;<|MERGE_RESOLUTION|>--- conflicted
+++ resolved
@@ -9,16 +9,7 @@
 class ObsPathInput extends ObsInput<IObsPathInputValue> {
   static obsType: TObsType[];
 
-<<<<<<< HEAD
-  @Prop()
-  value: IObsPathInputValue;
-
-  $refs: {
-    input: HTMLInputElement;
-  };
-=======
   @Prop() value: IObsPathInputValue;
->>>>>>> a42ff3be
 
   showFileDialog() {
     const options: OpenDialogOptions = {
@@ -42,13 +33,8 @@
     }
   }
 
-<<<<<<< HEAD
-  handleChange() {
-    this.emitInput({ ...this.value, value: this.$refs.input.value });
-=======
   handleChange(value: string) {
     this.emitInput({ ...this.value, value });
->>>>>>> a42ff3be
   }
 }
 
