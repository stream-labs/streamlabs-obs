--- conflicted
+++ resolved
@@ -1,35 +1,7 @@
 <template>
-<<<<<<< HEAD
-<div class="input-container select" :class="{disabled: value.enabled === false}">
-  <div v-if="value.showDescription !== false" class="input-label">
-    <label>{{ value.description }}</label>
-  </div>
-  <div class="input-wrapper">
-    <multiselect
-      :value="currentValue"
-      :disabled="value.enabled === false"
-      :options="value.options"
-      track-by="value"
-      :close-on-select="true"
-      :allow-empty="allowEmpty"
-      :placeholder="placeholder"
-      :allow-custom="getCustomResolution"
-      label="description"
-      @input="onInputHandler"
-      @search-change="onSearchChange">
-      <template slot="option" slot-scope="props">
-        <span>
-          {{ props.option.description }}
-        </span>
-      </template>
-    </multiselect>
-  </div>
-</div>
-=======
 <h-form-group :title="value.showDescription !== false ? value.description : null">
   <list-input :value="value.value" @input="onInputHandler" @search-change="onSearchChange" :metadata="metadata" />
 </h-form-group>
->>>>>>> a42ff3be
 </template>
 
 <script lang="ts" src="./ObsResolutionInput.vue.ts"></script>