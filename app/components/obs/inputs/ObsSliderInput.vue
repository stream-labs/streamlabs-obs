<template>
<<<<<<< HEAD
  <div class="input-container">
    <div v-if="value.showDescription !== false" class="input-label">
      <label>{{ value.description }}</label>
    </div>
    <div class="input-wrapper">
      <div class="slider-container">
        <Slider
          @input="value => updateValue(value)"
          :value="localValue"
          :disabled="value.enabled === false"
          :max="value.maxVal"
          :min="value.minVal"
          :interval="value.stepVal"
          tooltip="always"
          :valueBox="true"
          :enabled="value.enabled"
          :usePercentages="value.usePercentages"
        />
      </div>
    </div>
  </div>
=======
  <h-form-group :title="value.showDescription !== false ? value.description : undefined">
    <slider-input :metadata="metadata" :value="value.value" @input="value => updateValue(value)" />
  </h-form-group>
>>>>>>> a42ff3be
</template>

<script lang="ts" src="./ObsSliderInput.vue.ts"></script><|MERGE_RESOLUTION|>--- conflicted
+++ resolved
@@ -1,31 +1,7 @@
 <template>
-<<<<<<< HEAD
-  <div class="input-container">
-    <div v-if="value.showDescription !== false" class="input-label">
-      <label>{{ value.description }}</label>
-    </div>
-    <div class="input-wrapper">
-      <div class="slider-container">
-        <Slider
-          @input="value => updateValue(value)"
-          :value="localValue"
-          :disabled="value.enabled === false"
-          :max="value.maxVal"
-          :min="value.minVal"
-          :interval="value.stepVal"
-          tooltip="always"
-          :valueBox="true"
-          :enabled="value.enabled"
-          :usePercentages="value.usePercentages"
-        />
-      </div>
-    </div>
-  </div>
-=======
   <h-form-group :title="value.showDescription !== false ? value.description : undefined">
     <slider-input :metadata="metadata" :value="value.value" @input="value => updateValue(value)" />
   </h-form-group>
->>>>>>> a42ff3be
 </template>
 
 <script lang="ts" src="./ObsSliderInput.vue.ts"></script>