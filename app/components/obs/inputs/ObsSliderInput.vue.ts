import { Component, Prop } from 'vue-property-decorator';
import { TObsType, ObsInput, IObsSliderInputValue } from './ObsInput';
import HFormGroup from 'components/shared/inputs/HFormGroup.vue';
import { SliderInput } from 'components/shared/inputs/inputs';

@Component({
<<<<<<< HEAD
  components: { Slider },
=======
  components: { HFormGroup, SliderInput },
>>>>>>> a42ff3be
})
class ObsSliderInput extends ObsInput<IObsSliderInputValue> {
  static obsType: TObsType;

  @Prop() value: IObsSliderInputValue;

  // Local value is an instaneous value that is updated as the user
  // moves the slider.  It makes the UI feel more responsive.
  localValue = this.value.value;

  get metadata() {
    return {
      disabled: this.value.enabled === false,
      max: this.value.maxVal,
      min: this.value.minVal,
      interval: this.value.stepVal,
      hasValueBox: true,
      usePercentages: this.value.usePercentages,
    };
  }

  updateValue(value: number) {
    this.localValue = value;
    this.emitValue(value);
  }

  emitValue(value: number) {
    this.emitInput({ ...this.value, value });
  }
}

ObsSliderInput.obsType = 'OBS_PROPERTY_SLIDER';

export default ObsSliderInput;<|MERGE_RESOLUTION|>--- conflicted
+++ resolved
@@ -4,11 +4,7 @@
 import { SliderInput } from 'components/shared/inputs/inputs';
 
 @Component({
-<<<<<<< HEAD
-  components: { Slider },
-=======
   components: { HFormGroup, SliderInput },
->>>>>>> a42ff3be
 })
 class ObsSliderInput extends ObsInput<IObsSliderInputValue> {
   static obsType: TObsType;
