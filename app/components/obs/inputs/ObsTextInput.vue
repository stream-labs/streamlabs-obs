<template>
<<<<<<< HEAD
<div class="input-container">
  <div class="input-label">
    <label>{{ value.description }}</label>
  </div>
  <div class="input-wrapper" v-if="value.multiline">
    <textarea
      rows="4"
      :value="value.value"
      :disabled="value.enabled === false"
      @change="onInputHandler"/>
  </div>
  <div class="input-wrapper" v-else>
    <input
      :type="textVisible ? 'text' : 'password'"
      :value="value.value"
      :disabled="value.enabled == false"
      @change="onInputHandler"
    />
    <button
      class="button button--input button--default"
      v-if="value.masked"
      @click="toggleVisible">
      {{ textVisible ? 'Hide' : 'Show' }}
    </button>
=======
<h-form-group :title="value.description">
  <div style="display: flex;">
    <text-area-input v-if="value.multiline" :value="value.value" @input="onInputHandler" :metadata="metadata" />
    <text-input v-else :value="value.value" @input="onInputHandler" :metadata="metadata" />
>>>>>>> a42ff3be
    <slot></slot>
  </div>
</h-form-group>
</template>

<script lang="ts" src="./ObsTextInput.vue.ts"></script><|MERGE_RESOLUTION|>--- conflicted
+++ resolved
@@ -1,35 +1,8 @@
 <template>
-<<<<<<< HEAD
-<div class="input-container">
-  <div class="input-label">
-    <label>{{ value.description }}</label>
-  </div>
-  <div class="input-wrapper" v-if="value.multiline">
-    <textarea
-      rows="4"
-      :value="value.value"
-      :disabled="value.enabled === false"
-      @change="onInputHandler"/>
-  </div>
-  <div class="input-wrapper" v-else>
-    <input
-      :type="textVisible ? 'text' : 'password'"
-      :value="value.value"
-      :disabled="value.enabled == false"
-      @change="onInputHandler"
-    />
-    <button
-      class="button button--input button--default"
-      v-if="value.masked"
-      @click="toggleVisible">
-      {{ textVisible ? 'Hide' : 'Show' }}
-    </button>
-=======
 <h-form-group :title="value.description">
   <div style="display: flex;">
     <text-area-input v-if="value.multiline" :value="value.value" @input="onInputHandler" :metadata="metadata" />
     <text-input v-else :value="value.value" @input="onInputHandler" :metadata="metadata" />
->>>>>>> a42ff3be
     <slot></slot>
   </div>
 </h-form-group>
