--- conflicted
+++ resolved
@@ -7,7 +7,8 @@
 
 import {
   ChatbotPermissionsEnums,
-  ChatbotResponseTypes
+  ChatbotResponseTypes,
+  ChatbotPunishments
 } from 'services/chatbot/chatbot-interfaces';
 
 @Component({
@@ -20,8 +21,6 @@
   @Inject() chatbotApiService: ChatbotApiService;
   @Inject() chatbotCommonService: ChatbotCommonService;
 
-<<<<<<< HEAD
-=======
   get chatbotPermissions() {
     let permissions = Object.keys(ChatbotPermissionsEnums)
       .reduce((a: any[], b: string) => {
@@ -45,5 +44,13 @@
     });
   }
 
->>>>>>> d55916f6
+  get chatbotPunishments() {
+    return Object.keys(ChatbotPunishments).map(punishmentType => {
+      return {
+        value: ChatbotPunishments[punishmentType],
+        title: punishmentType
+      };
+    })
+  }
+
 }