--- conflicted
+++ resolved
@@ -1,10 +1,7 @@
 import { Component } from 'vue-property-decorator';
 import ChatbotBase from 'components/page-components/Chatbot/ChatbotBase.vue';
 import ChatbotModule from 'components/page-components/Chatbot/Modules/ChatbotModule.vue';
-<<<<<<< HEAD
-=======
 import { $t } from 'services/i18n';
->>>>>>> d55916f6
 
 import {
   IChatbotModule,
@@ -22,19 +19,8 @@
     this.chatbotApiService.fetchSymbolProtection();
     this.chatbotApiService.fetchLinkProtection();
     this.chatbotApiService.fetchWordProtection();
-<<<<<<< HEAD
 
-    // adding toasted to service state to toggle toast from child
     this.chatbotCommonService.bindsToasted(this.$toasted);
-  }
-
-
-  get modules() {
-    let modules: IChatbotModule[] = [
-      {
-        title: 'Caps Protection',
-        description: 'Restrict viewers from spamming all caps messages to chat.',
-=======
   }
 
   get modules() {
@@ -42,7 +28,6 @@
       {
         title: $t('Caps Protection'),
         description: $t('Restrict viewers from spamming all caps messages to chat.'),
->>>>>>> d55916f6
         backgroundUrl: require('../../../../media/images/chatbot/chatbot-caps-protection.png'),
         enabled: this.capsProtectionCurrentlyEnabled,
         onExpand: () => {
@@ -56,21 +41,12 @@
         }
       },
       {
-<<<<<<< HEAD
-        title: 'Symbol Protection',
-        description: 'Restrict viewers from spamming messages with too many symbols.',
-        backgroundUrl: require('../../../../media/images/chatbot/chatbot-symbol-protection.png'),
-        enabled: this.symbolProtectionCurrentlyEnabled,
-        onExpand: () => {
-          this.chatbotCommonService.openSymbolProtectionWindow();
-=======
         title: $t('Symbol Protection'),
         description: $t('Restrict viewers from spamming messages with too many symbols.'),
         backgroundUrl: require('../../../../media/images/chatbot/chatbot-symbol-protection.png'),
         enabled: this.symbolProtectionCurrentlyEnabled,
         onExpand: () => {
-          this.chatbotCommonService.openChatbotAlertsWindow();
->>>>>>> d55916f6
+          this.chatbotCommonService.openSymbolProtectionWindow();
         },
         onToggleEnabled: () => {
           this.chatbotApiService.updateSymbolProtection({
@@ -80,21 +56,12 @@
         }
       },
       {
-<<<<<<< HEAD
-        title: 'Link Protection',
-        description: 'Allows a viewer to only send links to chat from websites on the whitelist.',
-        backgroundUrl: require('../../../../media/images/chatbot/chatbot-link-protection.png'),
-        enabled: this.linkProtectionCurrentlyEnabled,
-        onExpand: () => {
-          this.chatbotCommonService.openLinkProtectionWindow();
-=======
         title: $t('Link Protection'),
         description: $t('Allows a viewer to only send links to chat from websites on the whitelist.'),
         backgroundUrl: require('../../../../media/images/chatbot/chatbot-link-protection.png'),
         enabled: this.linkProtectionCurrentlyEnabled,
         onExpand: () => {
-          this.chatbotCommonService.openChatbotAlertsWindow();
->>>>>>> d55916f6
+          this.chatbotCommonService.openLinkProtectionWindow();
         },
         onToggleEnabled: () => {
           this.chatbotApiService.updateLinkProtection({
@@ -104,21 +71,12 @@
         }
       },
       {
-<<<<<<< HEAD
-        title: 'Word Protection',
-        description: 'Restrict words from appearing on chat and add words to your blacklist.',
-        backgroundUrl: require('../../../../media/images/chatbot/chatbot-word-protection.png'),
-        enabled: this.wordProtectionCurrentlyEnabled,
-        onExpand: () => {
-          this.chatbotCommonService.openWordProtectionWindow();
-=======
         title: $t('Word Protection'),
         description: $t('Restrict words from appearing on chat and add words to your blacklist.'),
         backgroundUrl: require('../../../../media/images/chatbot/chatbot-word-protection.png'),
         enabled: this.wordProtectionCurrentlyEnabled,
         onExpand: () => {
-          this.chatbotCommonService.openChatbotAlertsWindow();
->>>>>>> d55916f6
+          this.chatbotCommonService.openWordProtectionWindow();
         },
         onToggleEnabled: () => {
           this.chatbotApiService.updateWordProtection({
