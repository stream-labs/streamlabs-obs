import { Component } from 'vue-property-decorator';
import ChatbotBase from 'components/page-components/Chatbot/ChatbotBase.vue';
import ChatbotModule from 'components/page-components/Chatbot/Modules/ChatbotModule.vue';
import { $t } from 'services/i18n';

import { IChatbotModule } from 'services/chatbot';

@Component({
  components: {
    ChatbotModule,
  },
})
export default class ChatbotModTools extends ChatbotBase {
  mounted() {
    this.chatbotApiService.ModTools.fetchCapsProtection();
    this.chatbotApiService.ModTools.fetchSymbolProtection();
    this.chatbotApiService.ModTools.fetchLinkProtection();
    this.chatbotApiService.ModTools.fetchWordProtection();
  }

  get modules(): IChatbotModule[] {
    const backgroundUrlSuffix = this.nightMode ? 'night' : 'day';
<<<<<<< HEAD
    const modules: IChatbotModule[] = [
=======
    return [
>>>>>>> a42ff3be
      {
        title: $t('Caps Protection'),
        description: $t('Restrict viewers from spamming all caps messages to chat.'),
        backgroundUrl: require(`../../../../media/images/chatbot/chatbot-caps--${backgroundUrlSuffix}.png`),
        enabled: this.capsProtectionCurrentlyEnabled,
        onExpand: () => {
          this.chatbotApiService.Common.openCapsProtectionWindow();
        },
        onToggleEnabled: () => {
          this.chatbotApiService.ModTools.updateCapsProtection({
            ...this.capsProtection,
            enabled: !this.capsProtectionCurrentlyEnabled,
          });
        },
      },
      {
        title: $t('Symbol Protection'),
        description: $t('Restrict viewers from spamming messages with too many symbols.'),
        backgroundUrl: require(`../../../../media/images/chatbot/chatbot-symbol--${backgroundUrlSuffix}.png`),
        enabled: this.symbolProtectionCurrentlyEnabled,
        onExpand: () => {
          this.chatbotApiService.Common.openSymbolProtectionWindow();
        },
        onToggleEnabled: () => {
          this.chatbotApiService.ModTools.updateSymbolProtection({
            ...this.symbolProtection,
            enabled: !this.symbolProtectionCurrentlyEnabled,
          });
        },
      },
      {
        title: $t('Link Protection'),
        description: $t(
          'Allows a viewer to only send links to chat from websites on the whitelist.',
        ),
        backgroundUrl: require(`../../../../media/images/chatbot/chatbot-link--${backgroundUrlSuffix}.png`),
        enabled: this.linkProtectionCurrentlyEnabled,
        onExpand: () => {
          this.chatbotApiService.Common.openLinkProtectionWindow();
        },
        onToggleEnabled: () => {
          this.chatbotApiService.ModTools.updateLinkProtection({
            ...this.linkProtection,
            enabled: !this.linkProtectionCurrentlyEnabled,
          });
        },
      },
      {
        title: $t('Word Protection'),
        description: $t('Restrict words from appearing on chat and add words to your blacklist.'),
        backgroundUrl: require(`../../../../media/images/chatbot/chatbot-word--${backgroundUrlSuffix}.png`),
        enabled: this.wordProtectionCurrentlyEnabled,
        onExpand: () => {
          this.chatbotApiService.Common.openWordProtectionWindow();
        },
        onToggleEnabled: () => {
          this.chatbotApiService.ModTools.updateWordProtection({
            ...this.wordProtection,
            enabled: !this.wordProtectionCurrentlyEnabled,
          });
        },
      },
    ];
  }

  get capsProtection() {
    return this.chatbotApiService.ModTools.state.capsProtectionResponse;
  }

  get symbolProtection() {
    return this.chatbotApiService.ModTools.state.symbolProtectionResponse;
  }

  get linkProtection() {
    return this.chatbotApiService.ModTools.state.linkProtectionResponse;
  }

  get wordProtection() {
    return this.chatbotApiService.ModTools.state.wordProtectionResponse;
  }

  get capsProtectionCurrentlyEnabled() {
<<<<<<< HEAD
    return this.capsProtection.enabled === true;
  }

  get symbolProtectionCurrentlyEnabled() {
    return this.symbolProtection.enabled === true;
  }

  get linkProtectionCurrentlyEnabled() {
    return this.linkProtection.enabled === true;
  }

  get wordProtectionCurrentlyEnabled() {
    return this.wordProtection.enabled === true;
=======
    return this.capsProtection.enabled;
  }

  get symbolProtectionCurrentlyEnabled() {
    return this.symbolProtection.enabled;
  }

  get linkProtectionCurrentlyEnabled() {
    return this.linkProtection.enabled;
  }

  get wordProtectionCurrentlyEnabled() {
    return this.wordProtection.enabled;
>>>>>>> a42ff3be
  }
}<|MERGE_RESOLUTION|>--- conflicted
+++ resolved
@@ -20,11 +20,7 @@
 
   get modules(): IChatbotModule[] {
     const backgroundUrlSuffix = this.nightMode ? 'night' : 'day';
-<<<<<<< HEAD
-    const modules: IChatbotModule[] = [
-=======
     return [
->>>>>>> a42ff3be
       {
         title: $t('Caps Protection'),
         description: $t('Restrict viewers from spamming all caps messages to chat.'),
@@ -107,7 +103,6 @@
   }
 
   get capsProtectionCurrentlyEnabled() {
-<<<<<<< HEAD
     return this.capsProtection.enabled === true;
   }
 
@@ -121,20 +116,5 @@
 
   get wordProtectionCurrentlyEnabled() {
     return this.wordProtection.enabled === true;
-=======
-    return this.capsProtection.enabled;
-  }
-
-  get symbolProtectionCurrentlyEnabled() {
-    return this.symbolProtection.enabled;
-  }
-
-  get linkProtectionCurrentlyEnabled() {
-    return this.linkProtection.enabled;
-  }
-
-  get wordProtectionCurrentlyEnabled() {
-    return this.wordProtection.enabled;
->>>>>>> a42ff3be
   }
 }