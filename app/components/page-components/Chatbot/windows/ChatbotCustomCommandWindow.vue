--- conflicted
+++ resolved
@@ -39,41 +39,22 @@
             </div>
           </div>
         </div>
-<<<<<<< HEAD
-      </div>
-      <div v-if="selectedTab === 'advanced'">
-        <div class="row">
-          <div class="small-6 columns">
-            <VFormGroup
-              :title="$t('Global Command Cooldown (Value in Seconds)')"
-              v-model="newCommand.cooldowns.global"
-              :metadata="cooldownsMetadata"
-            />
-          </div>
-          <div class="small-6 columns">
-            <VFormGroup
-              :title="$t('User Command Cooldown (Value in Seconds)')"
-              v-model="newCommand.cooldowns.user"
-              :metadata="cooldownsMetadata"
-            />
-=======
         <div v-if="selectedTab === 'advanced'">
           <div class="row">
             <div class="small-6 columns">
               <VFormGroup
-                :title="$t('Global Command Cooldown (Value in Minutes)')"
+                :title="$t('Global Command Cooldown (Value in Seconds)')"
                 v-model="newCommand.cooldowns.global"
                 :metadata="cooldownsMetadata"
               />
             </div>
             <div class="small-6 columns">
               <VFormGroup
-                :title="$t('User Command Cooldown (Value in Minutes)')"
+                :title="$t('User Command Cooldown (Value in Seconds)')"
                 v-model="newCommand.cooldowns.user"
                 :metadata="cooldownsMetadata"
               />
             </div>
->>>>>>> cb46fa97
           </div>
           <ChatbotAliases v-model="newCommand.aliases" />
         </div>
