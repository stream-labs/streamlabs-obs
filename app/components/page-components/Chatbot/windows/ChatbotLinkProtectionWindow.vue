--- conflicted
+++ resolved
@@ -11,11 +11,7 @@
       </div>
       <div class="small-6 columns position--relative">
         <div class="window-toggle__wrapper">
-<<<<<<< HEAD
-          <div @click="toggleLinkProtectionWindow">
-=======
           <div @click="onToggleLinkProtectionWindowHandler">
->>>>>>> 46b3d14c
             <span> {{ $t('Edit Command') }} </span>
             <i class="icon-transition window-toggle__icon"></i>
           </div>
