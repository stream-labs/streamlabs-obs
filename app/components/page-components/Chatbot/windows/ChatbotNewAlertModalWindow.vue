<template>
<modal
  :name="NEW_ALERT_MODAL_ID"
  :height="'auto'"
  :maxHeight="600"
  @before-open="bindOnSubmitAndCheckIfEdited"
>
  <div class="new-alert-modal">
    <div class="new-alert-modal__header">
      <img class="new-alert-modal__header__icon" src="../../../../../media/images/icon.ico" />
      <div class="new-alert-modal__header__title">{{ title.split('_').join(' ') }}</div>
    </div>
    <validated-form ref="form">
      <div class="new-alert-modal__body">
        <div v-if="isFollower">
          <div>
            <VFormGroup
              :title="$t('Message')"
              type="text"
              v-model="newAlert.follow.newMessage.message"
              :metadata="metadata.follow.newMessage.message"
            />
          </div>
        </div>
        <div v-if="isSubscription">
          <div>
            <VFormGroup
              :title="$t('Subscription Tier')"
              v-model="newAlert.sub.newMessage.tier"
              :metadata="metadata.sub.newMessage.tier"
            />
            <VFormGroup
              :title="$t('Subscription Months')"
              v-model="newAlert.sub.newMessage.amount"
              :metadata="metadata.sub.newMessage.amount"
            />
            <VFormGroup
              :title="$t('Subscription Message')"
              v-model="newAlert.sub.newMessage.message"
              :metadata="metadata.sub.newMessage.message"
            />
            <VFormGroup
              :title="$t('Is Gifted')"
              v-model="newAlert.sub.newMessage.is_gifted"
              :metadata="metadata.sub.newMessage.is_gifted"
            />
          </div>
        </div>
        <div v-if="isDonation">
          <div>
            <VFormGroup
              :title="$t('Donation Amount')"
              v-model="newAlert.tip.newMessage.amount"
              :metadata="metadata.tip.newMessage.amount"
            />
            <VFormGroup
              :title="$t('Donation Message')"
              v-model="newAlert.tip.newMessage.message"
              :metadata="metadata.tip.newMessage.message"
            />
          </div>
        </div>
        <div v-if="isHost">
          <div>
            <VFormGroup
              :title="$t('Minimum Viewers')"
              v-model="newAlert.host.newMessage.amount"
              :metadata="metadata.host.newMessage.amount"
            />
            <VFormGroup
              :title="$t('Host Message')"
              v-model="newAlert.host.newMessage.message"
              :metadata="metadata.host.newMessage.message"
            />
          </div>
        </div>
        <div v-if="isRaid">
          <div>
            <VFormGroup
              :title="$t('Raider Amount')"
              v-model="newAlert.raid.newMessage.amount"
              :metadata="metadata.raid.newMessage.amount"
            />
            <VFormGroup
              :title="$t('Raider Message')"
              v-model="newAlert.raid.newMessage.message"
              :metadata="metadata.raid.newMessage.message"
            />
          </div>
        </div>
        <div v-if="isBit">
          <div>
            <VFormGroup
              :title="$t('Minimum Bits')"
              v-model="newAlert.bits.newMessage.amount"
              :metadata="metadata.bits.newMessage.amount"
            />
            <VFormGroup
              :title="$t('Bit Donator Message')"
              v-model="newAlert.bits.newMessage.message"
              :metadata="metadata.bits.newMessage.message"
            />
          </div>
        </div>
        <div v-if="isSubMysteryGift">
          <div>
            <VFormGroup
              :title="$t('Subscription Tier')"
              v-model="newAlert.sub_mystery_gift.newMessage.tier"
              :metadata="metadata.sub_mystery_gift.newMessage.tier"
            />
            <VFormGroup
              :title="$t('Amount of Gifted Subs')"
              v-model="newAlert.sub_mystery_gift.newMessage.amount"
              :metadata="metadata.sub_mystery_gift.newMessage.amount"
            />
            <VFormGroup
              :title="$t('Subscription Message')"
              v-model="newAlert.sub_mystery_gift.newMessage.message"
              :metadata="metadata.sub_mystery_gift.newMessage.message"
            />
          </div>
        </div>
      </div>
<<<<<<< HEAD
      <div v-if="isSubMysteryGift">
        <div>
          <VFormGroup
            :title="$t('Subscription Tier')"
            v-model="newAlert.sub_mystery_gift.newMessage.tier"
            :metadata="metadata.sub_mystery_gift.newMessage.tier"
          />
          <VFormGroup
            :title="$t('Amount of Gifted Subs')"
            v-model="newAlert.sub_mystery_gift.newMessage.amount"
            :metadata="metadata.sub_mystery_gift.newMessage.amount"
          />
          <VFormGroup
            :title="$t('Subscription Message')"
            v-model="newAlert.sub_mystery_gift.newMessage.message"
            :metadata="metadata.sub_mystery_gift.newMessage.message"
          />
        </div>
      </div>
    </div>
=======
    </validated-form>
>>>>>>> cd82fef0
    <div class="new-alert-modal__controls">
      <button
        class="button button--default"
        @click="onCancelHandler">
        {{ $t('Cancel') }}
      </button>
      <button
        class="button button--action"
        @click="onSubmit">
        {{ $t('Done') }}
      </button>
    </div>
  </div>
</modal>
</template>
<script lang="ts" src="./ChatbotNewAlertModalWindow.vue.ts"></script>

<style lang="less" scoped>
@import "../../../../styles/index";
.new-alert-modal {
  .new-alert-modal__header {
    display: flex;
    flex-direction: row;
    align-items: center;
    height: 30px;
    border-bottom: 1px solid @day-border;

    .new-alert-modal__header__icon {
      padding-left: 10px;
      width: 32px;
    }

    .new-alert-modal__header__title {
      .text-transform();
      flex-grow: 1;
      padding-left: 10px;
    }
  }

  .new-alert-modal__body {
    .padding--20();
  }

  .new-alert-modal__controls {
    background-color: @day-secondary;
    border-top: 1px solid @day-border;
    padding: 10px 20px;
    text-align: right;
    flex-shrink: 0;
    z-index: 10;

    .button {
      margin-left: 8px;
    }
  }
}


.night-theme {
  .new-alert-modal {
    .new-alert-modal__header {
      border-bottom: 1px solid @night-border;
    }

    .new-alert-modal__controls {
      border-top-color: @night-border;
      background-color: @night-primary;
    }
  }

}


</style><|MERGE_RESOLUTION|>--- conflicted
+++ resolved
@@ -122,30 +122,7 @@
           </div>
         </div>
       </div>
-<<<<<<< HEAD
-      <div v-if="isSubMysteryGift">
-        <div>
-          <VFormGroup
-            :title="$t('Subscription Tier')"
-            v-model="newAlert.sub_mystery_gift.newMessage.tier"
-            :metadata="metadata.sub_mystery_gift.newMessage.tier"
-          />
-          <VFormGroup
-            :title="$t('Amount of Gifted Subs')"
-            v-model="newAlert.sub_mystery_gift.newMessage.amount"
-            :metadata="metadata.sub_mystery_gift.newMessage.amount"
-          />
-          <VFormGroup
-            :title="$t('Subscription Message')"
-            v-model="newAlert.sub_mystery_gift.newMessage.message"
-            :metadata="metadata.sub_mystery_gift.newMessage.message"
-          />
-        </div>
-      </div>
-    </div>
-=======
     </validated-form>
->>>>>>> cd82fef0
     <div class="new-alert-modal__controls">
       <button
         class="button button--default"
