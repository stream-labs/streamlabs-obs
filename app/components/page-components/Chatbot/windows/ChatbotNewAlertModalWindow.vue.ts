--- conflicted
+++ resolved
@@ -8,17 +8,11 @@
   EInputType,
   IListMetadata,
   INumberMetadata,
-<<<<<<< HEAD
-  EInputType,
+  ITextMetadata,
 } from 'components/shared/inputs/index';
 
 import { IAlertMessage, NEW_ALERT_MODAL_ID, ChatbotAlertType } from 'services/chatbot';
 import { debounce } from 'lodash-decorators';
-=======
-  ITextMetadata,
-} from 'components/shared/inputs';
-import { ChatbotAlertType, IAlertMessage, NEW_ALERT_MODAL_ID } from 'services/chatbot';
->>>>>>> a42ff3be
 
 interface INewAlertMetadata {
   follow: {
@@ -143,10 +137,6 @@
     if (this.selectedType === 'sponsor') {
       return `${this.isEdit ? 'Edit' : 'New'} Member Alert`;
     }
-<<<<<<< HEAD
-=======
-
->>>>>>> a42ff3be
     return `${this.isEdit ? 'Edit' : 'New'} ${this.selectedType} Alert`;
   }
 
@@ -227,19 +217,13 @@
             required: true,
             type: EInputType.number,
             placeholder: $t('Number of months subscribed'),
-<<<<<<< HEAD
-            max: Number.MAX_SAFE_INTEGER,
-=======
->>>>>>> a42ff3be
+            max: Number.MAX_SAFE_INTEGER,
           },
           message: {
             type: EInputType.textArea,
             required: true,
             placeholder: $t('Message to subscriber'),
-<<<<<<< HEAD
-            max: 450,
-=======
->>>>>>> a42ff3be
+            max: 450,
           },
           is_gifted: {
             required: true,
@@ -258,19 +242,13 @@
             min: 0,
             required: true,
             placeholder: $t('Minimum amount'),
-<<<<<<< HEAD
-            max: Number.MAX_SAFE_INTEGER,
-=======
->>>>>>> a42ff3be
+            max: Number.MAX_SAFE_INTEGER,
           },
           message: {
             type: EInputType.textArea,
             required: true,
             placeholder: $t('Message to donator'),
-<<<<<<< HEAD
-            max: 450,
-=======
->>>>>>> a42ff3be
+            max: 450,
           },
         },
       },
@@ -281,19 +259,13 @@
             type: EInputType.number,
             min: 0,
             placeholder: $t('Minimum viewer count'),
-<<<<<<< HEAD
-            max: Number.MAX_SAFE_INTEGER,
-=======
->>>>>>> a42ff3be
+            max: Number.MAX_SAFE_INTEGER,
           },
           message: {
             type: EInputType.textArea,
             required: true,
             placeholder: $t('Message to hosts'),
-<<<<<<< HEAD
-            max: 450,
-=======
->>>>>>> a42ff3be
+            max: 450,
           },
         },
       },
@@ -304,19 +276,13 @@
             type: EInputType.number,
             required: true,
             placeholder: $t('Minimum amount'),
-<<<<<<< HEAD
-            max: Number.MAX_SAFE_INTEGER,
-=======
->>>>>>> a42ff3be
+            max: Number.MAX_SAFE_INTEGER,
           },
           message: {
             required: true,
             type: EInputType.textArea,
             placeholder: $t('Message to raider'),
-<<<<<<< HEAD
-            max: 450,
-=======
->>>>>>> a42ff3be
+            max: 450,
           },
         },
       },
@@ -327,19 +293,13 @@
             type: EInputType.number,
             min: 0,
             placeholder: $t('Minimum bit count'),
-<<<<<<< HEAD
-            max: Number.MAX_SAFE_INTEGER,
-=======
->>>>>>> a42ff3be
+            max: Number.MAX_SAFE_INTEGER,
           },
           message: {
             required: true,
             type: EInputType.textArea,
             placeholder: $t('Message to Bit donators'),
-<<<<<<< HEAD
-            max: 450,
-=======
->>>>>>> a42ff3be
+            max: 450,
           },
         },
       },
@@ -357,19 +317,13 @@
             required: true,
             type: EInputType.number,
             placeholder: $t('Number of months subscribed'),
-<<<<<<< HEAD
-            max: Number.MAX_SAFE_INTEGER,
-=======
->>>>>>> a42ff3be
+            max: Number.MAX_SAFE_INTEGER,
           },
           message: {
             type: EInputType.textArea,
             required: true,
             placeholder: $t('Message to subscriber'),
-<<<<<<< HEAD
-            max: 450,
-=======
->>>>>>> a42ff3be
+            max: 450,
           },
         },
       },
@@ -379,19 +333,13 @@
             required: true,
             type: EInputType.number,
             placeholder: $t('Minimum Amount'),
-<<<<<<< HEAD
-            max: Number.MAX_SAFE_INTEGER,
-=======
->>>>>>> a42ff3be
+            max: Number.MAX_SAFE_INTEGER,
           },
           message: {
             type: EInputType.textArea,
             required: true,
             placeholder: $t('Message to Super Chatter'),
-<<<<<<< HEAD
-            max: 450,
-=======
->>>>>>> a42ff3be
+            max: 450,
           },
         },
       },
@@ -401,19 +349,13 @@
             required: true,
             type: EInputType.number,
             placeholder: $t('Minimum Amount'),
-<<<<<<< HEAD
-            max: Number.MAX_SAFE_INTEGER,
-=======
->>>>>>> a42ff3be
+            max: Number.MAX_SAFE_INTEGER,
           },
           message: {
             type: EInputType.textArea,
             required: true,
             placeholder: $t('Message to Member'),
-<<<<<<< HEAD
-            max: 450,
-=======
->>>>>>> a42ff3be
+            max: 450,
           },
         },
       },
