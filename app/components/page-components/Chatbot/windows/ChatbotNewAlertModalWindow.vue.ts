--- conflicted
+++ resolved
@@ -18,11 +18,7 @@
 import {
   IAlertMessage,
   NEW_ALERT_MODAL_ID,
-<<<<<<< HEAD
-  ChatbotAlertType
-=======
   ChatbotAlertType,
->>>>>>> cd82fef0
 } from 'services/chatbot';
 
 interface INewAlertMetadata {
@@ -111,13 +107,10 @@
 export default class ChatbotNewAlertModalWindow extends ChatbotAlertsBase {
   @Prop()
   selectedType: ChatbotAlertType;
-<<<<<<< HEAD
-=======
 
   $refs: {
     form: ValidatedForm;
   };
->>>>>>> cd82fef0
 
   onSubmitHandler: Function = () => {};
 
