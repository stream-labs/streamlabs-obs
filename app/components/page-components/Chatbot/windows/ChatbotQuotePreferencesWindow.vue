<template>
<<<<<<< HEAD
<ModalLayout
  :showControls="false"
  :customControls="true"
>
  <div slot="fixed">
   <div class="window-toggle__wrapper">
    <div @click="onToggleQuoteWindowHandler">
      <span> {{ $t('Edit Command') }} </span>
      <i class="fas fa-chevron-right window-toggle__icon"></i>
    </div>
  </div>
  </div>
  <div slot="content" class="chatbot-quote-preferences__container">
    <validated-form ref="form">
      <VFormGroup
        :title="$t('Date Format')"
        v-model="generalSettings.date_format"
        :metadata="metadata.date_format"
      />
    </validated-form>
  </div>
  <div slot="controls">
    <button
      class="button button--default"
      @click="onCancelHandler">
      {{ $t('Cancel') }}
    </button>
    <button
      class="button button--action"
      @click="onSaveHandler"
      :disabled="errors.items.length > 0"
    >
      {{ $t('Save') }}
    </button>
  </div>
</ModalLayout>
=======
  <ModalLayout :showControls="false" :customControls="true" :title="$t('Add Quote')">
    <div slot="fixed">
      <div class="window-toggle__wrapper">
        <div @click="onToggleQuoteWindowHandler">
          <span> {{ $t('Edit Command') }} </span>
          <i class="fas fa-chevron-right window-toggle__icon"></i>
        </div>
      </div>
    </div>
    <div slot="content" class="chatbot-quote-preferences__container">
      <validated-form ref="form">
        <VFormGroup
          :title="$t('Date Format')"
          v-model="generalSettings.date_format"
          :metadata="metadata.date_format"
        />
      </validated-form>
    </div>
    <div slot="controls">
      <button class="button button--default" @click="onCancelHandler">{{ $t('Cancel') }}</button>
      <button class="button button--action" @click="onSaveHandler">{{ $t('Save') }}</button>
    </div>
  </ModalLayout>
>>>>>>> a42ff3be
</template>

<script lang="ts" src="./ChatbotQuotePreferencesWindow.vue.ts"></script>

<style lang="less" scoped>
@import '../../../../styles/index';

.window-toggle__wrapper {
  background-color: @day-primary;
  z-index: 1;
  width: 100%;
  padding: 15px;
  height: 48px;
  border-bottom: 1px solid @day-border;
  cursor: pointer;
  text-align: right;

  .window-toggle__icon {
    .margin-left();
  }
}

.chatbot-quote-preferences__container {
  padding-top: 45px;
}

.night-theme {
  .window-toggle__wrapper {
    background-color: @night-primary;
    border-color: @night-border;
  }
}
</style><|MERGE_RESOLUTION|>--- conflicted
+++ resolved
@@ -1,5 +1,4 @@
 <template>
-<<<<<<< HEAD
 <ModalLayout
   :showControls="false"
   :customControls="true"
@@ -36,31 +35,6 @@
     </button>
   </div>
 </ModalLayout>
-=======
-  <ModalLayout :showControls="false" :customControls="true" :title="$t('Add Quote')">
-    <div slot="fixed">
-      <div class="window-toggle__wrapper">
-        <div @click="onToggleQuoteWindowHandler">
-          <span> {{ $t('Edit Command') }} </span>
-          <i class="fas fa-chevron-right window-toggle__icon"></i>
-        </div>
-      </div>
-    </div>
-    <div slot="content" class="chatbot-quote-preferences__container">
-      <validated-form ref="form">
-        <VFormGroup
-          :title="$t('Date Format')"
-          v-model="generalSettings.date_format"
-          :metadata="metadata.date_format"
-        />
-      </validated-form>
-    </div>
-    <div slot="controls">
-      <button class="button button--default" @click="onCancelHandler">{{ $t('Cancel') }}</button>
-      <button class="button button--action" @click="onSaveHandler">{{ $t('Save') }}</button>
-    </div>
-  </ModalLayout>
->>>>>>> a42ff3be
 </template>
 
 <script lang="ts" src="./ChatbotQuotePreferencesWindow.vue.ts"></script>
