import { Component, Prop } from 'vue-property-decorator';
import ChatbotWindowsBase from 'components/page-components/Chatbot/windows/ChatbotWindowsBase.vue';
import { cloneDeep } from 'lodash';
import { $t } from 'services/i18n';
import { metadata as metadataHelper } from 'components/widgets/inputs';
import ValidatedForm from 'components/shared/inputs/ValidatedForm.vue';

import {
  IQuotePreferencesGeneralSettings
} from 'services/chatbot';

import {
  EInputType
} from 'components/shared/inputs/index';

@Component({
  components: { ValidatedForm }
})
export default class ChatbotQuotePreferencesWindow extends ChatbotWindowsBase {

  $refs: {
    form: ValidatedForm;
  };

  generalSettings: IQuotePreferencesGeneralSettings = {
    date_format: null
  }

  // metadata
  get metadata() {
    return {
      date_format: metadataHelper.text({
        type: EInputType.text,
        required: true,
        placeholder: $t('Date Format')
      })
    }
  }

  get quotePreferences() {
    return this.chatbotApiService.state.quotePreferencesResponse;
  }

  mounted() {
    // if editing existing custom command
    this.generalSettings = cloneDeep(this.quotePreferences.settings.general);
  }

<<<<<<< HEAD
  onSaveHandler() {
=======

  onCancelHandler() {
    this.chatbotCommonService.closeChildWindow();
  }

  async onSaveHandler() {
    if (await this.$refs.form.validateAndGetErrorsCount()) return;
>>>>>>> e24156fc
    const newPreferences = cloneDeep(this.quotePreferences);
    newPreferences.settings.general = this.generalSettings;
    this.chatbotApiService.updateQuotePreferences(newPreferences);
  }

}<|MERGE_RESOLUTION|>--- conflicted
+++ resolved
@@ -46,17 +46,8 @@
     this.generalSettings = cloneDeep(this.quotePreferences.settings.general);
   }
 
-<<<<<<< HEAD
-  onSaveHandler() {
-=======
-
-  onCancelHandler() {
-    this.chatbotCommonService.closeChildWindow();
-  }
-
   async onSaveHandler() {
     if (await this.$refs.form.validateAndGetErrorsCount()) return;
->>>>>>> e24156fc
     const newPreferences = cloneDeep(this.quotePreferences);
     newPreferences.settings.general = this.generalSettings;
     this.chatbotApiService.updateQuotePreferences(newPreferences);
