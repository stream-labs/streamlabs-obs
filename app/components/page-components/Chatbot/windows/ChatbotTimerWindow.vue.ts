import { Component, Prop } from 'vue-property-decorator';
import ChatbotWindowsBase from 'components/page-components/Chatbot/windows/ChatbotWindowsBase.vue';
import { cloneDeep } from 'lodash';
import { $t } from 'services/i18n';

import {
  IChatbotTimer,
  IChatbotErrorResponse
} from 'services/chatbot/chatbot-interfaces';

import {
  ITextMetadata,
  INumberMetadata
} from 'components/shared/inputs/index';

@Component({})
export default class ChatbotTimerWindow extends ChatbotWindowsBase {
  newTimer: IChatbotTimer = {
    name: null,
    interval: 5,
    chat_lines: 5,
    message: null,
    platforms: 7,
    enabled: true
  };

  // metadata
  nameMetadata: ITextMetadata = {
    required: true,
    placeholder: $t('Name of the timer'),
    alphaNum: true
  };
  messageMetadata: ITextMetadata = {
    required: true,
    placeholder: $t('This phrase will appear after the timer has ended')
  };

  intervalMetadata: INumberMetadata = {
    required: true,
    min: 0,
    max: 1440,
    placeholder: $t('Interval (Value in Minutes)')
  };

  chatLinesMetadata: INumberMetadata = {
    required: true,
    min: 0,
    max: 1000,
    placeholder: $t('Minimum chat lines')
  };

  mounted() {
    // if editing existing custom command
    if (this.isEdit) {
      this.newTimer = cloneDeep(this.timerToUpdate);
    }
  }

  get isEdit() {
    return this.timerToUpdate && this.timerToUpdate.id;
  }

  get timerToUpdate() {
    return this.chatbotCommonService.state.timerToUpdate;
  }

  onCancel() {
    this.chatbotCommonService.closeChildWindow();
  }

  onSave() {
    if (this.isEdit) {
      this.chatbotApiService.updateTimer(this.timerToUpdate.id, this.newTimer)
        .catch(this.onErrorHandler);
      return;
    }
    this.chatbotApiService.createTimer(this.newTimer)
      .catch(this.onErrorHandler);
  }

  onErrorHandler(errorResponse: IChatbotErrorResponse) {
    if (errorResponse.error && errorResponse.error === 'Duplicate') {
<<<<<<< HEAD
      alert('This timer name is already taken. Try another name.');
=======
      alert($t('This timer name is already taken. Try another name.'));
>>>>>>> 1e8d3d63
    }
  }
}<|MERGE_RESOLUTION|>--- conflicted
+++ resolved
@@ -80,11 +80,7 @@
 
   onErrorHandler(errorResponse: IChatbotErrorResponse) {
     if (errorResponse.error && errorResponse.error === 'Duplicate') {
-<<<<<<< HEAD
-      alert('This timer name is already taken. Try another name.');
-=======
       alert($t('This timer name is already taken. Try another name.'));
->>>>>>> 1e8d3d63
     }
   }
 }