--- conflicted
+++ resolved
@@ -1,22 +1,13 @@
-<<<<<<< HEAD
 import { Component, Prop, Watch } from 'vue-property-decorator';
-=======
-import { Component, Prop } from 'vue-property-decorator';
->>>>>>> a42ff3be
 import ChatbotBase from 'components/page-components/Chatbot/ChatbotBase.vue';
 
 import {
-  EInputType,
   IInputMetadata,
   IListMetadata,
   INumberMetadata,
-<<<<<<< HEAD
   EInputType,
+  ITextMetadata,
 } from 'components/shared/inputs/index';
-=======
-  ITextMetadata,
-} from '../../../shared/inputs';
->>>>>>> a42ff3be
 
 import { IWordProtectionBlackListItem, NEW_WORD_PROTECTION_LIST_MODAL_ID } from 'services/chatbot';
 
@@ -45,7 +36,6 @@
   editIndex: number = -1;
 
   get metadata() {
-<<<<<<< HEAD
     const metadata: {
       text: ITextMetadata;
       punishment: {
@@ -54,17 +44,11 @@
       };
       is_regex: IInputMetadata;
     } = {
-=======
-    return {
->>>>>>> a42ff3be
       text: {
         required: true,
         type: EInputType.text,
         placeholder: 'Add a link to add to list',
-<<<<<<< HEAD
         max: 450,
-=======
->>>>>>> a42ff3be
       },
       punishment: {
         duration: {
@@ -72,10 +56,7 @@
           required: true,
           placeholder: 'Punishment Duration (Value in Seconds)',
           min: 0,
-<<<<<<< HEAD
           max: 86400,
-=======
->>>>>>> a42ff3be
         },
         type: {
           required: true,
@@ -89,6 +70,8 @@
         title: 'This word / phrase contains a regular expression.',
       },
     };
+
+    return metadata;
   }
 
   get NEW_WORD_PROTECTION_LIST_MODAL_ID() {
