--- conflicted
+++ resolved
@@ -13,18 +13,11 @@
       <NavMenu v-model="selectedTab" class="side-menu">
         <NavItem
           v-for="tab in tabNames"
-<<<<<<< HEAD
-          :key="tab"
-          :to="tab"
-          :ico="icons[tab]"
-          class="padding--10 chatbot__side-menu__tab"
-=======
           :key="tab.title"
           :to="tab.title"
           :ico="icons[tab.title]"
           :enabled="tab.enabled"
           class="padding--10 text-transform--capitalize chatbot__side-menu__tab"
->>>>>>> fd629956
         >
           <div>{{ $t(tab.title) }}</div>
           <label class="chatbot__side-menu__tab__description" v-if="!tab.enabled" for="coming soon">Coming Soon</label>
