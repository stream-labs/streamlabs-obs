--- conflicted
+++ resolved
@@ -33,14 +33,10 @@
     ChatbotQueue,
     ToggleInput,
     ChatbotBanner,
-<<<<<<< HEAD
     ChatbotLoyalty,
     ChatbotPoll,
     ChatbotBetting
   }
-=======
-  },
->>>>>>> a42ff3be
 })
 export default class Chatbot extends Vue {
   @Inject() chatbotApiService: ChatbotApiService;
@@ -58,19 +54,11 @@
     },
     { title: 'Timers', enabled: true },
     { title: 'Mod Tools', enabled: true },
-<<<<<<< HEAD
     { title: 'Quotes', enabled: true },
     { title: 'Queue', enabled: true },
     { title: 'Loyalty', enabled: true },
     { title: 'Poll', enabled: true },
     { title: 'Betting', enabled: true }
-=======
-    { title: 'Quotes', enabled: false },
-    { title: 'Queue', enabled: false },
-    { title: 'Currency', enabled: false },
-    { title: 'Poll', enabled: false },
-    { title: 'Betting', enabled: false },
->>>>>>> a42ff3be
   ];
 
   //
@@ -102,12 +90,7 @@
   }
 
   mounted() {
-<<<<<<< HEAD
     this.chatbotApiService.Base.logIn()
-=======
-    this.chatbotApiService
-      .logIn()
->>>>>>> a42ff3be
       .then(response => {
         this.authenticated = true;
       })
