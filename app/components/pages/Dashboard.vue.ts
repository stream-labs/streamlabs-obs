--- conflicted
+++ resolved
@@ -27,10 +27,7 @@
         getDevices: this.getDevices,
         enableMask: this.enableMask,
         updateSettings: this.updateSettings,
-<<<<<<< HEAD
-=======
         getDownloadProgress: this.getDownloadProgress
->>>>>>> 1a82992f
       });
     });
 
