import Vue from 'vue';
import { Component } from 'vue-property-decorator';
import SceneSelector from 'components/SceneSelector.vue';
import Mixer from 'components/Mixer.vue';
import { UserService } from 'services/user';
import { Inject } from 'util/injector';
import Display from 'components/shared/Display.vue';
import { CustomizationService } from 'services/customization';
import Slider from 'components/shared/Slider.vue';
import VTooltip from 'v-tooltip';
import { $t } from 'services/i18n';


Vue.use(VTooltip);
VTooltip.options.defaultContainer = '#mainWrapper';

@Component({
  components: {
    SceneSelector,
    Mixer,
    Display,
    Slider
  }
})
export default class Live extends Vue {
  @Inject() userService: UserService;
  @Inject() customizationService: CustomizationService;

<<<<<<< HEAD
  enablePreviewTooltip= $t('Enable the preview stream');
  disablePreviewTooltip= $t('Disable the preview stream, can help with CPU');
=======
  enablePreviewTooltip = 'Enable the preview stream';
  disablePreviewTooltip = 'Disable the preview stream, can help with CPU';
>>>>>>> c89c10a8

  get previewSize() {
    return this.customizationService.state.previewSize;
  }

  set previewSize(previewSize: number) {
    this.customizationService.setSettings({ previewSize });
  }

  get previewEnabled() {
    return this.customizationService.state.livePreviewEnabled && !this.performanceModeEnabled;
  }

  get performanceModeEnabled() {
    return this.customizationService.state.performanceMode;
  }

  set previewEnabled(value: boolean) {
    this.customizationService.setLivePreviewEnabled(value);
  }

  get recenteventsUrl() {
    return this.userService.recentEventsUrl();
  }
}<|MERGE_RESOLUTION|>--- conflicted
+++ resolved
@@ -25,14 +25,9 @@
 export default class Live extends Vue {
   @Inject() userService: UserService;
   @Inject() customizationService: CustomizationService;
-
-<<<<<<< HEAD
-  enablePreviewTooltip= $t('Enable the preview stream');
-  disablePreviewTooltip= $t('Disable the preview stream, can help with CPU');
-=======
-  enablePreviewTooltip = 'Enable the preview stream';
-  disablePreviewTooltip = 'Disable the preview stream, can help with CPU';
->>>>>>> c89c10a8
+  
+  enablePreviewTooltip = $t('Enable the preview stream');
+  disablePreviewTooltip = $t('Disable the preview stream, can help with CPU');
 
   get previewSize() {
     return this.customizationService.state.previewSize;
