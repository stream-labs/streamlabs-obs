import Vue from 'vue';
import { Component } from 'vue-property-decorator';
import SceneSelector from 'components/SceneSelector.vue';
import Mixer from 'components/Mixer.vue';
import { UserService } from 'services/user';
import { Inject } from 'util/injector';
import Display from 'components/shared/Display.vue';
import { CustomizationService } from 'services/customization';
import { SliderInput } from 'components/shared/inputs/inputs';
import VTooltip from 'v-tooltip';
import { $t, I18nService } from 'services/i18n';
import { NavigationService } from 'services/navigation';

Vue.use(VTooltip);
VTooltip.options.defaultContainer = '#mainWrapper';

@Component({
  components: {
    SceneSelector,
    Mixer,
    Display,
<<<<<<< HEAD
    Slider,
=======
    SliderInput,
>>>>>>> a42ff3be
  },
})
export default class Live extends Vue {
  @Inject() userService: UserService;
  @Inject() customizationService: CustomizationService;
  @Inject() i18nService: I18nService;
  @Inject() navigationService: NavigationService;

  $refs: {
    webview: Electron.WebviewTag;
  };

  enablePreviewTooltip = $t('Enable the preview stream');
  disablePreviewTooltip = $t('Disable the preview stream, can help with CPU');

  mounted() {
    I18nService.setWebviewLocale(this.$refs.webview);

    this.$refs.webview.addEventListener('new-window', e => {
      const match = e.url.match(/dashboard\/([^\/^\?]*)/);

      if (match && match[1] === 'recent-events') {
        this.popout();
      } else if (match) {
        this.navigationService.navigate('Dashboard', {
          subPage: match[1],
        });
      }
    });
  }

  popout() {
    this.userService.popoutRecentEvents();
  }

  get sliderMetadata() {
    return {
      min: 275,
      max: 600,
      interval: 1,
      displayValue: 'false',
      dotSize: 11,
      sliderStyle: { 'background-color': '#3c4c53' },
    };
  }

  get previewSize() {
    return this.customizationService.state.previewSize;
  }

  set previewSize(previewSize: number) {
    this.customizationService.setSettings({ previewSize });
  }

  get previewEnabled() {
    return this.customizationService.state.livePreviewEnabled && !this.performanceModeEnabled;
  }

  get performanceModeEnabled() {
    return this.customizationService.state.performanceMode;
  }

  set previewEnabled(value: boolean) {
    this.customizationService.setLivePreviewEnabled(value);
  }

  get recenteventsUrl() {
    return this.userService.recentEventsUrl();
  }
}<|MERGE_RESOLUTION|>--- conflicted
+++ resolved
@@ -19,11 +19,7 @@
     SceneSelector,
     Mixer,
     Display,
-<<<<<<< HEAD
-    Slider,
-=======
     SliderInput,
->>>>>>> a42ff3be
   },
 })
 export default class Live extends Vue {
