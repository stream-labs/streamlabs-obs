import cx from 'classnames';
import electron from 'electron';
import { Component } from 'vue-property-decorator';
import TsxComponent from 'components/tsx-component';
import { OnboardingService } from 'services/onboarding';
import { Inject } from 'services/core/injector';
<<<<<<< HEAD
import { IncrementalRolloutService, EAvailableFeatures } from 'services/incremental-rollout';
import { SceneCollectionsService } from 'services/scene-collections';
import {
  Connect,
  ObsImport,
  StreamlabsFeatures,
  HardwareSetup,
  ThemeSelector,
  Optimize,
  FacebookPageCreation,
  Multistream,
  MacPermissions,
} from './onboarding-steps';
import { UserService } from 'services/user';
import { $t } from 'services/i18n';
import styles from './Onboarding.m.less';
import { RestreamService } from 'services/restream';
import { OS } from 'util/operating-systems';

interface IOnboardingStep {
  element: JSX.Element;
  disableControls: boolean;
  hideSkip: boolean;
  hideButton: boolean;
  requiresHack?: boolean;
=======
import { $t } from 'services/i18n';
import styles from './Onboarding.m.less';
import commonStyles from './onboarding-steps/Common.m.less';
import { MagicLinkService } from 'services/magic-link';

export class OnboardingStepProps {
  continue: () => void = () => {};
  setProcessing: (bool: boolean) => void = () => {};
>>>>>>> 79d392c7
}

@Component({})
export default class OnboardingPage extends TsxComponent<{}> {
  @Inject() onboardingService: OnboardingService;
  @Inject() magicLinkService: MagicLinkService;

  currentStepIndex = 0;
  processing = false;
<<<<<<< HEAD
  fbSetupEnabled: boolean = null;

  checkFbPageEnabled() {
    if (this.fbSetupEnabled !== null || !this.userService.isLoggedIn) return;
    // This will do a second unnecessary fetch, but it's the only
    // way to be sure we have fetched features
    this.incrementalRolloutService.fetchAvailableFeatures().then(() => {
      if (this.incrementalRolloutService.featureIsEnabled(EAvailableFeatures.facebookOnboarding)) {
        this.fbSetupEnabled = true;
      } else {
        this.fbSetupEnabled = false;
      }
    });
  }

  continue(importedObs?: boolean) {
    if (importedObs != null) this.importedFromObs = importedObs;
    this.checkFbPageEnabled();
    this.proceed();
=======

  continue(skipped?: boolean) {
    if (this.processing) return;
    if (this.currentStepIndex >= this.steps.length - 1 || this.singletonStep) {
      return this.complete(skipped);
    }

    this.currentStepIndex = this.currentStepIndex + 1;
>>>>>>> 79d392c7
  }

  complete(skipped?: boolean) {
    if (!skipped) this.linkToPrime();
    this.onboardingService.finish();
  }

<<<<<<< HEAD
    this.currentStep = this.currentStep + 1;
=======
  async linkToPrime() {
    const isPrimeStep = this.currentStep.label === $t('Prime');

    if (isPrimeStep) {
      try {
        const link = await this.magicLinkService.getDashboardMagicLink('prime', 'slobs-onboarding');
        electron.remote.shell.openExternal(link);
      } catch (e) {
        console.error('Error generating dashboard magic link', e);
      }
    }
>>>>>>> 79d392c7
  }

  setProcessing(bool: boolean) {
    this.processing = bool;
  }

<<<<<<< HEAD
  get stepsState() {
    return this.steps.map((step, index) => {
      // Work around a bug in Beacker Onboarding
      // TODO: Remove beaker from onboarding during redesign
      if (index + 1 === this.currentStep && step.requiresHack) {
        return { complete: true };
      }

      return { complete: index + 1 < this.currentStep };
    });
  }

  get steps() {
    const steps: IOnboardingStep[] = [];

    if (process.platform === OS.Mac) {
      steps.push({
        element: (
          <MacPermissions
            slot={(steps.length + 1).toString()}
            continue={this.continue.bind(this)}
          />
        ),
        disableControls: false,
        hideSkip: true,
        hideButton: true,
      });
    }

    steps.push({
      element: <Connect slot={(steps.length + 1).toString()} continue={this.continue.bind(this)} />,
      disableControls: false,
      hideSkip: true,
      hideButton: true,
    });

    steps.push({
      element: (
        <ObsImport
          slot={(steps.length + 1).toString()}
          continue={this.continue.bind(this)}
          setProcessing={this.setProcessing.bind(this)}
        />
      ),
      disableControls: true,
      hideSkip: true,
      hideButton: true,
    });

    if (this.importedFromObs) {
      steps.push({
        element: <StreamlabsFeatures slot={(steps.length + 1).toString()} />,
        disableControls: false,
        hideSkip: true,
        hideButton: false,
        requiresHack: true,
      });
    } else {
      steps.push({
        element: <HardwareSetup slot={(steps.length + 1).toString()} />,
        disableControls: false,
        hideSkip: false,
        hideButton: false,
        requiresHack: true,
      });
    }

    if (this.noExistingSceneCollections) {
      steps.push({
        element: (
          <ThemeSelector
            slot={(steps.length + 1).toString()}
            continue={this.continue.bind(this)}
            setProcessing={this.setProcessing.bind(this)}
          />
        ),
        disableControls: false,
        hideSkip: false,
        hideButton: true,
      });
    }

    if (this.onboardingService.isTwitchAuthed) {
      steps.push({
        element: (
          <Optimize
            slot={(steps.length + 1).toString()}
            continue={this.continue.bind(this)}
            setProcessing={this.setProcessing.bind(this)}
          />
        ),
        disableControls: false,
        hideSkip: false,
        hideButton: true,
      });

      // steps.push({
      //   element: (
      //     <Multistream slot={(steps.length + 1).toString()} continue={() => this.continue()} />
      //   ),
      //   disableControls: false,
      //   hideSkip: false,
      //   hideButton: true,
      // });
    }

    if (this.onboardingService.isFacebookAuthed && this.fbSetupEnabled) {
      steps.push({
        element: (
          <FacebookPageCreation
            slot={(steps.length + 1).toString()}
            continue={this.continue.bind(this)}
          />
        ),
        disableControls: false,
        hideSkip: false,
        hideButton: true,
      });
    }

    return steps;
  }

  get loginPage() {
    return (
      <div>
        <div class={styles.container}>
          <Connect continue={this.complete.bind(this)} />
        </div>
      </div>
    );
=======
  get preboardingOffset() {
    return this.steps.filter(step => step.isPreboarding).length;
  }

  get steps() {
    return this.onboardingService.views.steps;
  }

  get singletonStep() {
    return this.onboardingService.views.singletonStep;
>>>>>>> 79d392c7
  }

  get currentStep() {
    if (this.singletonStep) return this.singletonStep;
    return this.steps[this.currentStepIndex];
  }

  get topBar() {
    if (this.currentStepIndex < this.preboardingOffset || this.singletonStep) {
      return <div class={styles.topBarContainer} />;
    }
    const offset = this.preboardingOffset;
    const stepIdx = this.currentStepIndex - offset;
    const filteredSteps = this.steps.filter(step => !step.isPreboarding);
    return (
      <div class={styles.topBarContainer}>
        {filteredSteps.map((_step, i) => {
          let stepClass;
          if (i === stepIdx) stepClass = styles.current;
          if (i < stepIdx) stepClass = styles.completed;
          if (i > stepIdx) stepClass = styles.incomplete;
          return (
            <div class={styles.topBarSegment}>
              <div class={cx(styles.topBarStep, stepClass)}>
                {i < stepIdx && <i class="icon-check-mark" />}
              </div>
              {i < filteredSteps.length - 1 && (
                <div class={cx(styles.topBarSeperator, stepClass)} />
              )}
            </div>
          );
        })}
      </div>
    );
  }

  get button() {
    if (this.currentStep.hideButton) return null;
    const isPrimeStep = this.currentStep.label === $t('Prime');
    return (
      <button
        class={cx('button button--action', commonStyles.onboardingButton, {
          ['button--prime']: isPrimeStep,
        })}
        onClick={() => this.continue()}
        disabled={this.processing}
      >
        {isPrimeStep ? $t('Go Prime') : $t('Continue')}
      </button>
    );
  }

  render() {
    const Component = this.currentStep.element;

    return (
<<<<<<< HEAD
      <div>
        <div class={styles.container}>
          <Onboarding
            steps={this.stepsState}
            stepLocation="top"
            skippable={true}
            currentStep={this.currentStep}
            disableControls={this.processing || this.steps[this.currentStep - 1].disableControls}
            continueHandler={this.continue.bind(this)}
            completeHandler={this.complete.bind(this)}
            skipHandler={this.proceed.bind(this)}
            prevHandler={() => {}}
            hideBack={true}
            hideSkip={this.steps[this.currentStep - 1].hideSkip}
            hideButton={this.steps[this.currentStep - 1].hideButton}
          >
            {this.steps.map(step => step.element)}
          </Onboarding>
=======
      <div class={styles.onboardingContainer}>
        {this.topBar}
        <div class={styles.onboardingContent}>
          <Component
            class={styles.scroll}
            continue={() => this.continue()}
            setProcessing={(processing: boolean) => this.setProcessing(processing)}
          />
>>>>>>> 79d392c7
        </div>
        {(!this.currentStep.hideSkip || !this.currentStep.hideButton) && (
          <div class={styles.footer}>
            {!this.currentStep.hideSkip && (
              <button
                class={cx('button button--trans', commonStyles.onboardingButton)}
                onClick={() => this.continue(true)}
                disabled={this.processing}
              >
                {$t('Skip')}
              </button>
            )}
            {this.button}
          </div>
        )}
      </div>
    );
  }
}<|MERGE_RESOLUTION|>--- conflicted
+++ resolved
@@ -4,33 +4,6 @@
 import TsxComponent from 'components/tsx-component';
 import { OnboardingService } from 'services/onboarding';
 import { Inject } from 'services/core/injector';
-<<<<<<< HEAD
-import { IncrementalRolloutService, EAvailableFeatures } from 'services/incremental-rollout';
-import { SceneCollectionsService } from 'services/scene-collections';
-import {
-  Connect,
-  ObsImport,
-  StreamlabsFeatures,
-  HardwareSetup,
-  ThemeSelector,
-  Optimize,
-  FacebookPageCreation,
-  Multistream,
-  MacPermissions,
-} from './onboarding-steps';
-import { UserService } from 'services/user';
-import { $t } from 'services/i18n';
-import styles from './Onboarding.m.less';
-import { RestreamService } from 'services/restream';
-import { OS } from 'util/operating-systems';
-
-interface IOnboardingStep {
-  element: JSX.Element;
-  disableControls: boolean;
-  hideSkip: boolean;
-  hideButton: boolean;
-  requiresHack?: boolean;
-=======
 import { $t } from 'services/i18n';
 import styles from './Onboarding.m.less';
 import commonStyles from './onboarding-steps/Common.m.less';
@@ -39,7 +12,6 @@
 export class OnboardingStepProps {
   continue: () => void = () => {};
   setProcessing: (bool: boolean) => void = () => {};
->>>>>>> 79d392c7
 }
 
 @Component({})
@@ -49,27 +21,6 @@
 
   currentStepIndex = 0;
   processing = false;
-<<<<<<< HEAD
-  fbSetupEnabled: boolean = null;
-
-  checkFbPageEnabled() {
-    if (this.fbSetupEnabled !== null || !this.userService.isLoggedIn) return;
-    // This will do a second unnecessary fetch, but it's the only
-    // way to be sure we have fetched features
-    this.incrementalRolloutService.fetchAvailableFeatures().then(() => {
-      if (this.incrementalRolloutService.featureIsEnabled(EAvailableFeatures.facebookOnboarding)) {
-        this.fbSetupEnabled = true;
-      } else {
-        this.fbSetupEnabled = false;
-      }
-    });
-  }
-
-  continue(importedObs?: boolean) {
-    if (importedObs != null) this.importedFromObs = importedObs;
-    this.checkFbPageEnabled();
-    this.proceed();
-=======
 
   continue(skipped?: boolean) {
     if (this.processing) return;
@@ -78,7 +29,6 @@
     }
 
     this.currentStepIndex = this.currentStepIndex + 1;
->>>>>>> 79d392c7
   }
 
   complete(skipped?: boolean) {
@@ -86,9 +36,6 @@
     this.onboardingService.finish();
   }
 
-<<<<<<< HEAD
-    this.currentStep = this.currentStep + 1;
-=======
   async linkToPrime() {
     const isPrimeStep = this.currentStep.label === $t('Prime');
 
@@ -100,146 +47,12 @@
         console.error('Error generating dashboard magic link', e);
       }
     }
->>>>>>> 79d392c7
   }
 
   setProcessing(bool: boolean) {
     this.processing = bool;
   }
 
-<<<<<<< HEAD
-  get stepsState() {
-    return this.steps.map((step, index) => {
-      // Work around a bug in Beacker Onboarding
-      // TODO: Remove beaker from onboarding during redesign
-      if (index + 1 === this.currentStep && step.requiresHack) {
-        return { complete: true };
-      }
-
-      return { complete: index + 1 < this.currentStep };
-    });
-  }
-
-  get steps() {
-    const steps: IOnboardingStep[] = [];
-
-    if (process.platform === OS.Mac) {
-      steps.push({
-        element: (
-          <MacPermissions
-            slot={(steps.length + 1).toString()}
-            continue={this.continue.bind(this)}
-          />
-        ),
-        disableControls: false,
-        hideSkip: true,
-        hideButton: true,
-      });
-    }
-
-    steps.push({
-      element: <Connect slot={(steps.length + 1).toString()} continue={this.continue.bind(this)} />,
-      disableControls: false,
-      hideSkip: true,
-      hideButton: true,
-    });
-
-    steps.push({
-      element: (
-        <ObsImport
-          slot={(steps.length + 1).toString()}
-          continue={this.continue.bind(this)}
-          setProcessing={this.setProcessing.bind(this)}
-        />
-      ),
-      disableControls: true,
-      hideSkip: true,
-      hideButton: true,
-    });
-
-    if (this.importedFromObs) {
-      steps.push({
-        element: <StreamlabsFeatures slot={(steps.length + 1).toString()} />,
-        disableControls: false,
-        hideSkip: true,
-        hideButton: false,
-        requiresHack: true,
-      });
-    } else {
-      steps.push({
-        element: <HardwareSetup slot={(steps.length + 1).toString()} />,
-        disableControls: false,
-        hideSkip: false,
-        hideButton: false,
-        requiresHack: true,
-      });
-    }
-
-    if (this.noExistingSceneCollections) {
-      steps.push({
-        element: (
-          <ThemeSelector
-            slot={(steps.length + 1).toString()}
-            continue={this.continue.bind(this)}
-            setProcessing={this.setProcessing.bind(this)}
-          />
-        ),
-        disableControls: false,
-        hideSkip: false,
-        hideButton: true,
-      });
-    }
-
-    if (this.onboardingService.isTwitchAuthed) {
-      steps.push({
-        element: (
-          <Optimize
-            slot={(steps.length + 1).toString()}
-            continue={this.continue.bind(this)}
-            setProcessing={this.setProcessing.bind(this)}
-          />
-        ),
-        disableControls: false,
-        hideSkip: false,
-        hideButton: true,
-      });
-
-      // steps.push({
-      //   element: (
-      //     <Multistream slot={(steps.length + 1).toString()} continue={() => this.continue()} />
-      //   ),
-      //   disableControls: false,
-      //   hideSkip: false,
-      //   hideButton: true,
-      // });
-    }
-
-    if (this.onboardingService.isFacebookAuthed && this.fbSetupEnabled) {
-      steps.push({
-        element: (
-          <FacebookPageCreation
-            slot={(steps.length + 1).toString()}
-            continue={this.continue.bind(this)}
-          />
-        ),
-        disableControls: false,
-        hideSkip: false,
-        hideButton: true,
-      });
-    }
-
-    return steps;
-  }
-
-  get loginPage() {
-    return (
-      <div>
-        <div class={styles.container}>
-          <Connect continue={this.complete.bind(this)} />
-        </div>
-      </div>
-    );
-=======
   get preboardingOffset() {
     return this.steps.filter(step => step.isPreboarding).length;
   }
@@ -250,7 +63,6 @@
 
   get singletonStep() {
     return this.onboardingService.views.singletonStep;
->>>>>>> 79d392c7
   }
 
   get currentStep() {
@@ -307,26 +119,6 @@
     const Component = this.currentStep.element;
 
     return (
-<<<<<<< HEAD
-      <div>
-        <div class={styles.container}>
-          <Onboarding
-            steps={this.stepsState}
-            stepLocation="top"
-            skippable={true}
-            currentStep={this.currentStep}
-            disableControls={this.processing || this.steps[this.currentStep - 1].disableControls}
-            continueHandler={this.continue.bind(this)}
-            completeHandler={this.complete.bind(this)}
-            skipHandler={this.proceed.bind(this)}
-            prevHandler={() => {}}
-            hideBack={true}
-            hideSkip={this.steps[this.currentStep - 1].hideSkip}
-            hideButton={this.steps[this.currentStep - 1].hideButton}
-          >
-            {this.steps.map(step => step.element)}
-          </Onboarding>
-=======
       <div class={styles.onboardingContainer}>
         {this.topBar}
         <div class={styles.onboardingContent}>
@@ -335,7 +127,6 @@
             continue={() => this.continue()}
             setProcessing={(processing: boolean) => this.setProcessing(processing)}
           />
->>>>>>> 79d392c7
         </div>
         {(!this.currentStep.hideSkip || !this.currentStep.hideButton) && (
           <div class={styles.footer}>
