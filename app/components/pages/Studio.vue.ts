--- conflicted
+++ resolved
@@ -9,12 +9,8 @@
 import StudioModeControls from 'components/StudioModeControls.vue';
 import ResizeBar from 'components/shared/ResizeBar.vue';
 import { WindowsService } from 'services/windows';
-<<<<<<< HEAD
-import { AppService } from 'services/app';
-=======
 import RecentEvents from 'components/RecentEvents';
 import { UserService } from 'services/user';
->>>>>>> 8417aa19
 
 @Component({
   components: {
@@ -30,11 +26,7 @@
   @Inject() private customizationService: CustomizationService;
   @Inject() private transitionsService: TransitionsService;
   @Inject() private windowsService: WindowsService;
-<<<<<<< HEAD
-  @Inject() private appService: AppService;
-=======
   @Inject() private userService: UserService;
->>>>>>> 8417aa19
 
   $refs: { studioModeContainer: HTMLDivElement; placeholder: HTMLDivElement };
 
@@ -120,10 +112,6 @@
     }
   }
 
-  get appLoading() {
-    return this.appService.state.loading;
-  }
-
   get displayEnabled() {
     return !this.windowsService.state.main.hideStyleBlockers && !this.performanceMode;
   }
