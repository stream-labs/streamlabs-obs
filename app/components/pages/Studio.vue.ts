import Vue from 'vue';
import { Component } from 'vue-property-decorator';
import { CustomizationService } from 'services/customization';
import StudioEditor from 'components/StudioEditor.vue';
import StudioControls from 'components/StudioControls.vue';
import { Inject } from 'util/injector';
import { TransitionsService } from 'services/transitions';
import Display from 'components/shared/Display.vue';
import StudioModeControls from 'components/StudioModeControls.vue';
import { ScenesService } from 'services/scenes';

@Component({
  components: {
    StudioEditor,
    StudioControls,
    Display,
    StudioModeControls,
  },
})
export default class Studio extends Vue {
  @Inject() private customizationService: CustomizationService;
  @Inject() private transitionsService: TransitionsService;
  @Inject() private scenesService: ScenesService;

  $refs: {
    studioModeContainer: HTMLDivElement;
  };

  stacked = false;

  sizeCheckInterval: number;

  mounted() {
    this.sizeCheckInterval = window.setInterval(() => {
      if (this.studioMode) {
        const rect = this.$refs.studioModeContainer.getBoundingClientRect();

<<<<<<< HEAD
        if (rect.width / rect.height > 16 / 9) {
          this.stacked = false;
        } else {
          this.stacked = true;
        }
=======
        this.stacked = rect.width / rect.height <= 16 / 9;
>>>>>>> a42ff3be
      }
    }, 1000);
  }

  destroyed() {
    clearInterval(this.sizeCheckInterval);
  }

  get previewEnabled() {
    return this.customizationService.previewEnabled;
  }

  get performanceMode() {
    return this.customizationService.state.performanceMode;
  }

  get studioMode() {
    return this.transitionsService.state.studioMode;
  }

  studioModeTransition() {
    this.transitionsService.executeStudioModeTransition();
  }

  enablePreview() {
    this.customizationService.setSettings({ performanceMode: false });
  }
}<|MERGE_RESOLUTION|>--- conflicted
+++ resolved
@@ -35,15 +35,7 @@
       if (this.studioMode) {
         const rect = this.$refs.studioModeContainer.getBoundingClientRect();
 
-<<<<<<< HEAD
-        if (rect.width / rect.height > 16 / 9) {
-          this.stacked = false;
-        } else {
-          this.stacked = true;
-        }
-=======
         this.stacked = rect.width / rect.height <= 16 / 9;
->>>>>>> a42ff3be
       }
     }, 1000);
   }
