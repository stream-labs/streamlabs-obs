import TsxComponent from 'components/tsx-component';
import electron from 'electron';
import path from 'path';
import { I18nService } from 'services/i18n';
import { Spinner } from 'streamlabs-beaker';
import { Component, Prop } from 'vue-property-decorator';
<<<<<<< HEAD
import { Inject } from 'services';
import { WindowsService } from 'services/windows';
import Utils from 'services/utils';
=======
import { Subscription } from 'rxjs';
import { AppService } from 'services/app';
import { Inject } from 'services';
>>>>>>> cd17987c

@Component({ components: { Spinner } })
export default class BrowserView extends TsxComponent<{
  src: string;
  hidden: boolean;
  options: Electron.BrowserViewConstructorOptions;
  setLocale: boolean;
  enableGuestApi: boolean;
}> {
  @Prop() src: string;
  @Prop({ default: false }) hidden: boolean;
  @Prop({
    default: () => {
      return {};
    },
  })
  options: Electron.BrowserViewConstructorOptions;
  @Prop({ default: false }) setLocale: boolean;
  @Prop({ default: false }) enableGuestApi: boolean;

<<<<<<< HEAD
  @Inject() windowsService: WindowsService;
=======
  @Inject() appService: AppService;
>>>>>>> cd17987c

  $refs: {
    sizeContainer: HTMLDivElement;
  };

  browserView: Electron.BrowserView;
  resizeInterval: number;
  currentPosition: IVec2;
  currentSize: IVec2;

  loading = true;

  shutdownSubscription: Subscription;

  mounted() {
    this.options.webPreferences = this.options.webPreferences || {};

    // Enforce node integration disabled to prevent security issues
    this.options.webPreferences.nodeIntegration = false;

    if (this.enableGuestApi) {
      this.options.webPreferences.preload = path.resolve(
        electron.remote.app.getAppPath(),
        'bundles',
        'guest-api',
      );
    }

    this.browserView = new electron.remote.BrowserView(this.options);
    this.$emit('ready', this.browserView);

    if (this.setLocale) I18nService.setBrowserViewLocale(this.browserView);

    this.browserView.webContents.on('did-finish-load', () => (this.loading = false));

    electron.remote.getCurrentWindow().addBrowserView(this.browserView);

    this.browserView.webContents.loadURL(this.src);

    this.resizeInterval = window.setInterval(() => {
      this.checkResize();
    }, 100);

    this.shutdownSubscription = this.appService.shutdownStarted.subscribe(() => {
      // Prevent zombie processes by destroying the browser view
      if (this.browserView && !this.browserView.isDestroyed()) this.browserView.destroy();
    });
  }

  destroyed() {
    electron.remote.getCurrentWindow().removeBrowserView(this.browserView);
    this.browserView.destroy();
    clearInterval(this.resizeInterval);
    this.shutdownSubscription.unsubscribe();
  }

  get hideStyleBlockers() {
    return this.windowsService.state[Utils.getWindowId()].hideStyleBlockers;
  }

  checkResize() {
    if (this.loading) return;
    if (!this.$refs.sizeContainer) return;

    const rect: { left: number; top: number; width: number; height: number } =
      this.hidden || this.hideStyleBlockers
        ? { left: 0, top: 0, width: 0, height: 0 }
        : this.$refs.sizeContainer.getBoundingClientRect();

    if (this.currentPosition == null || this.currentSize == null || this.rectChanged(rect)) {
      this.currentPosition = { x: rect.left, y: rect.top };
      this.currentSize = { x: rect.width, y: rect.height };

      this.browserView.setBounds({
        x: Math.round(this.currentPosition.x),
        y: Math.round(this.currentPosition.y),
        width: Math.round(this.currentSize.x),
        height: Math.round(this.currentSize.y),
      });
    }
  }

  private rectChanged(rect: { left: number; top: number; width: number; height: number }) {
    return (
      rect.left !== this.currentPosition.x ||
      rect.top !== this.currentPosition.y ||
      rect.width !== this.currentSize.x ||
      rect.height !== this.currentSize.y
    );
  }

  render(h: Function) {
    if (this.loading) {
      return (
        <div style={{ display: 'flex', alignItems: 'center', justifyContent: 'center' }}>
          <spinner size="large" />
        </div>
      );
    }

    return <div ref="sizeContainer" />;
  }
}<|MERGE_RESOLUTION|>--- conflicted
+++ resolved
@@ -4,15 +4,11 @@
 import { I18nService } from 'services/i18n';
 import { Spinner } from 'streamlabs-beaker';
 import { Component, Prop } from 'vue-property-decorator';
-<<<<<<< HEAD
 import { Inject } from 'services';
 import { WindowsService } from 'services/windows';
 import Utils from 'services/utils';
-=======
 import { Subscription } from 'rxjs';
 import { AppService } from 'services/app';
-import { Inject } from 'services';
->>>>>>> cd17987c
 
 @Component({ components: { Spinner } })
 export default class BrowserView extends TsxComponent<{
@@ -33,11 +29,8 @@
   @Prop({ default: false }) setLocale: boolean;
   @Prop({ default: false }) enableGuestApi: boolean;
 
-<<<<<<< HEAD
   @Inject() windowsService: WindowsService;
-=======
   @Inject() appService: AppService;
->>>>>>> cd17987c
 
   $refs: {
     sizeContainer: HTMLDivElement;
