<template>
<<<<<<< HEAD
  <popper class="dropdown-menu" trigger="click" :options="{ placement: 'bottom-start' }">

    <div class="popper dropdown-menu__menu">
      <slot class="popper dropdown-menu__menu"></slot>
=======
  <popper
    trigger="click"
    :options="{ placement: (placement || 'bottom-start') }"
  >
    <div class="popper dropdown-menu">
      <slot></slot>
>>>>>>> 2330cf45
    </div>

    <button slot="reference" class="dropdown-menu__toggle">
      {{ title }} <i :class="icon || 'icon-down'"/>
    </button>

  </popper>
</template>

<script lang="ts" src="./DropdownMenu.vue.ts"></script>

<style lang="less">
@import "../../styles/index";
.dropdown-menu {
<<<<<<< HEAD
  position: relative;
}

.dropdown-menu__menu {
  position: absolute;
  top: 20px!important;
=======
  top: 5px !important;
>>>>>>> 2330cf45
  background-color: @day-primary;
  .border;
  .radius;
  padding: 10px;
  max-height: 166px;
  overflow-y: auto;
  z-index: 200000;
}

.dropdown-menu__toggle {
  display: flex;
  align-items: center;
  text-transform: uppercase;
  font-size: 13px;
  .weight--medium;
  color: @day-title;

  .fa,
  i {
    margin-left: 8px;
    font-size: 6px;
  }

  &:focus {
    outline: 0;
  }
}

.dropdown-menu__separator {
  width: 100%;
  height: 1px;
  background-color: @grey;
  opacity: .2;
  margin: 10px 0;
}

.dropdown-menu__item {
  white-space: nowrap;
  cursor: pointer;
  color: @grey;

  &:hover,
  &.active {
    color: @navy;
  }
}

.night-theme {
  .dropdown-menu__menu {
    background-color: @night-primary;
    border-color: @night-secondary;
  }

  .dropdown-menu__item {
    &:hover,
    &.active {
      color: @white;
    }
  }

  .dropdown-menu__toggle {
    color: @white;
  }
}

.popper .popper__arrow {
  display: none !important;
}

.popper[x-placement^="top"] {
  margin-bottom: 5px;
}

.popper[x-placement^="bottom"] {
  margin-top: 5px;
}

.popper[x-placement^="right"] {
  margin-left: 5px;
}

.popper[x-placement^="left"] {
  margin-right: 5px;
}
</style>

<|MERGE_RESOLUTION|>--- conflicted
+++ resolved
@@ -1,17 +1,10 @@
 <template>
-<<<<<<< HEAD
-  <popper class="dropdown-menu" trigger="click" :options="{ placement: 'bottom-start' }">
-
-    <div class="popper dropdown-menu__menu">
-      <slot class="popper dropdown-menu__menu"></slot>
-=======
   <popper
     trigger="click"
     :options="{ placement: (placement || 'bottom-start') }"
   >
     <div class="popper dropdown-menu">
       <slot></slot>
->>>>>>> 2330cf45
     </div>
 
     <button slot="reference" class="dropdown-menu__toggle">
@@ -26,19 +19,10 @@
 <style lang="less">
 @import "../../styles/index";
 .dropdown-menu {
-<<<<<<< HEAD
-  position: relative;
-}
-
-.dropdown-menu__menu {
-  position: absolute;
-  top: 20px!important;
-=======
   top: 5px !important;
->>>>>>> 2330cf45
   background-color: @day-primary;
-  .border;
-  .radius;
+  .border();
+  .radius();
   padding: 10px;
   max-height: 166px;
   overflow-y: auto;
@@ -50,7 +34,7 @@
   align-items: center;
   text-transform: uppercase;
   font-size: 13px;
-  .weight--medium;
+  .weight--medium();
   color: @day-title;
 
   .fa,
