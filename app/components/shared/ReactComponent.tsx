import TsxComponent, { createProps } from '../tsx-component';
import isEqual from 'lodash/isEqual';

const reactBuild = require('components-react');
const ReactDOM = require('react-dom');
const React = require('react');

import { Component, Watch } from 'vue-property-decorator';

class WrapperProps<TComponentProps> {
  name?: string = null;
  componentProps?: TComponentProps = null;
  wrapperStyles?: Dictionary<string> = null;
}

/**
 * Wraps React component into a Vue component
 */
@Component({ props: createProps(WrapperProps) })
class ReactComponent<TComponentProps = {}> extends TsxComponent<WrapperProps<TComponentProps>> {
  $refs: {
    container: HTMLDivElement;
  };

  mounted() {
    const className = this.props.name;
    const componentClass = reactBuild.components[className];
    ReactDOM.render(
      React.createElement(componentClass, { ...this.props.componentProps, key: className }, null),
      this.$refs.container,
    );
  }

  beforeDestroy() {
    ReactDOM.unmountComponentAtNode(this.$refs.container);
  }

  @Watch('componentProps', { deep: true })
  refreshReactComponent(componentProps: TComponentProps, oldComponentProps: TComponentProps) {
    const serializedProps = JSON.parse(JSON.stringify(componentProps));
    const serializedOldProps = JSON.parse(JSON.stringify(oldComponentProps));
    if (isEqual(serializedProps, serializedOldProps)) return;
    ReactDOM.unmountComponentAtNode(this.$refs.container);
    const className = this.props.name;
    const componentClass = reactBuild.components[className];
    ReactDOM.render(
      React.createElement(componentClass, { ...this.props.componentProps, key: className }, null),
      this.$refs.container,
    );
  }

  render() {
    return <div class="react" ref="container" style={this.props.wrapperStyles}></div>;
  }
}

@Component({
  props: {
    name: { default: 'NameFolder' },
    wrapperStyles: { default: () => ({ height: '100%' }) },
  },
})
export class NameFolder extends ReactComponent {}
@Component({ props: { name: { default: 'NewsBanner' } } })
export class NewsBanner extends ReactComponent {}
@Component({ props: { name: { default: 'PatchNotes' } } })
export class PatchNotes extends ReactComponent {}
@Component({
  props: {
    name: { default: 'NavTools' },
    wrapperStyles: { default: () => ({ marginTop: 'auto', flexShrink: 0 }) },
  },
})
export class NavTools extends ReactComponent {}
@Component({
  props: {
    name: { default: 'IconLibraryProperties' },
    wrapperStyles: { default: () => ({ height: '100%' }) },
  },
})
export class IconLibraryProperties extends ReactComponent {}
@Component({
  props: {
    name: { default: 'Display' },
    wrapperStyles: { default: () => ({ height: '100%' }) },
    componentProps: {
      default: () => ({
        paddingSize: 0,
        drawUI: false,
      }),
    },
  },
})
export class Display extends ReactComponent {}
@Component({
  props: {
    name: { default: 'PerformanceMetrics' },
    componentProps: { default: () => ({ mode: 'limited' }) },
  },
})
export class PerformanceMetrics extends ReactComponent<{ mode: 'full' | 'limited' }> {}

@Component({
  props: {
    name: { default: 'TitleBar' },
    componentProps: { default: () => ({ windowId: '' }) },
  },
})
export class TitleBar extends ReactComponent {}
@Component({
  props: {
    name: { default: 'Chat' },
    componentProps: { default: () => ({ restream: false }) },
    wrapperStyles: {
      default: () => ({ height: '100%', display: 'flex', flexDirection: 'column' }),
    },
  },
})
export class Chat extends ReactComponent {}
@Component({
  props: {
    name: { default: 'Loader' },
  },
})
export class Loader extends ReactComponent {}
@Component({
  props: {
    name: { default: 'Highlighter' },
    componentProps: { default: () => ({}) },
  },
})
export class Highlighter extends ReactComponent {}

@Component({
  props: {
    name: { default: 'GoLiveWindow' },
    wrapperStyles: { default: () => ({ height: '100%' }) },
  },
})
export class GoLiveWindow extends ReactComponent {}
@Component({
  props: {
    name: { default: 'EditStreamWindow' },
    wrapperStyles: { default: () => ({ height: '100%' }) },
  },
})
export class EditStreamWindow extends ReactComponent {}
@Component({
  props: {
    name: { default: 'Grow' },
    wrapperStyles: { default: () => ({ gridRow: '1 / span 1' }) },
  },
})
export class Grow extends ReactComponent {}
@Component({
  props: {
    name: { default: 'PlatformLogo' },
    wrapperStyles: { default: () => ({}) },
  },
})
export class PlatformLogo extends ReactComponent<{
  platform: string;
  size?: 'medium' | number;
  color?: string;
  unwrapped?: boolean;
}> {}
@Component({
<<<<<<< HEAD
  props: {
    name: { default: 'RenameSource' },
    wrapperStyles: { default: () => ({ height: '100%' }) },
  },
})
export class RenameSource extends ReactComponent {}
=======
  props: { name: { default: 'AdvancedStatistics' } },
})
export class AdvancedStatistics extends ReactComponent {}
>>>>>>> fc07268e
@Component({ props: { name: { default: 'StartStreamingButton' } } })
export class StartStreamingButton extends ReactComponent {}
@Component({
  props: {
    name: { default: 'TestWidgets' },
    componentProps: { default: () => ({ testers: null as string[] }) },
  },
})
export class TestWidgets extends ReactComponent<{ testers: string[] }> {}<|MERGE_RESOLUTION|>--- conflicted
+++ resolved
@@ -165,18 +165,16 @@
   unwrapped?: boolean;
 }> {}
 @Component({
-<<<<<<< HEAD
   props: {
     name: { default: 'RenameSource' },
     wrapperStyles: { default: () => ({ height: '100%' }) },
   },
 })
 export class RenameSource extends ReactComponent {}
-=======
+@Component({
   props: { name: { default: 'AdvancedStatistics' } },
 })
 export class AdvancedStatistics extends ReactComponent {}
->>>>>>> fc07268e
 @Component({ props: { name: { default: 'StartStreamingButton' } } })
 export class StartStreamingButton extends ReactComponent {}
 @Component({
