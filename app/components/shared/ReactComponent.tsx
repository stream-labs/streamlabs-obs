--- conflicted
+++ resolved
@@ -102,8 +102,7 @@
     },
   },
 })
-<<<<<<< HEAD
-export class NewsBanner extends ReactComponent {}
+export class Chat extends ReactComponent {}
 
 @Component({
   props: {
@@ -119,7 +118,4 @@
     wrapperStyles: { default: () => ({ height: '100%' }) },
   },
 })
-export class EditStreamWindow extends ReactComponent {}
-=======
-export class Chat extends ReactComponent {}
->>>>>>> 57ba5d45
+export class EditStreamWindow extends ReactComponent {}