import TsxComponent, { createProps } from '../tsx-component';

const reactBuild = require('components-react');
const ReactDOM = require('react-dom');
const React = require('react');

import { Component } from 'vue-property-decorator';

class WrapperProps<TComponentProps> {
  name?: string = null;
  componentProps: TComponentProps = null;
  wrapperStyles?: Dictionary<string> = null;
}

/**
 * Wraps React component into a Vue component
 */
@Component({ props: createProps(WrapperProps) })
class ReactComponent<TComponentProps = {}> extends TsxComponent<WrapperProps<TComponentProps>> {
  $refs: {
    container: HTMLDivElement;
  };

  mounted() {
    const className = this.props.name;
    const componentClass = reactBuild.components[className];
    ReactDOM.render(
      React.createElement(componentClass, { ...this.props.componentProps, key: className }, null),
      this.$refs.container,
    );
  }

  beforeDestroy() {
    ReactDOM.unmountComponentAtNode(this.$refs.container);
  }

  render() {
    return <div ref="container" style={this.props.wrapperStyles}></div>;
  }
}

@Component({
  props: {
    name: { default: 'NameFolder' },
    wrapperStyles: { default: () => ({ height: '100%' }) },
  },
})
export class NameFolder extends ReactComponent {}
<<<<<<< HEAD
@Component({ props: { name: { default: 'NewsBanner' } } })
export class NewsBanner extends ReactComponent {}
@Component({ props: { name: { default: 'PatchNotes' } } })
export class PatchNotes extends ReactComponent {}
=======

@Component({
  props: {
    name: { default: 'NewsBanner' },
  },
})
export class NewsBanner extends ReactComponent {}
@Component({
  props: {
    name: { default: 'Chat' },
    componenProps: { default: () => ({ restream: false }) },
    wrapperStyles: {
      default: () => ({ height: '100%', display: 'flex', flexDirection: 'column' }),
    },
  },
})
export class Chat extends ReactComponent {}
>>>>>>> 3ee1e02a
<|MERGE_RESOLUTION|>--- conflicted
+++ resolved
@@ -46,19 +46,10 @@
   },
 })
 export class NameFolder extends ReactComponent {}
-<<<<<<< HEAD
 @Component({ props: { name: { default: 'NewsBanner' } } })
 export class NewsBanner extends ReactComponent {}
 @Component({ props: { name: { default: 'PatchNotes' } } })
 export class PatchNotes extends ReactComponent {}
-=======
-
-@Component({
-  props: {
-    name: { default: 'NewsBanner' },
-  },
-})
-export class NewsBanner extends ReactComponent {}
 @Component({
   props: {
     name: { default: 'Chat' },
@@ -68,5 +59,4 @@
     },
   },
 })
-export class Chat extends ReactComponent {}
->>>>>>> 3ee1e02a
+export class Chat extends ReactComponent {}