import TsxComponent, { createProps } from '../tsx-component';

const reactBuild = require('components-react');
const ReactDOM = require('react-dom');
const React = require('react');

import { Component } from 'vue-property-decorator';

class WrapperProps<TComponentProps> {
  name?: string = null;
  componentProps: TComponentProps = null;
  wrapperStyles?: Dictionary<string> = null;
}

/**
 * Wraps React component into a Vue component
 */
@Component({ props: createProps(WrapperProps) })
class ReactComponent<TComponentProps = {}> extends TsxComponent<WrapperProps<TComponentProps>> {
  $refs: {
    container: HTMLDivElement;
  };

  mounted() {
    const className = this.props.name;
    const componentClass = reactBuild.components[className];
    ReactDOM.render(
      React.createElement(componentClass, { ...this.props.componentProps, key: className }, null),
      this.$refs.container,
    );
  }

  beforeDestroy() {
    ReactDOM.unmountComponentAtNode(this.$refs.container);
  }

  render() {
    return <div ref="container" style={this.props.wrapperStyles}></div>;
  }
}

@Component({
  props: {
    name: { default: 'NameFolder' },
    wrapperStyles: { default: () => ({ height: '100%' }) },
  },
})
export class NameFolder extends ReactComponent {}

@Component({
  props: {
<<<<<<< HEAD
    name: { default: 'IconLibraryProperties' },
    wrapperStyles: { default: () => ({ height: '100%' }) },
  },
})
export class IconLibraryProperties extends ReactComponent {}
=======
    name: { default: 'NewsBanner' },
  },
})
export class NewsBanner extends ReactComponent {}
@Component({
  props: {
    name: { default: 'TitleBar' },
    componentProps: { default: () => ({ windowId: '' }) },
  },
})
export class TitleBar extends ReactComponent {}
@Component({
  props: {
    name: { default: 'Chat' },
    componentProps: { default: () => ({ restream: false }) },
    wrapperStyles: {
      default: () => ({ height: '100%', display: 'flex', flexDirection: 'column' }),
    },
  },
})
export class Chat extends ReactComponent {}
>>>>>>> d0ecdecb
<|MERGE_RESOLUTION|>--- conflicted
+++ resolved
@@ -49,13 +49,13 @@
 
 @Component({
   props: {
-<<<<<<< HEAD
     name: { default: 'IconLibraryProperties' },
     wrapperStyles: { default: () => ({ height: '100%' }) },
   },
 })
 export class IconLibraryProperties extends ReactComponent {}
-=======
+@Component({
+  props: {
     name: { default: 'NewsBanner' },
   },
 })
@@ -76,5 +76,4 @@
     },
   },
 })
-export class Chat extends ReactComponent {}
->>>>>>> d0ecdecb
+export class Chat extends ReactComponent {}