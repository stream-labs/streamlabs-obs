import Vue from 'vue';
import VueSlider from 'vue-slider-component';
import { Component, Prop } from 'vue-property-decorator';
import ResizeSensor from 'css-element-queries/src/ResizeSensor';
import { debounce } from 'lodash-decorators';

@Component({
  components: { VueSlider }
})
export default class SliderInput extends Vue {
  @Prop() value: number;
  @Prop() min: number;
  @Prop() max: number;
  @Prop() interval: number;
  @Prop() disabled: boolean;
  @Prop() tooltip: string;
  @Prop() valueBox: boolean;
  @Prop() dotSize: number;
  @Prop() sliderStyle: object;
  @Prop() usePercentages: boolean;

  $refs: { slider: any };

  mounted() {
    // Hack to prevent transitions from messing up slider width
    setTimeout(() => {
<<<<<<< HEAD
      if (this.$refs.slider) this.$refs.slider.refresh();
      window['slider'] = this.$refs.slider;
=======
      this.onResizeHandler();
>>>>>>> 804b325a
    }, 500);

    new ResizeSensor(this.$el, () => {
      this.onResizeHandler();
    });
  }

  updateValue(value: number) {
    this.$emit('input', this.roundNumber(value));
  }

  handleKeydown(event: KeyboardEvent) {
    if (event.code === 'ArrowUp') this.updateValue(this.value + this.interval);
    if (event.code === 'ArrowDown') this.updateValue(this.value - this.interval);
  }

  // Javascript precision is weird
  roundNumber(num: number) {
    return parseFloat(num.toFixed(6));
  }

  formatter(value: number) {
    let formattedValue = String(value);
    if (this.usePercentages) formattedValue = Math.round(value * 100) + '%';
    return formattedValue;
  }

  @debounce(500)
  private onResizeHandler() {
    if (this.$refs.slider) this.$refs.slider.refresh();
  }
}<|MERGE_RESOLUTION|>--- conflicted
+++ resolved
@@ -24,12 +24,7 @@
   mounted() {
     // Hack to prevent transitions from messing up slider width
     setTimeout(() => {
-<<<<<<< HEAD
-      if (this.$refs.slider) this.$refs.slider.refresh();
-      window['slider'] = this.$refs.slider;
-=======
       this.onResizeHandler();
->>>>>>> 804b325a
     }, 500);
 
     new ResizeSensor(this.$el, () => {
