import Vue from 'vue';
import { cloneDeep } from 'lodash';
import { Component, Prop } from 'vue-property-decorator';
import uuid from 'uuid/v4';
import { IInputMetadata } from './index';
import ValidatedForm from './ValidatedForm.vue';
import TsxComponent from 'components/tsx-component';

<<<<<<< HEAD
export class BaseInput<TValueType, TMetadataType extends IInputMetadata> extends Vue {
=======
export class BaseInput<TValueType, TMetadataType extends IInputMetadata> extends TsxComponent<{
  metadata: TMetadataType;
  value: TValueType;
  title: string;
}> {
>>>>>>> a42ff3be
  @Prop()
  readonly value: TValueType;

  @Prop()
  readonly title: string;

  @Prop({ default: () => ({}) })
  readonly metadata: TMetadataType;

  /**
   * true if the component listens and re-emits child-inputs events
   */
  delegateChildrenEvents = true;

  /**
   * uuid serves to link input field and validator message
   */
  readonly uuid = (this.metadata && this.metadata.uuid) || uuid();

  /**
   * contains ValidatedForm if exist
   */
  protected form: ValidatedForm = null;

  /**
   * contains parent-input if exist
   */
  protected parentInput: BaseInput<any, any> = null;

  constructor() {
    super();

    // try to find parent-form and parent-input
    // tslint:disable-next-line:no-this-assignment TODO
    let comp: Vue = this;
    do {
      comp = comp.$parent;
      if (!this.parentInput && comp instanceof BaseInput) {
        this.parentInput = comp;
      }
    } while (comp && !(comp instanceof ValidatedForm));

    if (!comp) return;
    this.form = comp as ValidatedForm;
  }

  emitInput(eventData: TValueType, event?: any) {
    this.$emit('input', eventData, event);

    const needToSendEventToForm =
      (this.form && !this.parentInput) ||
      (this.parentInput && !this.parentInput.delegateChildrenEvents);

    if (needToSendEventToForm) this.form.emitInput(eventData, event);
  }

  getValidations() {
    return { required: this.options.required };
  }

  /**
   * object for vee validate plugin
   */
  get validate() {
    const validations = this.getValidations();
    Object.keys(validations).forEach(key => {
      // VeeValidate recognizes undefined values as valid constraints
      // so just remove it
      if (validations[key] === void 0) delete validations[key];
    });

    return validations;
  }

  getOptions(): TMetadataType {
    // merge props and metadata to the 'options' object
    // override this method if you need add more props to the 'option' object
    const metadata = this.metadata || ({} as TMetadataType);
    const options = cloneDeep(metadata);
    options.title = this.title || metadata.title;
    return options;
  }

  get options(): TMetadataType {
    return this.getOptions();
  }
}<|MERGE_RESOLUTION|>--- conflicted
+++ resolved
@@ -6,15 +6,11 @@
 import ValidatedForm from './ValidatedForm.vue';
 import TsxComponent from 'components/tsx-component';
 
-<<<<<<< HEAD
-export class BaseInput<TValueType, TMetadataType extends IInputMetadata> extends Vue {
-=======
 export class BaseInput<TValueType, TMetadataType extends IInputMetadata> extends TsxComponent<{
   metadata: TMetadataType;
   value: TValueType;
   title: string;
 }> {
->>>>>>> a42ff3be
   @Prop()
   readonly value: TValueType;
 
