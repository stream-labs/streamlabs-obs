--- conflicted
+++ resolved
@@ -15,10 +15,6 @@
   @import '~codemirror/lib/codemirror.css';
   .CodeMirror {
     font-size: 10pt;
-<<<<<<< HEAD
-    min-height: 371px;
-=======
     min-height: 425px;
->>>>>>> c5e6c1a1
   }
 </style>