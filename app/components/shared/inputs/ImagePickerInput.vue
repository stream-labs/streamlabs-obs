--- conflicted
+++ resolved
@@ -21,27 +21,17 @@
   width: 100%;
   max-width: 370px;
   display: grid;
-<<<<<<< HEAD
-  grid-template-columns: repeat(auto-fit, 64px);
-  grid-column-gap: 8px;
+  grid-template-columns: repeat(auto-fit, 56px);
+  grid-column-gap: 4px;
+  grid-row-gap: 4px;
 }
 
 .widget-layout-picker__option {
   .transition();
   .radius();
 
-  width: 64px;
-  height: 64px;
-=======
-  grid-template-columns: repeat(auto-fit, 56px);
-  grid-column-gap: 4px;
-  grid-row-gap: 4px;
-}
-
-.widget-layout-picker__option {
   width: 56px;
   height: 56px;
->>>>>>> 97f368db
   border: 1px solid var(--solid-input);
   background-color: var(--solid-input);
   position: relative;
