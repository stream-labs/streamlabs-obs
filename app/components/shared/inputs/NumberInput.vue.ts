import { Component, Prop } from 'vue-property-decorator';
import { BaseInput } from './BaseInput';
import { INumberMetadata } from './index';

@Component({})
export default class NumberInput extends BaseInput<number | string, INumberMetadata> {

  @Prop()
  value: number | string; // the string type is for empty field

  @Prop()
  metadata: INumberMetadata;

  emitInput(eventData: string) {
    if (!isNaN(parseFloat(eventData))) {
      // if is a string of valid number
      // convert to number
<<<<<<< HEAD
      super.emitInput(parseFloat(eventData), event);
      return;
    }
    super.emitInput(eventData, event);
=======
      super.emitInput(parseFloat(eventData));
      return;
    }
    super.emitInput(eventData);
>>>>>>> 3ef0b242
  }

  getValidations() {
    return {
      ...super.getValidations(),
      max_value: this.options.max,
      min_value: this.options.min,
    };
  }
}<|MERGE_RESOLUTION|>--- conflicted
+++ resolved
@@ -15,17 +15,10 @@
     if (!isNaN(parseFloat(eventData))) {
       // if is a string of valid number
       // convert to number
-<<<<<<< HEAD
-      super.emitInput(parseFloat(eventData), event);
-      return;
-    }
-    super.emitInput(eventData, event);
-=======
       super.emitInput(parseFloat(eventData));
       return;
     }
     super.emitInput(eventData);
->>>>>>> 3ef0b242
   }
 
   getValidations() {
