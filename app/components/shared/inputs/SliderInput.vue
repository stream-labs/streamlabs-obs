--- conflicted
+++ resolved
@@ -61,67 +61,6 @@
 }
 
 .slider-input {
-<<<<<<< HEAD
   width: 50px;
-=======
-  .margin-left(3);
-  width: 60px;
-}
-
-.slider {
-  background: transparent;
-  .padding-v-sides();
-  .padding-h-sides(@0) !important;
-  margin: 0;
-  flex-grow: 1;
-  height: auto;
-
-  &:hover {
-    .vue-slider-tooltip {
-      color: var(--paragraph) !important;
-    }
-  }
-}
-
-.vue-slider {
-  background-color: var(--slider-bg) !important;
-}
-
-.vue-slider-process {
-  background-color: var(--slider-progress) !important;
-}
-
-.vue-slider-dot {
-  &:after {
-    content: '';
-    display: block;
-    position: absolute;
-    left: 5px;
-    top: 5px;
-    width: 5px;
-    height: 5px;
-    border-radius: 50%;
-    background-color: var(--slider-progress);
-  }
-}
-
-.vue-slider-tooltip {
-  background-color: transparent !important;
-  border: none !important;
-  color: var(--title) !important;
-  font-size: 13px !important;
-  top: 40px !important;
-  .transition;
-
-  &:before {
-    display: none;
-  }
-}
-
-.vue-slider-piecewise {
-  .vue-slider-piecewise-dot {
-    display: none !important;
-  }
->>>>>>> 5c8c69af
 }
 </style>