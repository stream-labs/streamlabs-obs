--- conflicted
+++ resolved
@@ -9,11 +9,7 @@
 
 class ValidatedFormProps {
   name?: string = '';
-<<<<<<< HEAD
-  onInput?: () => void;
-=======
   onInput?: () => unknown;
->>>>>>> cca9b80e
 }
 
 /**
