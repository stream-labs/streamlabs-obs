import * as inputs from './inputs';
import { Validator } from 'vee-validate';
import { $t } from 'services/i18n';

export const inputComponents = inputs;

export enum EInputType {
  bool = 'bool',
  number = 'number',
  text = 'text',
  slider = 'slider',
  color = 'color',
  list = 'list',
  textArea = 'textArea',
  fontSize = 'fontSize',
  fontFamily = 'fontFamily',
  code = 'code',
<<<<<<< HEAD
  file = 'file'
=======
  timer = 'timer',
>>>>>>> e24156fc
}

/**
 * base interface for all metadata types
 */
export interface IInputMetadata {
  required?: boolean;
  description?: string;
  type?: EInputType;
  title?: string;
  tooltip?: string;
<<<<<<< HEAD
  disabled?: boolean;
=======
  uuid?: string;
>>>>>>> e24156fc
}

export interface INumberMetadata extends IInputMetadata {
  min?: number;
  max?: number;
  placeholder?: string;
}

export interface ITimerMetadata extends INumberMetadata {
  format?: 'hms' | 'hm' | 'ms';
}

export interface IListMetadata<TValueType> extends IInputMetadata {
  options: IListOption<TValueType>[];
  allowEmpty?: boolean;
}

export interface ITextMetadata extends IInputMetadata {
  placeholder?: string;
  max?: number;
  dateFormat?: string;
  alphaNum?: boolean;
}

export interface ISliderMetadata extends IInputMetadata {
  min: number;
  max: number;
  interval?: number;
  usePercentages?: boolean;
  hasValueBox?: boolean;
}

export interface IListOption<TValue> {
  value: TValue;
  title: string;
  description?: string;
}

export interface IMediaGalleryMetadata extends IInputMetadata {
  clearImage: string;
  filter?: 'audio' | 'image';
}

export interface IFileMetadata extends IInputMetadata {
  filters?: Electron.FileFilter[];
  directory?: boolean;
}


// a helper for creating metadata
export const metadata = {
  timer: (options: ITimerMetadata) => ({ type: EInputType.timer, ...options } as ITimerMetadata),
  bool: (options: IInputMetadata) => ({ type: EInputType.bool, ...options } as IInputMetadata),
  number: (options: INumberMetadata) => ({ type: EInputType.number, ...options } as INumberMetadata),
  text: (options: ITextMetadata) => ({ type: EInputType.text, ...options } as ITextMetadata),
  list: (options: IListMetadata<string>) => ({ type: EInputType.list, ...options } as IListMetadata<string>),
  color: (options: IInputMetadata) => ({ type: EInputType.color, ...options } as IInputMetadata),
  slider: (options: ISliderMetadata) => ({ type: EInputType.slider, ...options } as ISliderMetadata),
  textArea: (options: ITextMetadata) => ({ type: EInputType.textArea, ...options } as ITextMetadata),
  fontSize: (options: IInputMetadata) => ({ type: EInputType.fontSize, ...options } as IInputMetadata),
  fontFamily: (options: IInputMetadata) => ({ type: EInputType.fontFamily, ...options } as IInputMetadata),
  code: (options: IInputMetadata) => ({ type: EInputType.code, ...options } as IInputMetadata),
  file: (options: IFileMetadata) => ({ type: EInputType.file, ...options } as IFileMetadata),
};

// rules https://baianat.github.io/vee-validate/guide/rules.html
const validationMessages = {
  en: {
    messages: {
      required: () => $t('The field is required'),
      min_value: (fieldName: string, params: number[]) => `The field value must be ${ params[0] } or larger`,
      max_value: (fieldName: string, params: number[]) => `The field value must be ${ params[0] } or less`,
      date_format: (fieldName: string, params: number[]) => `The date must be in ${ params[0] } format`,
      alpha_num: () => $t('This field may only contain alphabetic characters or numbers')
    }
  }
};

// Override and merge the dictionaries
Validator.localize(validationMessages);<|MERGE_RESOLUTION|>--- conflicted
+++ resolved
@@ -15,11 +15,8 @@
   fontSize = 'fontSize',
   fontFamily = 'fontFamily',
   code = 'code',
-<<<<<<< HEAD
-  file = 'file'
-=======
+  file = 'file',
   timer = 'timer',
->>>>>>> e24156fc
 }
 
 /**
@@ -31,11 +28,8 @@
   type?: EInputType;
   title?: string;
   tooltip?: string;
-<<<<<<< HEAD
   disabled?: boolean;
-=======
   uuid?: string;
->>>>>>> e24156fc
 }
 
 export interface INumberMetadata extends IInputMetadata {
