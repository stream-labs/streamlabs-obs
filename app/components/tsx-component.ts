import Vue from 'vue';

export function createProps<TProps extends new () => any>(
  propsClass: TProps,
): Dictionary<{ default: any }> {
  const propsObj = {};
  const props = new propsClass();
  Object.keys(props).forEach((key: string) => {
    propsObj[key] = { default: props[key] };
  });
  return propsObj;
}

/**
 * Sets an inital value for the required prop
 * Helps to avoid typescript errors in strict-nulls mode when declare a shape of the props object
 * @example
 * <pre>
 *
 * class MyComponentProps() {
 *   myProp: string = required<string>()
 * }
 *
 * </pre>
 */
export function required<TPropType>() {
  return (null as unknown) as TPropType;
}

<<<<<<< HEAD
export default abstract class TsxComponent<
  TProps extends { value?: unknown } | Dictionary<any> = {}
> extends Vue {
=======
export default abstract class TsxComponent<TProps extends Dictionary<any> = {}> extends Vue {
>>>>>>> 4e2e49d7
  private vueTsxProps: Readonly<{
    slot?: string;
    ref?: string;
    class?: string;
    key?: string;
    style?: string | Dictionary<string>;
    vModel?: unknown;
    scopedSlots?: Dictionary<Function>;
    name?: string;
  }> &
    Readonly<TProps>;

<<<<<<< HEAD
  value: any;

=======
>>>>>>> 4e2e49d7
  get props(): TProps {
    return this.$props as Readonly<TProps>;
  }
}<|MERGE_RESOLUTION|>--- conflicted
+++ resolved
@@ -27,13 +27,7 @@
   return (null as unknown) as TPropType;
 }
 
-<<<<<<< HEAD
-export default abstract class TsxComponent<
-  TProps extends { value?: unknown } | Dictionary<any> = {}
-> extends Vue {
-=======
 export default abstract class TsxComponent<TProps extends Dictionary<any> = {}> extends Vue {
->>>>>>> 4e2e49d7
   private vueTsxProps: Readonly<{
     slot?: string;
     ref?: string;
@@ -46,11 +40,6 @@
   }> &
     Readonly<TProps>;
 
-<<<<<<< HEAD
-  value: any;
-
-=======
->>>>>>> 4e2e49d7
   get props(): TProps {
     return this.$props as Readonly<TProps>;
   }
