--- conflicted
+++ resolved
@@ -15,8 +15,6 @@
     </div>
 
     <div v-if="!hasGoal">
-<<<<<<< HEAD
-
 
       <div class="section__body" v-if="loadingState !== 'pending'">
 
@@ -51,72 +49,6 @@
                   v-model="goalCreateOptions.ends_at"
                   :metadata="{ required: true, dateFormat: 'MM/DD/YYYY', placeholder:'MM/DD/YYYY'}"/>
             </div>
-=======
-      <div class="section__body" v-if="loadingState !== 'pending'">
-        <div class="row">
-          <div class="col-xs-12">
-            <label>{{ $t("Title") }}</label>
-            <input
-              name="title"
-              type="text"
-              placeholder="September Bit Goal"
-              v-model="goalCreateOptions.title"
-              v-validate="'required|max:60'"
-              :class="{'form__input--error' : errors.has('title')}" />
-            <span
-              v-show="errors.has('title')"
-              class="form__error-text">{{ errors.first('title') }}</span>
-          </div>
-        </div>
-
-        <div class="row">
-          <div class="col-xs-12">
-            <label>{{ $t("Goal Amount") }}</label>
-            <input
-              name="goal_amount"
-              type="text"
-              placeholder="100"
-              v-model="goalCreateOptions.goal_amount"
-              v-validate="'required'"
-              :class="{'form__input--error' : errors.has('goal_amount')}" />
-            <span
-              v-show="errors.has('goal_amount')"
-              class="form__error-text">
-              {{ errors.first('goal_amount') }}</span>
-          </div>
-        </div>
-
-        <div class="row">
-          <div class="col-xs-12">
-            <label>{{ $t("Starting Amount") }}</label>
-            <input
-              name="manual_goal_amount"
-              type="text"
-              placeholder="0"
-              v-model="goalCreateOptions.manual_goal_amount"
-              v-validate="'required'"
-              :class="{'form__input--error' : errors.has('manual_goal_amount')}" />
-            <span
-              v-show="errors.has('manual_goal_amount')"
-              class="form__error-text">
-              {{ errors.first('manual_goal_amount') }}</span>
-          </div>
-        </div>
-
-        <div class="row">
-          <div class="col-xs-12">
-            <label>{{ $t("End After") }}</label>
-            <input
-              type="text"
-              name="ends_at"
-              placeholder="MM/DD/YYYY"
-              v-model="goalCreateOptions.ends_at"
-              v-validate="'required|date_format:MM/DD/YYYY'">
-            <span
-              v-show="errors.has('ends_at')"
-              class="form__error-text">
-              {{ errors.first('ends_at') }}</span>
->>>>>>> cc850f33
           </div>
 
 
@@ -137,15 +69,8 @@
         v-show="!hasGoal"
         @click="saveGoal()"
         class="button button--action"
-<<<<<<< HEAD
     >
       {{ $t('Start Goal') }}
-=======
-        @click.prevent="saveGoal()"
-        :class="{'disabled' : this.errors.any() }"
-        v-show="!hasGoal">
-      {{ $t("Start Goal") }}
->>>>>>> cc850f33
     </button>
     <button
         class="button button--warn"
