import { Component } from 'vue-property-decorator';
import WidgetEditor from 'components/windows/WidgetEditor.vue';
import WidgetSettings from './WidgetSettings.vue';
import { inputComponents } from 'components/widgets/inputs';
import VFormGroup from 'components/shared/inputs/VFormGroup.vue';
import { IAlertBoxData, AlertBoxService } from 'services/widgets/settings/alert-box';
import { $t } from 'services/i18n';

import ValidatedForm from 'components/shared/inputs/ValidatedForm.vue';
import { Inject } from 'util/injector';
import { IAlertBoxVariation } from 'services/widgets/settings/alert-box/alert-box-api';
import { FacemasksService } from 'services/facemasks';

const alertNameMap = () => ({
  bits: $t('Bits'),
  donations: $t('Donations'),
  donordrive: $t('Charity Streaming Donations'),
  patreon: $t('Patreon Pledges'),
  extraLife: $t('Extra Life Donations'),
  justGiving: $t('JustGiving Donations'),
  merch: $t('Merch'),
  resubs: $t('Resubs'),
  gamewisp: $t('Gamewisp Subscriptions'),
  subs: $t('Subscriptions'),
  tiltify: $t('Tiltify Donations'),
  treat: $t('TreatStream'),
  follows: $t('Follows'),
  hosts: $t('Hosts'),
  raids: $t('Raids'),
<<<<<<< HEAD
  facemasks: $t('Facemask Donations'),
=======
  stars: $t('Stars'),
  support: $t('Support'),
  likes: $t('Likes')
>>>>>>> 9dc11d00
});

const triggerAmountMap = {
  bits: 'bits_alert_min_amount',
  donations: 'donation_alert_min_amount',
  hosts: 'host_viewer_minimum',
  raids: 'raid_raider_minimum'
};

const HAS_ALERT_SETTINGS = ['donations', 'bits', 'hosts', 'raids'];
const HAS_DONOR_MESSAGE = [
  'donations', 'bits', 'subs', 'merch', 'patreon', 'extraLife', 'donordrive', 'justGiving', 'tiltify', 'treat'
];

@Component({
  components: {
    WidgetEditor,
    VFormGroup,
    ValidatedForm,
    ...inputComponents
  }
})
export default class AlertBox extends WidgetSettings<IAlertBoxData, AlertBoxService> {
  @Inject() alertBoxService: AlertBoxService;
  @Inject() facemasksService: FacemasksService;

  $refs: { [key: string]: HTMLElement };

  afterFetch() {
    this.alertTypes = this.alertTypes.filter((type) => this.wData.settings[type]);
    const languages = this.wData.tts_languages;
    this.languages = Object.keys(languages).map((category) => ({
      label: category,
      options: Object.keys(languages[category]).map((key) => ({ value: key, label: languages[category][key] }))
    })).sort((a, _b) => a.label === 'Legacy Voice' ? -1 : 0);
  }

  alertName(alertType: string) {
    return alertNameMap()[alertType];
  }

  alertTypes = this.alertBoxService.apiNames();

  addAlertMenuOpen = false;
  selectedAlert = 'general';
  selectedId = 'default';
  editingName: string = null;
  languages: any[] = [];

  get metadata() {
    return this.service.getMetadata(this.selectedAlert, this.languages);
  }

  get selectedVariation() {
    if (this.selectedAlert === 'general') { return this.wData }
    return this.wData.settings[this.selectedAlert].variations.find(
      (variation: IAlertBoxVariation) => variation.id === this.selectedId
    );
  }

  get navItems() {
    if (this.selectedAlert === 'general') {
      return [
        { value: 'general', label: $t('General Settings') },
        { value: 'moderation', label: $t('Moderator Tools') },
        { value: 'source', label: $t('Source') }
      ];
    }
    const baseItems = [
      { value: 'title', label: $t('Title Message') },
      { value: 'media', label: $t('Media') },
      { value: 'animation', label: $t('Animation') }
    ];
    if (HAS_DONOR_MESSAGE.includes(this.selectedAlert)) {
      baseItems.push({ value: 'message', label: $t('Donor Message') })
    }
    if (HAS_ALERT_SETTINGS.includes(this.selectedAlert) || this.selectedId !== 'default') {
      baseItems.push({ value: 'alert', label: $t('Alert Settings') })
    }
    return baseItems;
  }

  get conditions() {
    return this.alertBoxService.conditionsByType(this.selectedAlert);
  }

  get minTriggerAmount() {
    return this.wData.settings[triggerAmountMap[this.selectedAlert]];
  }

  set minTriggerAmount(value: number) {
    this.wData.settings[triggerAmountMap[this.selectedAlert]] = value;
  }


  get minRecentEvents() {
    return this.selectedAlert === 'donation' ?
      this.wData.settings.recent_events_donation_min_amount : this.wData.settings.recent_events_host_min_viewer_count;
  }

  set minRecentEvents(value: number) {
    if (this.selectedAlert === 'donation') {
      this.wData.settings.recent_events_donation_min_amount = value;
    } else {
      this.wData.settings.recent_events_host_min_viewer_count = value;
    }
  }

  selectAlertType(alertName: string) {
    this.selectedId = 'default';
    this.selectedAlert = this.selectedAlert === alertName ? 'general' : alertName;
  }

  selectVariation(id: string) {
    this.selectedId = id;
  }

  toggleAddAlertMenu() {
    this.addAlertMenuOpen = !this.addAlertMenuOpen;
  }

  addAlert(type: string) {
    const newVariation = this.alertBoxService.newVariation(type);
    this.wData.settings[type].variations.push(newVariation);
    this.selectedAlert = type;
    this.addAlertMenuOpen = false;
    this.save();
    this.$nextTick(() => this.editName(newVariation.id));
  }

  removeVariation(id: string) {
    this.selectedId = 'default';
    this.wData.settings[this.selectedAlert].variations = this.wData.settings[this.selectedAlert].variations.filter(
      (variation: IAlertBoxVariation) => variation.id !== id
    );
    this.save();
  }

  editName(id: string) {
    this.editingName = id;
    this.selectedId = id;
    // Above is done here with a stop propagation in the input to avoid possible race conditions which would lead to
    // this.selectedVariation potentially being incorrect
    const field = <HTMLInputElement>this.$refs[`${id}-name-input`][0];
    this.$nextTick(() => field.focus());
  }

  nameInputHandler(eventData: string) {
    this.selectedVariation.name = eventData;
  }

  nameBlurHandler(id: string) {
    this.save();
    this.editingName = null;
  }

  handleFacemaskInput() {
    if (this.selectedAlert === 'facemasks') {
      const { duration } = this.selectedVariation;
      const { enabled } = this.wData.settings.facemasks;
      this.facemasksService.updateFacemaskSettings({ duration, enabled });
    } else {
      this.save();
    }
  }
}<|MERGE_RESOLUTION|>--- conflicted
+++ resolved
@@ -27,13 +27,10 @@
   follows: $t('Follows'),
   hosts: $t('Hosts'),
   raids: $t('Raids'),
-<<<<<<< HEAD
   facemasks: $t('Facemask Donations'),
-=======
   stars: $t('Stars'),
   support: $t('Support'),
   likes: $t('Likes')
->>>>>>> 9dc11d00
 });
 
 const triggerAmountMap = {
