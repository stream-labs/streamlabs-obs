--- conflicted
+++ resolved
@@ -1,19 +1,7 @@
 <template>
-<<<<<<< HEAD
 <widget-editor :navItems="navItems">
 
   <validated-form slot="visual-properties" v-if="loaded" @input="save()">
-=======
-<widget-editor
-  v-if="wData"
-  ref="layout"
-  v-model="wData.settings.custom_enabled"
-  :settings="settings"
-  :requestState="requestState"
-  :loaded="loaded"
->
-  <div slot="visual-properties" >
->>>>>>> 06edf144
     <v-form-group title="Theme" type="list" v-model="wData.settings.theme" :metadata="metadata.theme"/>
     <v-form-group title="Badges">
       <bool-input title="Show Moderator Badges" v-model="wData.settings.show_moderator_icons"/>
@@ -33,7 +21,6 @@
       <bool-input title="Always Show Messages" v-model="wData.settings.always_show_messages"/>
       <slider-input v-model="wData.settings.message_hide_delay" :metadata="metadata.message_hide_delay"/>
     </v-form-group>
-<<<<<<< HEAD
   </validated-form>
 
   <validated-form slot="font-properties" v-if="loaded" @input="save()">
@@ -42,39 +29,14 @@
   </validated-form>
 
   <validated-form slot="chatter-properties" v-if="loaded" @input="save()">
-=======
-  </div>
-
-  <div slot="font-properties">
-    <v-form-group title="Text Color" type="color" v-model="wData.settings.text_color" :metadata="{ tooltip: textColorTooltip }"/>
-    <v-form-group title="Font Size" type="fontSize" v-model="wData.settings.text_size"/>
-  </div>
-
-  <div slot="chatter-properties">
->>>>>>> 06edf144
     <v-form-group title="Hide Characters">
       <bool-input title="Hide Common Chat Bots" v-model="wData.settings.hide_common_chat_bots"/>
       <bool-input title="Hide commands starting with `!`" v-model="wData.settings.hide_commands"/>
     </v-form-group>
     <v-form-group title="Muted Chatters" type="textArea" v-model="wData.settings.muted_chatters" />
-<<<<<<< HEAD
   </validated-form>
 
-=======
-  </div>
 
-  <div slot="HTML" >
-    <code-editor v-model="wData" :metadata="{ type: 'html' }"/>
-  </div>
-
-  <div slot="CSS" >
-    <code-editor v-model="wData" :metadata="{ type: 'css' }"/>
-  </div>
-
-  <div slot="JS" >
-    <code-editor v-model="wData" :metadata="{ type: 'js' }"/>
-  </div>
->>>>>>> 06edf144
 </widget-editor>
 
 </template>
