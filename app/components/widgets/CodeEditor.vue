--- conflicted
+++ resolved
@@ -1,11 +1,7 @@
 <template>
   <div>
     <div class="toolbar">
-<<<<<<< HEAD
-      <i class="icon-reset" v-tooltip="$t('Restore Defaults')" @click="restoreDefaults" />
-=======
       <!-- <i class="icon-reset" v-tooltip="$t('Restore Defaults')" @click="restoreDefaults" /> -->
->>>>>>> 786a0eb3
     </div>
     <code-input v-if="value.settings.custom_enabled" @input="save()" :metadata="{ type: metadata.type }" v-model="editorInputValue"/>
   </div>
