--- conflicted
+++ resolved
@@ -16,11 +16,7 @@
       </button>
       <button
           class="button"
-<<<<<<< HEAD
           :class="{'button--action': canSave, 'button--default is-disabled': !canSave }"
-=======
-          :class="{'button--action': canSave, 'is-disabled': !canSave }"
->>>>>>> d5676e7c
           @click="canSave && save()">
         {{ $t('Save') }}
       </button>
