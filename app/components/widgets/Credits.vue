<template>
<<<<<<< HEAD
<widget-window v-if="wData" ref="layout" v-model="tabName">
  <div slot="settings" >
    <h-form-group :title="$t('Theme')" type="list" v-model="wData.settings.theme" :metadata="{ options: themeMetadata }"/>
    <h-form-group :title="$t('Credit Title')" type="text" v-model="wData.settings.credit_title" />
    <h-form-group
=======
<widget-window :requestState="requestState" :loaded="loaded" ref="layout" v-model="tabName">
  <div slot="settings" v-if="loaded">
    <form-group :title="$t('Theme')" type="list" v-model="wData.settings.theme" :metadata="{ options: themeMetadata }"/>
    <form-group :title="$t('Credit Title')" type="text" v-model="wData.settings.credit_title" />
    <form-group
>>>>>>> 401e9b32
      :title="$t('Credit Subtitle')"
      type="text"
      v-model="wData.settings.credit_title"
      :metadata="{ tooltip: creditsSubtitleTooltip }"
    />
    <h-form-group type="color" :title="$t('Background Color')" v-model="wData.settings.background_color"/>
    <h-form-group type="fontFamily" :value="wData.settings.font" :metadata="{ tooltip: fontFamilyTooltip }"/>
    <h-form-group :title="$t('Font Size')" type="fontSize" v-model="wData.settings.font_size"/>
    <h-form-group type="color" :title="$t('Text Color')" v-model="wData.settings.font_color" :metadata="{ tooltip: textColorTooltip }"/>

    <h-form-group :title="$t('Includes')">
      <bool-input :title="$t('Show Followers')" v-model="wData.settings.followers"/>
      <bool-input :title="$t('Show Subscribers')" v-model="wData.settings.subscribers"/>
      <bool-input :title="$t('Show donations')" v-model="wData.settings.donations"/>
      <bool-input :title="$t('Show Cheers')" v-model="wData.settings.bits"/>
      <bool-input :title="$t('Show Moderators')" v-model="wData.settings.moderators"/>
    </h-form-group>

    <h-form-group :title="$t('Followers')" type="text" v-model="wData.settings.followers_change" />
    <h-form-group :title="$t('Subscribers & Resubs')" type="text" v-model="wData.settings.subscribers_change" />
    <h-form-group :title="$t('Donors')" type="text" v-model="wData.settings.donor_change" />
    <h-form-group :title="$t('Cheers')" type="text" v-model="wData.settings.bits_change" />
    <h-form-group :title="$t('Moderators')" type="text" v-model="wData.settings.mods_change" />

    <h-form-group :title="$t('Loop Option')">
      <bool-input :title="$t('Loop the credits')" v-model="wData.settings.loop_credits"/>
    </h-form-group>

    <h-form-group
      type="slider"
      :title="$t('Delay Time')"
      v-model="wData.settings.delay_time"
      :metadata="{ tooltip: delayTimeTooltip, max: 10, interval: 1 }"
    />
    <h-form-group
      type="slider"
      :title="$t('Roll Speed')"
      v-model="wData.settings.roll_speed"
      :metadata="{ tooltip: rollSpeedTooltip, max: 5, interval: 1 }"
    />
    <h-form-group
      type="slider"
      :title="$t('Roll Time')"
      v-model="wData.settings.roll_time"
      :metadata="{ tooltip: rollTimeTooltip, max: 150, interval: 5 }"
    />
  </div>

  <div slot="HTML" >
    <code-editor v-model="wData" :metadata="{ type: 'html' }"/>
  </div>

  <div slot="CSS" >
    <code-editor v-model="wData" :metadata="{ type: 'css' }"/>
  </div>

  <div slot="JS" >
    <code-editor v-model="wData" :metadata="{ type: 'js' }"/>
  </div>
</widget-window>

</template>

<script lang="ts" src="./Credits.vue.ts"></script><|MERGE_RESOLUTION|>--- conflicted
+++ resolved
@@ -1,17 +1,10 @@
 <template>
-<<<<<<< HEAD
-<widget-window v-if="wData" ref="layout" v-model="tabName">
-  <div slot="settings" >
+
+<widget-window :requestState="requestState" :loaded="loaded" ref="layout" v-model="tabName">
+  <div slot="settings" v-if="loaded">
     <h-form-group :title="$t('Theme')" type="list" v-model="wData.settings.theme" :metadata="{ options: themeMetadata }"/>
     <h-form-group :title="$t('Credit Title')" type="text" v-model="wData.settings.credit_title" />
     <h-form-group
-=======
-<widget-window :requestState="requestState" :loaded="loaded" ref="layout" v-model="tabName">
-  <div slot="settings" v-if="loaded">
-    <form-group :title="$t('Theme')" type="list" v-model="wData.settings.theme" :metadata="{ options: themeMetadata }"/>
-    <form-group :title="$t('Credit Title')" type="text" v-model="wData.settings.credit_title" />
-    <form-group
->>>>>>> 401e9b32
       :title="$t('Credit Subtitle')"
       type="text"
       v-model="wData.settings.credit_title"
