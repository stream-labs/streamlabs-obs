import { Component } from 'vue-property-decorator';
import {
  CreditsService,
  ICreditsData
} from 'services/widgets/settings/credits';

import { inputComponents } from 'components/widgets/inputs';
import WidgetEditor from 'components/windows/WidgetEditor.vue';
import WidgetSettings from './WidgetSettings.vue';
<<<<<<< HEAD
import VFormGroup from 'components/shared/inputs/VFormGroup.vue';
=======
import HFormGroup from 'components/shared/inputs/HFormGroup.vue';
>>>>>>> 2c7555fe
import { $t } from 'services/i18n/index';
import CodeEditor from './CodeEditor.vue';
import ValidatedForm from 'components/shared/inputs/ValidatedForm.vue';

@Component({
  components: {
<<<<<<< HEAD
    WidgetEditor,
    VFormGroup,
=======
    WidgetWindow,
    HFormGroup,
>>>>>>> 2c7555fe
    CodeEditor,
    ValidatedForm,
    ...inputComponents
  }
})
export default class Credits extends WidgetSettings<ICreditsData, CreditsService> {
  get themeMetadata() {
    return Object.keys(this.wData.themes).map((theme) => ({
      title: this.wData.themes[theme].label,
      value: theme
    }));
  }

  textColorTooltip = $t('A hex code for the base text color.');
  delayTimeTooltip = $t('Wait time before rerunning the credit reel.');
  rollSpeedTooltip = $t('Speed of the rolling credits.');
  rollTimeTooltip = $t('Duration of the rolling credits.');
  creditsSubtitleTooltip = $t('When the credits roll, this will be the format of the subtitle. Available tokens:') +
    ' {total_donated_amount}, {total_cheer_amount}, {top_donor}, {top_donated_amount}, {top_cheer_donor}, {username},' +
    ' {top_cheer_amount}, {new_subscriber_count}, {new_follower_count}.';

  settings = [
    { value: 'manage-credits', label: $t('Manage Credits') },
    { value: 'visual', label: $t('Visual Settings') },
    { value: 'source', label: $t('Source') }
  ];
}<|MERGE_RESOLUTION|>--- conflicted
+++ resolved
@@ -7,24 +7,17 @@
 import { inputComponents } from 'components/widgets/inputs';
 import WidgetEditor from 'components/windows/WidgetEditor.vue';
 import WidgetSettings from './WidgetSettings.vue';
-<<<<<<< HEAD
 import VFormGroup from 'components/shared/inputs/VFormGroup.vue';
-=======
 import HFormGroup from 'components/shared/inputs/HFormGroup.vue';
->>>>>>> 2c7555fe
 import { $t } from 'services/i18n/index';
 import CodeEditor from './CodeEditor.vue';
 import ValidatedForm from 'components/shared/inputs/ValidatedForm.vue';
 
 @Component({
   components: {
-<<<<<<< HEAD
     WidgetEditor,
     VFormGroup,
-=======
-    WidgetWindow,
     HFormGroup,
->>>>>>> 2c7555fe
     CodeEditor,
     ValidatedForm,
     ...inputComponents
