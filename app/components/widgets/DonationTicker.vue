--- conflicted
+++ resolved
@@ -1,7 +1,6 @@
 <template>
-<<<<<<< HEAD
-<widget-window v-if="wData" ref="layout" v-model="tabName">
-  <div slot="settings">
+<widget-window :requestState="requestState" :loaded="loaded" ref="layout" v-model="tabName">
+  <div slot="settings" v-if="loaded">
     <h-form-group :title="$t('Message Format')" type="text" v-model="wData.settings.message_format" :metadata="{ tooltip: messageFormatTooltip }" />
     <h-form-group :title="$t('Max Donations')" type="number" v-model="wData.settings.max_donations" :metadata="{ tooltip: maxDonationsTooltip }" />
     <h-form-group :title="$t('Text Scroll Speed')" type="slider" v-model="wData.settings.scroll_speed" :metadata="{ max: 10, interval: 1, tooltip: scrollSpeedTooltip }" />
@@ -12,20 +11,6 @@
     <h-form-group :title="$t('Text Color')" type="color" v-model="wData.settings.font_color" :metadata="{ tooltip: textColorTooltip }" />
     <h-form-group :title="$t('Name Text Color')" type="color" v-model="wData.settings.font_color2" :metadata="{ tooltip: nameColorTooltip }" />
     <h-form-group :title="$t('Amount Text Color')" type="color" v-model="wData.settings.font_color3" :metadata="{ tooltip: amountColorTooltip }" />
-=======
-<widget-window :requestState="requestState" :loaded="loaded" ref="layout" v-model="tabName">
-  <div slot="settings" v-if="loaded">
-    <form-group :title="$t('Message Format')" type="text" v-model="wData.settings.message_format" :metadata="{ tooltip: messageFormatTooltip }" />
-    <form-group :title="$t('Max Donations')" type="number" v-model="wData.settings.max_donations" :metadata="{ tooltip: maxDonationsTooltip }" />
-    <form-group :title="$t('Text Scroll Speed')" type="slider" v-model="wData.settings.scroll_speed" :metadata="{ max: 10, interval: 1, tooltip: scrollSpeedTooltip }" />
-    <form-group :title="$t('Background Color')" type="color" v-model="wData.settings.background_color" :metadata="{ tooltip: backgroundColorTooltip }" />
-    <form-group :title="$t('Font')" type="fontFamily" v-model="wData.settings.font" />
-    <form-group :title="$t('Font Size')" type="fontSize" v-model="wData.settings.font_size" :metadata="{ tooltip: fontSizeTooltip }" />
-    <form-group :title="$t('Font Weight')" type="slider" v-model="wData.settings.font_weight" :metadata="{ min: 300, max: 900, interval: 100, tooltip: fontWeightTooltip }" />
-    <form-group :title="$t('Text Color')" type="color" v-model="wData.settings.font_color" :metadata="{ tooltip: textColorTooltip }" />
-    <form-group :title="$t('Name Text Color')" type="color" v-model="wData.settings.font_color2" :metadata="{ tooltip: nameColorTooltip }" />
-    <form-group :title="$t('Amount Text Color')" type="color" v-model="wData.settings.font_color3" :metadata="{ tooltip: amountColorTooltip }" />
->>>>>>> 401e9b32
   </div>
 
   <div slot="HTML" >
