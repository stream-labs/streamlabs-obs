import { Component } from 'vue-property-decorator';
import {
  EventListService,
  IEventListData
} from 'services/widgets/settings/event-list';

import WidgetEditor from 'components/windows/WidgetEditor.vue';
import WidgetSettings from './WidgetSettings.vue';
import { inputComponents } from 'components/shared/inputs';
import { AnimationInput } from './inputs';
<<<<<<< HEAD
import VFormGroup from 'components/shared/inputs/VFormGroup.vue';
=======
import HFormGroup from 'components/shared/inputs/HFormGroup.vue';
>>>>>>> 2c7555fe
import { $t } from 'services/i18n';
import CodeEditor from './CodeEditor.vue';
import TestButtons from './TestButtons.vue';
import ValidatedForm from 'components/shared/inputs/ValidatedForm.vue';

@Component({
  components: {
<<<<<<< HEAD
    WidgetEditor,
    VFormGroup,
=======
    WidgetWindow,
    HFormGroup,
>>>>>>> 2c7555fe
    CodeEditor,
    TestButtons,
    AnimationInput,
    ValidatedForm,
    ...inputComponents
  }
})
export default class EventList extends WidgetSettings<IEventListData, EventListService> {
  get themeMetadata() {
    return Object.keys(this.wData.themes).map((theme) => ({
      title: this.wData.themes[theme].label,
      value: theme
    }));
  }

  textColorTooltip = $t('A hex code for the base text color.');

  backgroundColorTooltip = $t(
    'A hex code for the widget background. This is for preview purposes only. It will not be shown in your stream.'
  );

  minBitsTooltip = $t(
    'The smallest amount of bits a cheer must have for an event to be shown.' +
      ' Setting this to 0 will make every cheer trigger an event.'
  );

  fontSizeTooltip = $t('The font size in pixels. Reasonable size typically ranges between 24px and 48px.');

  settings = [
    { value: 'manage-list', label: $t('Manage List') },
    { value: 'font', label: $t('Font Settings') },
    { value: 'visual', label: $t('Visual Settings') },
    { value: 'source', label: $t('Source') }
  ];
}<|MERGE_RESOLUTION|>--- conflicted
+++ resolved
@@ -8,11 +8,7 @@
 import WidgetSettings from './WidgetSettings.vue';
 import { inputComponents } from 'components/shared/inputs';
 import { AnimationInput } from './inputs';
-<<<<<<< HEAD
 import VFormGroup from 'components/shared/inputs/VFormGroup.vue';
-=======
-import HFormGroup from 'components/shared/inputs/HFormGroup.vue';
->>>>>>> 2c7555fe
 import { $t } from 'services/i18n';
 import CodeEditor from './CodeEditor.vue';
 import TestButtons from './TestButtons.vue';
@@ -20,13 +16,8 @@
 
 @Component({
   components: {
-<<<<<<< HEAD
     WidgetEditor,
     VFormGroup,
-=======
-    WidgetWindow,
-    HFormGroup,
->>>>>>> 2c7555fe
     CodeEditor,
     TestButtons,
     AnimationInput,
