--- conflicted
+++ resolved
@@ -9,11 +9,7 @@
 import WidgetSettings from './WidgetSettings.vue';
 
 import { inputComponents } from './inputs';
-<<<<<<< HEAD
-import HFormGroup from 'components/shared/inputs/HFormGroup.vue';
-=======
 import FormGroup from 'components/shared/inputs/FormGroup.vue';
->>>>>>> e764921d
 import CodeEditor from './CodeEditor.vue';
 
 import { $t } from 'services/i18n';
@@ -21,11 +17,7 @@
 @Component({
   components: {
     WidgetWindow,
-<<<<<<< HEAD
-    HFormGroup,
-=======
     FormGroup,
->>>>>>> e764921d
     CodeEditor,
     ...inputComponents
   }
