--- conflicted
+++ resolved
@@ -1,11 +1,12 @@
 <template>
-<<<<<<< HEAD
 <widget-editor
   v-if="wData"
   ref="layout"
   v-model="wData.settings.custom_enabled"
   :slots="[{ value: 'layout', label: $t('Ad Layout') }]"
   :settings="settings"
+  :requestState="requestState"
+  :loaded="loaded"
 >
   <div slot="layout">
     <v-form-group :title="$t('Placement')">
@@ -31,11 +32,6 @@
 
   <div slot="visual-properties">
     <v-form-group :title="$t('Widget Hide Duration')" :metadata="{ tooltip: hideDurationTooltip }">
-=======
-<widget-window :requestState="requestState" :loaded="loaded"  ref="layout" v-model="tabName">
-  <div slot="settings" >
-    <form-group :title="$t('Widget Hide Duration')" :metadata="{ tooltip: hideDurationTooltip }">
->>>>>>> cf6cd81b
       <div class="duration"><number-input v-model="wData.settings.hide_duration" :metadata="{}" /></div>
       <span>{{ $t('mins') }}</span>
       <div class="duration"><number-input v-model="wData.settings.hide_duration_secs" :metadata="{}" /></div>
