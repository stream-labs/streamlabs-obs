<template>
<widget-window :requestState="requestState" :loaded="loaded"  ref="layout" v-model="tabName">
<<<<<<< HEAD
  <div slot="settings" v-if="wData" >
    <form-group :title="$t('Widget Hide Duration')" :metadata="{ tooltip: hideDurationTooltip }">
      <timer-input v-model="wData.settings.hide_duration_in_seconds" :metadata="{}" />
    </form-group>
    <form-group :title="$t('Widget Show Duration')" :metadata="{ tooltip: showDurationTooltip }">
      <timer-input v-model="wData.settings.show_duration_in_seconds" :metadata="{}" />
    </form-group>
=======
  <div slot="settings" >
    <h-form-group :title="$t('Widget Hide Duration')" :metadata="{ tooltip: hideDurationTooltip }">
      <div class="duration"><number-input v-model="wData.settings.hide_duration" :metadata="{}" /></div>
      <span>{{ $t('mins') }}</span>
      <div class="duration"><number-input v-model="wData.settings.hide_duration_secs" :metadata="{}" /></div>
      <span>{{ $t('secs') }}</span>
    </h-form-group>
    <h-form-group :title="$t('Widget Show Duration')" :metadata="{ tooltip: showDurationTooltip }">
      <div class="duration"><number-input v-model="wData.settings.show_duration" :metadata="{}" /></div>
      <span>{{ $t('mins') }}</span>
      <div class="duration"><number-input v-model="wData.settings.show_duration_secs" :metadata="{}" /></div>
      <span>{{ $t('secs') }}</span>
    </h-form-group>
>>>>>>> 66fc8d66

    <h-form-group :title="$t('Banner Width')">
      <slider-input v-model="wData.settings.banner_width" :metadata="{ max: 720, interval: 5 }" />
    </h-form-group>
    <h-form-group :title="$t('Banner Height')">
      <slider-input v-model="wData.settings.banner_height" :metadata="{ max: 720, interval: 5 }" />
    </h-form-group>
    <h-form-group :title="$t('Image Animation')" :metadata="{ tooltip: animationTooltip }">
      <animation-input v-model="wData.settings.show_animation" />
    </h-form-group>
    <h-form-group :title="$t('Background Color')">
      <bool-input v-model="wData.settings.background_color_option" :metadata="{ title: $t('Transparent') }" />
      <color-input v-if="!wData.settings.background_color_option" v-model="wData.settings.background_container_color" />
    </h-form-group>
    <h-form-group :title="$t('Placement')">
      <list-input v-model="wData.settings.placement_options" :metadata="{ options: placementOptions }" />
    </h-form-group>
    <h-form-group v-if="wData.settings.placement_options === 'double'" :title="$t('Image Layout')">
      <image-layout-input v-model="wData.settings.layout" />
    </h-form-group>

    <h-form-group v-for="position in positions" :key="position" :title="`${$t('Placement')} ${position} ${$t('Images')}`">
      <div v-for="image in wData.settings[`placement_${position}_images`]" :key="image.href" class="media-container">
        <media-gallery-input v-model="image.href" :metadata="{ fileName: fileNameFromHref(image.href) }" />
        <button class="close-button" @click="removeImage(image.href, position)"><i class="icon-close" /></button>
        <div>{{ $t('Image Duration') }}</div>
        <div class="duration"><number-input v-model="image.duration" :metadata="{}" /></div>
        <span>{{ $t('Seconds') }}</span>
      </div>
      <button class="button button--default" @click="addImage(position)" >{{ $t('Add Image') }}</button>
    </h-form-group>
  </div>

  <div slot="HTML" >
    <code-editor v-model="wData" :metadata="{ type: 'html' }"/>
  </div>

  <div slot="CSS" >
    <code-editor v-model="wData" :metadata="{ type: 'css' }"/>
  </div>

  <div slot="JS" >
    <code-editor v-model="wData" :metadata="{ type: 'js' }"/>
  </div>

</widget-window>
</template>

<script lang="ts" src="./SponsorBanner.vue.ts"></script>

<style lang="less" scoped>
@import "../../styles/index";

.media-container {
  position: relative;
  width: 90%;
  margin-bottom: 20px;
}

.close-button {
  position: absolute;
  color: @red;
  top: 0;
  right: -20px;
  font-size: 13px;
}

.duration {
  width: 50px;
  display: inline-block;
}
</style><|MERGE_RESOLUTION|>--- conflicted
+++ resolved
@@ -1,28 +1,12 @@
 <template>
 <widget-window :requestState="requestState" :loaded="loaded"  ref="layout" v-model="tabName">
-<<<<<<< HEAD
-  <div slot="settings" v-if="wData" >
-    <form-group :title="$t('Widget Hide Duration')" :metadata="{ tooltip: hideDurationTooltip }">
-      <timer-input v-model="wData.settings.hide_duration_in_seconds" :metadata="{}" />
-    </form-group>
-    <form-group :title="$t('Widget Show Duration')" :metadata="{ tooltip: showDurationTooltip }">
-      <timer-input v-model="wData.settings.show_duration_in_seconds" :metadata="{}" />
-    </form-group>
-=======
   <div slot="settings" >
     <h-form-group :title="$t('Widget Hide Duration')" :metadata="{ tooltip: hideDurationTooltip }">
-      <div class="duration"><number-input v-model="wData.settings.hide_duration" :metadata="{}" /></div>
-      <span>{{ $t('mins') }}</span>
-      <div class="duration"><number-input v-model="wData.settings.hide_duration_secs" :metadata="{}" /></div>
-      <span>{{ $t('secs') }}</span>
+      <timer-input v-model="wData.settings.hide_duration_in_seconds" :metadata="{}" />
     </h-form-group>
     <h-form-group :title="$t('Widget Show Duration')" :metadata="{ tooltip: showDurationTooltip }">
-      <div class="duration"><number-input v-model="wData.settings.show_duration" :metadata="{}" /></div>
-      <span>{{ $t('mins') }}</span>
-      <div class="duration"><number-input v-model="wData.settings.show_duration_secs" :metadata="{}" /></div>
-      <span>{{ $t('secs') }}</span>
+      <timer-input v-model="wData.settings.show_duration_in_seconds" :metadata="{}" />
     </h-form-group>
->>>>>>> 66fc8d66
 
     <h-form-group :title="$t('Banner Width')">
       <slider-input v-model="wData.settings.banner_width" :metadata="{ max: 720, interval: 5 }" />
