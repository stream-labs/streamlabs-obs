<template>
  <widget-window :requestState="requestState" :loaded="loaded" v-model="tabName">
    <!-- streamboss setup -->
    <div slot="goal" v-if="loaded">
      <div v-if="hasGoal">
        <div class="section__body">
          <h-form-group :title="$t('Current Boss Name')">{{ wData.goal.boss_name }}</h-form-group>
          <h-form-group :title="$t('Total Health')">{{ wData.goal.total_health }}</h-form-group>
          <h-form-group :title="$t('Current Health')">{{ wData.goal.current_health }}</h-form-group>
          <h-form-group :title="$t('Mode')">{{ wData.goal.mode }}</h-form-group>
        </div>
      </div>

      <div v-if="!hasGoal">

<<<<<<< HEAD
        <validated-form ref="form" class="section__body" v-if="loadingState !== 'pending'">
          <h-form-group v-model="bossCreateOptions.total_health" :metadata="metadata.total_health"/>
          <h-form-group v-model="bossCreateOptions.mode" :metadata="metadata.mode"/>
=======
        <validated-form ref="form" class="section__body" v-if="requestState !== 'pending'">
          <form-group v-model="bossCreateOptions.total_health" :metadata="metadata.total_health"/>
          <form-group v-model="bossCreateOptions.mode" :metadata="metadata.mode"/>
>>>>>>> 401e9b32
        </validated-form>

        <div v-else class="loading-spinner">
          <img src="../../../media/images/loader.svg" />
        </div>
      </div>

    </div>

    <div slot="goal-controls">

      <button
          v-show="!hasGoal"
          @click="saveGoal()"
          class="button button--action"
      >{{ $t('Set Stream Boss Health') }}</button>

      <button
          class="button button--warn"
          v-show="hasGoal"
          @click="reset()"
      >{{ $t('Reset Stream Boss') }}</button>

    </div>

<<<<<<< HEAD
    <div slot="settings">
      <h-form-group v-model="wData.settings.fade_time" :metadata="metadata.fade_time"/>
=======
    <div slot="settings" v-if="loaded">
      <form-group v-model="wData.settings.fade_time" :metadata="metadata.fade_time"/>
>>>>>>> 401e9b32

      <h-form-group >
        <bool-input v-model="wData.settings.boss_heal" :metadata="metadata.boss_heal"/>
      </h-form-group>

      <h-form-group v-model="wData.settings.skin" :metadata="metadata.skin"/>
      <h-form-group v-model="wData.settings.kill_animation" :metadata="metadata.kill_animation"/>

      <h-form-group >
        <bool-input v-model="wData.settings.bg_transparent" :metadata="metadata.bg_transparent"/>
      </h-form-group>

      <h-form-group v-model="wData.settings.follow_multiplier" :metadata="metadata.follow_multiplier"/>
      <h-form-group v-model="wData.settings.bit_multiplier" :metadata="metadata.bit_multiplier"/>
      <h-form-group v-model="wData.settings.sub_multiplier" :metadata="metadata.sub_multiplier"/>
      <h-form-group v-model="wData.settings.donation_multiplier" :metadata="metadata.donation_multiplier"/>
      <h-form-group v-model="wData.settings.background_color" :metadata="metadata.background_color"/>
      <h-form-group v-model="wData.settings.text_color" :metadata="metadata.text_color"/>
      <h-form-group v-model="wData.settings.bar_text_color" :metadata="metadata.bar_text_color"/>
      <h-form-group v-model="wData.settings.bar_color" :metadata="metadata.bar_color"/>
      <h-form-group v-model="wData.settings.font" :metadata="metadata.font"/>
    </div>


    <div slot="HTML" >
      <code-editor v-model="wData" :metadata="{ type: 'html' }"/>
    </div>

    <div slot="CSS" >
      <code-editor v-model="wData" :metadata="{ type: 'css' }"/>
    </div>

    <div slot="JS" >
      <code-editor v-model="wData" :metadata="{ type: 'js' }"/>
    </div>

    <div slot="test" >
      <test-buttons :testers="['Follow', 'Subscription', 'Donation', 'Bits', 'Host']"/>
    </div>


  </widget-window>

</template>

<script lang="ts" src="./StreamBoss.vue.ts"></script>

<style lang="less" scoped>
  .loading-spinner {
    position: relative;
    width: 100%;
    height: 100%;
    padding-top: 100px;

    img {
      position: absolute;
      left: 50%;
      transform: translate(-50%, 0);
    }
  }
</style><|MERGE_RESOLUTION|>--- conflicted
+++ resolved
@@ -13,15 +13,10 @@
 
       <div v-if="!hasGoal">
 
-<<<<<<< HEAD
-        <validated-form ref="form" class="section__body" v-if="loadingState !== 'pending'">
+
+        <validated-form ref="form" class="section__body" v-if="requestState !== 'pending'">
           <h-form-group v-model="bossCreateOptions.total_health" :metadata="metadata.total_health"/>
           <h-form-group v-model="bossCreateOptions.mode" :metadata="metadata.mode"/>
-=======
-        <validated-form ref="form" class="section__body" v-if="requestState !== 'pending'">
-          <form-group v-model="bossCreateOptions.total_health" :metadata="metadata.total_health"/>
-          <form-group v-model="bossCreateOptions.mode" :metadata="metadata.mode"/>
->>>>>>> 401e9b32
         </validated-form>
 
         <div v-else class="loading-spinner">
@@ -47,13 +42,8 @@
 
     </div>
 
-<<<<<<< HEAD
-    <div slot="settings">
+    <div slot="settings" v-if="loaded">
       <h-form-group v-model="wData.settings.fade_time" :metadata="metadata.fade_time"/>
-=======
-    <div slot="settings" v-if="loaded">
-      <form-group v-model="wData.settings.fade_time" :metadata="metadata.fade_time"/>
->>>>>>> 401e9b32
 
       <h-form-group >
         <bool-input v-model="wData.settings.boss_heal" :metadata="metadata.boss_heal"/>
