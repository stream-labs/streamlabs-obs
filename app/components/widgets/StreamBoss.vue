<template>
<<<<<<< HEAD
<widget-editor
  v-if="wData"
  ref="layout"
  v-model="wData.settings.custom_enabled"
  :settings="settings"
>
    <!-- streamboss setup -->
    <div slot="goal-properties" >
=======
  <widget-window :requestState="requestState" :loaded="loaded" v-model="tabName">
    <!-- streamboss setup -->
    <div slot="goal" v-if="loaded">
>>>>>>> cf6cd81b
      <div v-if="hasGoal">
        <div class="section__body">
          <v-form-group :title="$t('Current Boss Name')">{{ wData.goal.boss_name }}</v-form-group>
          <v-form-group :title="$t('Total Health')">{{ wData.goal.total_health }}</v-form-group>
          <v-form-group :title="$t('Current Health')">{{ wData.goal.current_health }}</v-form-group>
          <v-form-group :title="$t('Mode')">{{ wData.goal.mode }}</v-form-group>
          <button
              class="button button--warn"
              @click="reset()"
          >{{ $t('Reset Stream Boss') }}</button>
        </div>
      </div>

      <div v-if="!hasGoal">
<<<<<<< HEAD
        <validated-form ref="form" class="section__body" v-if="loadingState !== 'pending'">
          <v-form-group v-model="bossCreateOptions.total_health" :metadata="metadata.total_health"/>
          <v-form-group v-model="bossCreateOptions.mode" :metadata="metadata.mode"/>
=======

        <validated-form ref="form" class="section__body" v-if="requestState !== 'pending'">
          <form-group v-model="bossCreateOptions.total_health" :metadata="metadata.total_health"/>
          <form-group v-model="bossCreateOptions.mode" :metadata="metadata.mode"/>
>>>>>>> cf6cd81b
        </validated-form>
        <div v-else class="loading-spinner">
          <img src="../../../media/images/loader.svg" />
        </div>
        <button
            @click="saveGoal()"
            class="button button--action"
        >{{ $t('Set Stream Boss Health') }}</button>
      </div>
    </div>

<<<<<<< HEAD
    <div slot="manage-battle-properties">
      <v-form-group v-model="wData.settings.fade_time" :metadata="metadata.fade_time"/>
      <v-form-group>
=======
    <div slot="settings" v-if="loaded">
      <form-group v-model="wData.settings.fade_time" :metadata="metadata.fade_time"/>

      <form-group >
>>>>>>> cf6cd81b
        <bool-input v-model="wData.settings.boss_heal" :metadata="metadata.boss_heal"/>
      </v-form-group>
      <v-form-group v-model="wData.settings.skin" :metadata="metadata.skin"/>
      <v-form-group v-model="wData.settings.follow_multiplier" :metadata="metadata.follow_multiplier"/>
      <v-form-group v-model="wData.settings.bit_multiplier" :metadata="metadata.bit_multiplier"/>
      <v-form-group v-model="wData.settings.sub_multiplier" :metadata="metadata.sub_multiplier"/>
      <v-form-group v-model="wData.settings.donation_multiplier" :metadata="metadata.donation_multiplier"/>
    </div>

    <div slot="visual-properties">
      <v-form-group v-model="wData.settings.kill_animation" :metadata="metadata.kill_animation"/>
      <v-form-group>
        <bool-input v-model="wData.settings.bg_transparent" :metadata="metadata.bg_transparent"/>
      </v-form-group>
      <v-form-group v-model="wData.settings.background_color" :metadata="metadata.background_color"/>
      <v-form-group v-model="wData.settings.text_color" :metadata="metadata.text_color"/>
      <v-form-group v-model="wData.settings.bar_text_color" :metadata="metadata.bar_text_color"/>
      <v-form-group v-model="wData.settings.bar_color" :metadata="metadata.bar_color"/>
      <v-form-group v-model="wData.settings.font" :metadata="metadata.font"/>
    </div>

    <div slot="HTML" >
      <code-editor v-model="wData" :metadata="{ type: 'html' }"/>
    </div>

    <div slot="CSS" >
      <code-editor v-model="wData" :metadata="{ type: 'css' }"/>
    </div>

    <div slot="JS" >
      <code-editor v-model="wData" :metadata="{ type: 'js' }"/>
    </div>

    <div slot="test" >
      <test-buttons :testers="['Follow', 'Subscription', 'Donation', 'Bits', 'Host']"/>
    </div>
  </widget-editor>
</template>

<script lang="ts" src="./StreamBoss.vue.ts"></script>

<style lang="less" scoped>
  .loading-spinner {
    position: relative;
    width: 100%;
    height: 100%;
    padding-top: 100px;

    img {
      position: absolute;
      left: 50%;
      transform: translate(-50%, 0);
    }
  }
</style><|MERGE_RESOLUTION|>--- conflicted
+++ resolved
@@ -1,18 +1,14 @@
 <template>
-<<<<<<< HEAD
 <widget-editor
   v-if="wData"
   ref="layout"
   v-model="wData.settings.custom_enabled"
   :settings="settings"
+  :requestState="requestState"
+  :loaded="loaded"
 >
     <!-- streamboss setup -->
     <div slot="goal-properties" >
-=======
-  <widget-window :requestState="requestState" :loaded="loaded" v-model="tabName">
-    <!-- streamboss setup -->
-    <div slot="goal" v-if="loaded">
->>>>>>> cf6cd81b
       <div v-if="hasGoal">
         <div class="section__body">
           <v-form-group :title="$t('Current Boss Name')">{{ wData.goal.boss_name }}</v-form-group>
@@ -27,16 +23,9 @@
       </div>
 
       <div v-if="!hasGoal">
-<<<<<<< HEAD
-        <validated-form ref="form" class="section__body" v-if="loadingState !== 'pending'">
+        <validated-form ref="form" class="section__body" v-if="requestState !== 'pending'">
           <v-form-group v-model="bossCreateOptions.total_health" :metadata="metadata.total_health"/>
           <v-form-group v-model="bossCreateOptions.mode" :metadata="metadata.mode"/>
-=======
-
-        <validated-form ref="form" class="section__body" v-if="requestState !== 'pending'">
-          <form-group v-model="bossCreateOptions.total_health" :metadata="metadata.total_health"/>
-          <form-group v-model="bossCreateOptions.mode" :metadata="metadata.mode"/>
->>>>>>> cf6cd81b
         </validated-form>
         <div v-else class="loading-spinner">
           <img src="../../../media/images/loader.svg" />
@@ -48,16 +37,9 @@
       </div>
     </div>
 
-<<<<<<< HEAD
     <div slot="manage-battle-properties">
       <v-form-group v-model="wData.settings.fade_time" :metadata="metadata.fade_time"/>
       <v-form-group>
-=======
-    <div slot="settings" v-if="loaded">
-      <form-group v-model="wData.settings.fade_time" :metadata="metadata.fade_time"/>
-
-      <form-group >
->>>>>>> cf6cd81b
         <bool-input v-model="wData.settings.boss_heal" :metadata="metadata.boss_heal"/>
       </v-form-group>
       <v-form-group v-model="wData.settings.skin" :metadata="metadata.skin"/>
