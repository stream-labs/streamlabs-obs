import { Component } from 'vue-property-decorator';
import { Inject } from '../../util/injector';
import WidgetEditor from 'components/windows/WidgetEditor.vue';
import WidgetSettings from './WidgetSettings.vue';
import {
  TipJarService,
  ITipJarData
} from 'services/widgets/settings/tip-jar';
import { UserService } from 'services/user';
import { HostsService } from 'services/hosts';
import { inputComponents } from 'components/shared/inputs';
import TestButtons from './TestButtons.vue';
<<<<<<< HEAD
import VFormGroup from 'components/shared/inputs/VFormGroup.vue';
=======
import HFormGroup from 'components/shared/inputs/HFormGroup.vue';
>>>>>>> 2c7555fe
import CodeEditor from './CodeEditor.vue';

import { $t } from 'services/i18n';
import ValidatedForm from 'components/shared/inputs/ValidatedForm.vue';

const nameMap = () => ({
  tips: $t('Tips & Donations'),
  twitch_follows: $t('Twitch Follows'),
  mixer_follows: $t('Mixer Follows'),
  twitch_bits: $t('Twitch Bits'),
  twitch_subs: $t('Twitch Subs'),
  mixer_subscriptions: $t('Mixer Subscriptions'),
  twitch_resubs: $t('Twitch Resubs'),
  youtube_subscribers: $t('Youtube Subscriptions'),
  youtube_sponsors: $t('Youtube Sponsors'),
  youtube_superchats: $t('Youtube Super Chats'),
  periscope_superhearts: $t('Periscope Super Hearts'),
  picarto_follows: $t('Picarto Follows'),
  picarto_subscriptions: $t('Picarto Subscriptions')
});

const mediaGalleryInputs = {
  twitch: ['twitch_follows'],
  youtube: ['youtube_subscribers', 'youtube_sponsors'],
  mixer: ['mixer_subscriptions', 'mixer_follows']
};

@Component({
  components: {
    WidgetEditor,
    TestButtons,
<<<<<<< HEAD
    VFormGroup,
=======
    HFormGroup,
>>>>>>> 2c7555fe
    CodeEditor,
    ValidatedForm,
    ...inputComponents
  }
})
export default class TipJar extends WidgetSettings<ITipJarData, TipJarService> {
  @Inject() userService: UserService;
  @Inject() hostsService: HostsService;

  textColorTooltip = $t('A hex code for the base text color.');

  backgroundColorDescription = $t(
    'Note: This background color is for preview purposes only. It will not be shown in your stream.'
  );

  jarSrc = `https://${this.hostsService.cdn}/static/tip-jar/jars/glass-`;
  inputOptions: { description: string, value: string }[] = [];
  settings = [
    { value: 'manage-jar', label: $t('Manage Jar') },
    { value: 'font', label: $t('Font Settings') },
    { value: 'images', label: $t('Bit Images') },
    { value: 'source', label: $t('Source') }
  ];

  titleFromKey(key: string) {
    return nameMap()[key];
  }

  get platform() {
    return this.userService.platform.type;
  }

  get mediaGalleryInputs() {
    if (!mediaGalleryInputs[this.platform]) return [];
    return mediaGalleryInputs[this.platform];
  }

  afterFetch() {
    this.inputOptions = this.wData.jars.map((jar: string) => ({ description: `${this.jarSrc}${jar}.png`, value: jar }));
  }
}<|MERGE_RESOLUTION|>--- conflicted
+++ resolved
@@ -10,11 +10,7 @@
 import { HostsService } from 'services/hosts';
 import { inputComponents } from 'components/shared/inputs';
 import TestButtons from './TestButtons.vue';
-<<<<<<< HEAD
 import VFormGroup from 'components/shared/inputs/VFormGroup.vue';
-=======
-import HFormGroup from 'components/shared/inputs/HFormGroup.vue';
->>>>>>> 2c7555fe
 import CodeEditor from './CodeEditor.vue';
 
 import { $t } from 'services/i18n';
@@ -46,11 +42,7 @@
   components: {
     WidgetEditor,
     TestButtons,
-<<<<<<< HEAD
     VFormGroup,
-=======
-    HFormGroup,
->>>>>>> 2c7555fe
     CodeEditor,
     ValidatedForm,
     ...inputComponents
