<template>
  <widget-editor :navItems="navItems">
    <validated-form slot="manage-count-properties" @input="save()" v-if="loaded">
      <v-form-group title="Enabled Streams">
<<<<<<< HEAD
        <bool-input title="Twitch Viewers" v-model="wData.settings.twitch" />
        <bool-input title="YouTube Viewers" v-model="wData.settings.youtube" />
        <bool-input title="Mixer Viewers" v-model="wData.settings.mixer" />
=======
        <bool-input title="Twitch Viewers" v-model="wData.settings.twitch "/>
        <bool-input title="YouTube Viewers" v-model="wData.settings.youtube"/>
>>>>>>> db25cf01
      </v-form-group>
      <v-form-group
        title="Background Color"
        type="color"
        v-model="wData.settings.background_color"
      />
    </validated-form>

    <validated-form slot="font-properties" @input="save()" v-if="loaded">
      <v-form-group
        title="Font"
        type="fontFamily"
        v-model="wData.settings.font"
        :metadata="{ tooltip: fontFamilyTooltip }"
      />
      <v-form-group title="Text Color" type="color" v-model="wData.settings.font_color" />
      <v-form-group
        title="Font Size"
        type="fontSize"
        v-model="wData.settings.font_size"
        :metadata="{ min: 10, max: 100 }"
      />
    </validated-form>
  </widget-editor>
</template>

<script lang="ts" src="./ViewerCount.vue.ts"></script><|MERGE_RESOLUTION|>--- conflicted
+++ resolved
@@ -2,14 +2,8 @@
   <widget-editor :navItems="navItems">
     <validated-form slot="manage-count-properties" @input="save()" v-if="loaded">
       <v-form-group title="Enabled Streams">
-<<<<<<< HEAD
         <bool-input title="Twitch Viewers" v-model="wData.settings.twitch" />
         <bool-input title="YouTube Viewers" v-model="wData.settings.youtube" />
-        <bool-input title="Mixer Viewers" v-model="wData.settings.mixer" />
-=======
-        <bool-input title="Twitch Viewers" v-model="wData.settings.twitch "/>
-        <bool-input title="YouTube Viewers" v-model="wData.settings.youtube"/>
->>>>>>> db25cf01
       </v-form-group>
       <v-form-group
         title="Background Color"
