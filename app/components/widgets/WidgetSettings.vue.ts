--- conflicted
+++ resolved
@@ -76,12 +76,7 @@
   async save() {
     if (this.requestState === 'pending') return;
     try {
-<<<<<<< HEAD
-      await this.service.saveData(dataToSave || this.wData[tab.name], tab.name);
-
-=======
       await this.service.saveSettings(this.wData.settings);
->>>>>>> b20810d0
       this.requestState = 'success';
     } catch (e) {
       // rollback settings
