--- conflicted
+++ resolved
@@ -48,8 +48,7 @@
     </button>
   </div>
 
-<<<<<<< HEAD
-  <div slot="settings">
+  <div slot="settings" v-if="loaded">
     <h-form-group type="list" title="Layout" v-model="wData.settings.layout" :metadata="metadata.layout"/>
     <h-form-group type="color" title="Background Color" v-model="wData.settings.background_color"/>
     <h-form-group type="color" title="Bar Color" v-model="wData.settings.bar_color"/>
@@ -57,16 +56,6 @@
     <h-form-group type="color" title="Text Color" v-model="wData.settings.text_color" :metadata="{ tooltip: textColorTooltip }"/>
     <h-form-group type="color" title="Bar Text Color" v-model="wData.settings.bar_text_color"/>
     <h-form-group
-=======
-  <div slot="settings" v-if="loaded">
-    <form-group type="list" title="Layout" v-model="wData.settings.layout" :metadata="metadata.layout"/>
-    <form-group type="color" title="Background Color" v-model="wData.settings.background_color"/>
-    <form-group type="color" title="Bar Color" v-model="wData.settings.bar_color"/>
-    <form-group type="color" title="Bar Background Color" v-model="wData.settings.bar_bg_color"/>
-    <form-group type="color" title="Text Color" v-model="wData.settings.text_color" :metadata="{ tooltip: textColorTooltip }"/>
-    <form-group type="color" title="Bar Text Color" v-model="wData.settings.bar_text_color"/>
-    <form-group
->>>>>>> 401e9b32
         type="slider"
         title="Bar Thickness"
         v-model="wData.settings.bar_thickness"
