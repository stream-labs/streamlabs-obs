--- conflicted
+++ resolved
@@ -20,11 +20,8 @@
   },
 })
 export default class GenericGoal extends WidgetSettings<IGoalData, GenericGoalService> {
-<<<<<<< HEAD
-=======
   @Prop() goalType: string;
 
->>>>>>> a42ff3be
   $refs: {
     form: ValidatedForm;
   };
