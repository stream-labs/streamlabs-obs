import Vue from 'vue';
import moment from 'moment';
import { Component } from 'vue-property-decorator';
import ModalLayout from '../ModalLayout.vue';
import { BoolInput, ListInput } from 'components/shared/inputs/inputs';
import HFormGroup from 'components/shared/inputs/HFormGroup.vue';
import { StreamInfoService } from 'services/stream-info';
import { UserService } from '../../services/user';
import { Inject } from '../../services/core/injector';
import { getPlatformService, IChannelInfo } from 'services/platforms';
import { StreamingService } from 'services/streaming';
import { WindowsService } from 'services/windows';
import { CustomizationService } from 'services/customization';
import { $t, I18nService } from 'services/i18n';
import { FacebookService } from 'services/platforms/facebook';
import {
  VideoEncodingOptimizationService,
  IEncoderProfile,
} from 'services/video-encoding-optimizations';
import { shell } from 'electron';
import { formMetadata, IListOption, metadata } from '../shared/inputs';
import TwitchTagsInput from 'components/shared/inputs/TwitchTagsInput.vue';
import { TwitchService } from 'services/platforms/twitch';
import { cloneDeep } from 'lodash';
import { Debounce } from 'lodash-decorators';
import ValidatedForm from '../shared/inputs/ValidatedForm.vue';

@Component({
  components: {
    ModalLayout,
    HFormGroup,
    BoolInput,
    ListInput,
    TwitchTagsInput,
    ValidatedForm,
  },
})
export default class EditStreamInfo extends Vue {
  @Inject() streamInfoService: StreamInfoService;
  @Inject() userService: UserService;
  @Inject() streamingService: StreamingService;
  @Inject() windowsService: WindowsService;
  @Inject() customizationService: CustomizationService;
  @Inject() videoEncodingOptimizationService: VideoEncodingOptimizationService;
  @Inject() twitchService: TwitchService;
  @Inject() facebookService: FacebookService;
  @Inject() i18nService: I18nService;

  // UI State Flags
  searchingGames = false;
  updatingInfo = false;
  updateError = false;
  selectedProfile: IEncoderProfile = null;

  gameOptions: IListOption<string>[] = [];

  doNotShowAgainModel: boolean = false;

  startTimeModel: { time: number; date: string } = {
    time: null,
    date: null,
  };

  searchProfilesPending = false;
  channelInfo: IChannelInfo = null;

  $refs: {
    form: ValidatedForm;
  };

  get hasUpdateTagsPermission() {
    return this.channelInfo.hasUpdateTagsPermission;
  }

  get hasPages() {
    return (
      !this.infoLoading &&
      this.isFacebook &&
      this.facebookService.state.facebookPages &&
      this.facebookService.state.facebookPages.pages.length
    );
  }

  get formMetadata() {
    return formMetadata({
      game: metadata.list({
        title: $t('Game'),
        placeholder: $t('Start typing to search'),
        options: this.gameOptions,
        loading: this.searchingGames,
        internalSearch: false,
        allowEmpty: true,
        noResult: $t('No matching game(s) found.'),
        required: true,
      }),
      title: metadata.text({
        title: $t('Title'),
        fullWidth: true,
        required: true,
      }),
      description: metadata.textArea({
        title: $t('Description'),
      }),
      date: metadata.text({
        title: $t('Scheduled Date'),
        dateFormat: 'MM/dd/yyyy',
        placeholder: 'MM/DD/YYYY',
        required: true,
        description: this.isFacebook
          ? $t(
              'Please schedule no further than 7 days in advance and no sooner than 10 minutes in advance.',
            )
          : undefined,
      }),
      time: metadata.timer({
        title: $t('Scheduled Time'),
        format: 'hm',
        max: 24 * 3600,
      }),
    });
  }

  get useOptimizedProfile() {
    return this.videoEncodingOptimizationService.state.useOptimizedProfile;
  }

  set useOptimizedProfile(enabled: boolean) {
    this.videoEncodingOptimizationService.useOptimizedProfile(enabled);
  }

  async created() {
    await this.refreshStreamInfo();
  }

<<<<<<< HEAD
  async populateModels() {
    if (!this.streamInfoService.state.channelInfo) return;
    this.facebookPages = await this.fetchFacebookPages();
    this.streamTitleModel = this.streamInfoService.state.channelInfo.title;
    this.gameModel = this.streamInfoService.state.channelInfo.game || '';
    this.streamDescriptionModel = this.streamInfoService.state.channelInfo.description;
    this.gameOptions = [
      {
        title: this.streamInfoService.state.channelInfo.game,
        value: this.streamInfoService.state.channelInfo.game,
      },
    ];

    if (this.facebookPages) {
      this.pageModel = this.facebookPages.page_id;
      this.pageOptions = this.facebookPages.pages.map((page: IStreamlabsFacebookPage) => ({
        value: page.id,
        title: `${page.name} | ${page.category}`,
      }));
      this.hasPages = !!this.facebookPages.pages.length;
    }
    await this.loadAvailableProfiles();
  }

  linkTwitter() {
    this.userService.openLinkTwitterDialog(() => { console.log('linkd') });
  }

  unlinkTwitter() {
    this.userService.unlinkTwitter().then(() => {
      console.log('fuk0');
    });
  }

  tweet() {
    this.userService.postTweet('test');
  }

  getTwitterStatus() {
    this.userService.getTwitterStatus().then(res => {
      console.log(res);
    });
  }

  onGameSearchChange(searchString: string) {
=======
  @Debounce(500)
  async onGameSearchHandler(searchString: string) {
>>>>>>> 5ea33a85
    if (searchString !== '') {
      this.searchingGames = true;
      const platform = this.userService.platform.type;
      const service = getPlatformService(platform);

      this.gameOptions = [];

      return service.searchGames(searchString).then(games => {
        this.searchingGames = false;
        if (games && games.length) {
          games.forEach(game => {
            this.gameOptions.push({
              title: game.name,
              value: game.name,
            });
          });
        }
      });
    }
  }

  async loadAvailableProfiles() {
    if (this.midStreamMode) return;
    this.searchProfilesPending = true;
    this.selectedProfile = await this.videoEncodingOptimizationService.fetchOptimizedProfile(
      this.channelInfo.game,
    );
    this.searchProfilesPending = false;
  }

  // For some reason, v-model doesn't work with ListInput
  onGameInput(gameModel: string) {
    this.channelInfo.game = gameModel;
    this.loadAvailableProfiles();
  }

  updateAndGoLive() {
    this.updatingInfo = true;

    if (this.doNotShowAgainModel) {
      alert(
        $t('You will not be asked again to update your stream info when going live. ') +
          $t('You can re-enable this from the settings.'),
      );

      this.customizationService.setUpdateStreamInfoOnLive(false);
    }

    this.videoEncodingOptimizationService.useOptimizedProfile(this.useOptimizedProfile);

    this.streamInfoService
      .setChannelInfo(this.channelInfo)
      .then(success => {
        if (success) {
          if (this.midStreamMode) {
            this.windowsService.closeChildWindow();
          } else {
            this.goLive();
          }
        } else {
          this.updateError = true;
          this.updatingInfo = false;
        }
      })
      .catch(e => {
        this.$toasted.show(e, {
          position: 'bottom-center',
          className: 'toast-alert',
          duration: 1000,
          singleton: true,
        });
        this.updatingInfo = false;
      });

    if (this.selectedProfile && this.useOptimizedProfile) {
      this.videoEncodingOptimizationService.applyProfile(this.selectedProfile);
    }
  }

  async scheduleStream() {
    this.updatingInfo = true;

    const scheduledStartTime = this.formatDateString();
    const service = getPlatformService(this.userService.platform.type);
    if (scheduledStartTime) {
      await service
        .scheduleStream(scheduledStartTime, this.channelInfo)
        .then(() => (this.startTimeModel = { time: null, date: null }))
        .then(() => {
          this.$toasted.show(
            $t(
              'Your stream has been scheduled for %{time} from now.' +
                " If you'd like to make another schedule please enter a different time",
              { time: moment().to(scheduledStartTime, true) },
            ),
            {
              position: 'bottom-center',
              fullWidth: true,
              className: 'toast-success toast-success__schedule',
              duration: 0,
              action: {
                text: $t('Close'),
                class: 'toast-action',
                onClick: (_e, toastedObject) => toastedObject.goAway(),
              },
            },
          );
        })
        .catch(e => {
          this.$toasted.show(e.error.message, {
            position: 'bottom-center',
            className: 'toast-alert',
            duration: 50 * e.error.message.length,
            singleton: true,
          });
        });
    }

    this.updatingInfo = false;
  }

  async handleSubmit() {
    if (await this.$refs.form.validateAndGetErrorsCount()) return;
    if (this.isSchedule) return this.scheduleStream();
    this.updateAndGoLive();
  }

  async goLive() {
    try {
      await this.streamingService.toggleStreaming();
      this.windowsService.closeChildWindow();
    } catch (e) {
      this.$toasted.show(e, {
        position: 'bottom-center',
        className: 'toast-alert',
        duration: 1000,
        singleton: true,
      });
      this.updatingInfo = false;
    }
  }

  cancel() {
    this.windowsService.closeChildWindow();
  }

  async refreshStreamInfo() {
    // This should have been pre-fetched, but we can force a refresh
    await this.streamInfoService.refreshStreamInfo();

    // set a local state of the channelInfo
    this.channelInfo = cloneDeep(this.streamInfoService.state.channelInfo);

    // the ListInput component requires the selected game to be in the options list
    if (this.channelInfo.game) {
      this.gameOptions = [{ value: this.channelInfo.game, title: this.channelInfo.game }];
    }

    // check available profiles for the selected game
    await this.loadAvailableProfiles();
  }

  get isTwitch() {
    return this.userService.platform.type === 'twitch';
  }

  get isYoutube() {
    return this.userService.platform.type === 'youtube';
  }

  get isMixer() {
    return this.userService.platform.type === 'mixer';
  }

  get isFacebook() {
    return this.userService.platform.type === 'facebook';
  }

  get isServicedPlatform() {
    return this.isFacebook || this.isYoutube || this.isTwitch || this.isMixer;
  }

  get submitText() {
    if (this.midStreamMode) return $t('Update');
    if (this.isSchedule) return $t('Schedule');

    return $t('Confirm & Go Live');
  }

  get midStreamMode() {
    return this.streamingService.isStreaming;
  }

  get isSchedule() {
    return this.windowsService.getChildWindowQueryParams().isSchedule;
  }

  get infoLoading() {
    return !this.channelInfo || this.streamInfoService.state.fetching;
  }

  get infoError() {
    return this.streamInfoService.state.error;
  }

  openFBPageCreateLink() {
    shell.openExternal('https://www.facebook.com/pages/creation/');
    this.windowsService.closeChildWindow();
  }

  get optimizedProfileMetadata() {
    const game = this.selectedProfile.game !== 'DEFAULT' ? `for ${this.channelInfo.game}` : '';
    return {
      title: $t('Use optimized encoder settings ') + game,
      tooltip: $t(
        'Optimized encoding provides better quality and/or lower cpu/gpu usage. Depending on the game, ' +
          'resolution may be changed for a better quality of experience',
      ),
    };
  }

  private formatDateString() {
    try {
      const dateArray = this.startTimeModel.date.split('/');
      let hours: string | number = Math.floor(this.startTimeModel.time / 3600);
      hours = hours < 10 ? `0${hours}` : hours;
      let minutes: string | number = (this.startTimeModel.time % 3600) / 60;
      minutes = minutes < 10 ? `0${minutes}` : minutes;
      return `${dateArray[2]}-${dateArray[0]}-${
        dateArray[1]
      }T${hours}:${minutes}:00.0${moment().format('Z')}`;
    } catch {
      this.$toasted.show($t('Please enter a valid date'), {
        position: 'bottom-center',
        className: 'toast-alert',
        duration: 1000,
        singleton: true,
      });
    }
  }
}<|MERGE_RESOLUTION|>--- conflicted
+++ resolved
@@ -132,7 +132,6 @@
     await this.refreshStreamInfo();
   }
 
-<<<<<<< HEAD
   async populateModels() {
     if (!this.streamInfoService.state.channelInfo) return;
     this.facebookPages = await this.fetchFacebookPages();
@@ -177,11 +176,8 @@
     });
   }
 
-  onGameSearchChange(searchString: string) {
-=======
   @Debounce(500)
   async onGameSearchHandler(searchString: string) {
->>>>>>> 5ea33a85
     if (searchString !== '') {
       this.searchingGames = true;
       const platform = this.userService.platform.type;
