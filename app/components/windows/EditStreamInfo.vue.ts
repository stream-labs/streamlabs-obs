import Vue from 'vue';
import moment from 'moment';
import { Component } from 'vue-property-decorator';
import ModalLayout from '../ModalLayout.vue';
import { BoolInput, ListInput } from 'components/shared/inputs/inputs';
import HFormGroup from 'components/shared/inputs/HFormGroup.vue';
import { StreamInfoService } from 'services/stream-info';
import { UserService } from '../../services/user';
import { Inject } from '../../util/injector';
import { debounce } from 'lodash';
import { getPlatformService, IChannelInfo } from 'services/platforms';
import { StreamingService } from 'services/streaming';
import { WindowsService } from 'services/windows';
import { NavigationService } from 'services/navigation';
import { CustomizationService } from 'services/customization';
import { Multiselect } from 'vue-multiselect';
import { $t } from 'services/i18n';
import { IListMetadata } from 'components/shared/inputs';
import FormInput from 'components/shared/inputs/FormInput.vue';
import { IStreamlabsFacebookPage, IStreamlabsFacebookPages } from 'services/platforms/facebook';
import {
  VideoEncodingOptimizationService,
  IEncoderProfile,
} from 'services/video-encoding-optimizations';
import { shell } from 'electron';
<<<<<<< HEAD
import VFormGroup from 'components/shared/inputs/VFormGroup.vue';
=======
import { IListOption } from '../shared/inputs';

interface IMultiSelectProfiles {
  value: IEncoderPreset;
  description: string;
  longDescription: string;
}
>>>>>>> 3e86cc65

@Component({
  components: {
    ModalLayout,
<<<<<<< HEAD
    ObsListInput,
    FormInput,
    HFormGroup,
    VFormGroup,
=======
    BoolInput,
    HFormGroup,
    ListInput,
>>>>>>> 3e86cc65
    Multiselect,
    BoolInput,
  },
})
export default class EditStreamInfo extends Vue {
  @Inject() streamInfoService: StreamInfoService;
  @Inject() userService: UserService;
  @Inject() streamingService: StreamingService;
  @Inject() windowsService: WindowsService;
  @Inject() navigationService: NavigationService;
  @Inject() customizationService: CustomizationService;
  @Inject() videoEncodingOptimizationService: VideoEncodingOptimizationService;

  // UI State Flags
  searchingGames = false;
  updatingInfo = false;
  updateError = false;
  selectedProfile: IEncoderProfile = null;
  hasPages = false;
  populatingModels = false;

  // Form Models:

  streamTitleModel: string = '';

  streamDescriptionModel: string = '';

  gameModel: string = '';
  gameOptions: IListOption<string>[] = [];

  pageModel: string = '';
  pageOptions: IListOption<string>[] = [];

  doNotShowAgainModel: boolean = false;

  startTimeModel: { time: number; date: string } = {
    time: null,
    date: null,
  };

  facebookPages: IStreamlabsFacebookPages;

  // Debounced Functions:
  debouncedGameSearch: (search: string) => void;

  searchProfilesPending = false;

  get useOptimizedProfile() {
    return this.videoEncodingOptimizationService.state.useOptimizedProfile;
  }

  set useOptimizedProfile(enabled: boolean) {
    this.videoEncodingOptimizationService.useOptimizedProfile(enabled);
  }

  async created() {
    this.debouncedGameSearch = debounce((search: string) => this.onGameSearchChange(search), 500);

    if (this.streamInfoService.state.channelInfo) {
      this.populatingModels = true;
      if (this.isFacebook || this.isYoutube) {
        const service = getPlatformService(this.userService.platform.type);
        await service
          .prepopulateInfo()
          .then((info: IChannelInfo) => {
            if (!info) return;
            return this.streamInfoService.setStreamInfo(info.title, info.description, info.game);
          })
          .then(() => this.populateModels());
      } else {
        await this.populateModels();
      }
      this.populatingModels = false;
    } else {
      // If the stream info pre-fetch failed, we should try again now
      this.refreshStreamInfo();
    }
  }

  async populateModels() {
    this.facebookPages = await this.fetchFacebookPages();
    this.streamTitleModel = this.streamInfoService.state.channelInfo.title;
    this.gameModel = this.streamInfoService.state.channelInfo.game || '';
    this.streamDescriptionModel = this.streamInfoService.state.channelInfo.description;
    this.gameOptions = [
      {
        title: this.streamInfoService.state.channelInfo.game,
        value: this.streamInfoService.state.channelInfo.game,
      },
    ];

    if (this.facebookPages) {
      this.pageModel = this.facebookPages.page_id;
      this.pageOptions = this.facebookPages.pages.map((page: IStreamlabsFacebookPage) => ({
        value: page.id,
        title: `${page.name} | ${page.category}`,
      }));
      this.hasPages = !!this.facebookPages.pages.length;
    }
    await this.loadAvailableProfiles();
  }

  onGameSearchChange(searchString: string) {
    if (searchString !== '') {
      this.searchingGames = true;
      const platform = this.userService.platform.type;
      const service = getPlatformService(platform);

      this.gameOptions = [];

      service.searchGames(searchString).then(games => {
        this.searchingGames = false;
        if (games && games.length) {
          games.forEach(game => {
            this.gameOptions.push({
              title: game.name,
              value: game.name,
            });
          });
        }
      });
    }
  }

<<<<<<< HEAD
  async loadAvailableProfiles() {
    if (this.midStreamMode) return;
    this.searchProfilesPending = true;
    this.selectedProfile = await this.videoEncodingOptimizationService.fetchOptimizedProfile(
      this.gameModel.value,
    );
    this.searchProfilesPending = false;
=======
  loadAvailableProfiles() {
    if (!this.midStreamMode) {
      const availableProfiles = this.videoEncodingOptimizationService.getGameProfiles(
        this.gameModel,
      );

      const genericProfiles = this.videoEncodingOptimizationService.getGameProfiles('Generic');

      this.areAvailableProfiles = availableProfiles.length > 0 || genericProfiles.length > 0;

      if (this.areAvailableProfiles) {
        let profiles: IEncoderPreset[] = [];

        if (availableProfiles.length > 0) {
          profiles = availableProfiles;
          this.isGenericProfiles = false;
        } else {
          profiles = genericProfiles;
          this.isGenericProfiles = true;
        }

        this.encoderProfile = {
          value: profiles[0],
          description: profiles[0].profile.description,
          longDescription: profiles[0].profile.longDescription,
        };
      }
    }
>>>>>>> 3e86cc65
  }

  // For some reason, v-model doesn't work with ListInput
  onGameInput(gameModel: string) {
    this.gameModel = gameModel;

    this.loadAvailableProfiles();
  }

  updateAndGoLive() {
    this.updatingInfo = true;

    if (this.doNotShowAgainModel) {
      alert(
        $t('You will not be asked again to update your stream info when going live. ') +
          $t('You can re-enable this from the settings.'),
      );

      this.customizationService.setUpdateStreamInfoOnLive(false);
    }

    this.videoEncodingOptimizationService.useOptimizedProfile(this.useOptimizedProfile);

    this.streamInfoService
      .setStreamInfo(this.streamTitleModel, this.streamDescriptionModel, this.gameModel)
      .then(success => {
        if (success) {
          if (this.midStreamMode) {
            this.windowsService.closeChildWindow();
          } else {
            this.goLive();
          }
        } else {
          this.updateError = true;
          this.updatingInfo = false;
        }
      })
      .catch(e => {
        this.$toasted.show(e, {
          position: 'bottom-center',
          className: 'toast-alert',
          duration: 1000,
          singleton: true,
        });
        this.updatingInfo = false;
      });

    if (this.selectedProfile && this.useOptimizedProfile) {
      this.videoEncodingOptimizationService.applyProfile(this.selectedProfile);
    }
  }

  async scheduleStream() {
    this.updatingInfo = true;

    const scheduledStartTime = this.formatDateString();
    const service = getPlatformService(this.userService.platform.type);
    const streamInfo = {
      title: this.streamTitleModel,
      description: this.streamDescriptionModel,
      game: this.gameModel,
    };
    if (scheduledStartTime) {
      await service
        .scheduleStream(scheduledStartTime, streamInfo)
        .then(() => (this.startTimeModel = { time: null, date: null }))
        .then(() => {
          this.$toasted.show(
            $t(
              'Your stream has been scheduled for %{time} from now.' +
                " If you'd like to make another schedule please enter a different time",
              { time: moment().to(scheduledStartTime, true) },
            ),
            {
              position: 'bottom-center',
              fullWidth: true,
              className: 'toast-success toast-success__schedule',
              duration: 0,
              action: {
                text: $t('Close'),
                class: 'toast-action',
                onClick: (_e, toastedObject) => toastedObject.goAway(),
              },
            },
          );
        })
        .catch(e => {
          this.$toasted.show(e.error.message, {
            position: 'bottom-center',
            className: 'toast-alert',
            duration: 1000,
            singleton: true,
          });
        });
    }

    this.updatingInfo = false;
  }

  handleSubmit() {
    if (this.isSchedule) return this.scheduleStream();
    this.updateAndGoLive();
  }

  goLive() {
    this.streamingService.toggleStreaming();
    this.navigationService.navigate('Live');
    this.windowsService.closeChildWindow();
  }

  cancel() {
    this.windowsService.closeChildWindow();
  }

  // This should have been pre-fetched, but we can force a refresh
  refreshStreamInfo() {
    this.streamInfoService.refreshStreamInfo().then(() => {
      if (this.streamInfoService.state.channelInfo) this.populateModels();
    });
  }

  get isTwitch() {
    return this.userService.platform.type === 'twitch';
  }

  get isYoutube() {
    return this.userService.platform.type === 'youtube';
  }

  get isMixer() {
    return this.userService.platform.type === 'mixer';
  }

  get isFacebook() {
    return this.userService.platform.type === 'facebook';
  }

  get submitText() {
    if (this.midStreamMode) return $t('Update');
    if (this.isSchedule) return $t('Schedule');

    return $t('Confirm & Go Live');
  }

  get midStreamMode() {
    return this.streamingService.isStreaming;
  }

  get isSchedule() {
    return this.windowsService.getChildWindowQueryParams().isSchedule;
  }

  get infoLoading() {
    return this.streamInfoService.state.fetching;
  }

  get infoError() {
    return this.streamInfoService.state.error;
  }

  get gameMetadata() {
    return {
      loading: this.searchingGames,
      internalSearch: false,
      allowEmpty: true,
      placeholder: $t('Search'),
      options: this.gameOptions,
      noResult: $t('No matching game(s) found.'),
    };
  }

  fetchFacebookPages() {
    return this.userService.getFacebookPages();
  }

  setFacebookPageId(value: string) {
    this.userService.postFacebookPage(value);
  }

  openFBPageCreateLink() {
    shell.openExternal('https://www.facebook.com/pages/creation/');
    this.windowsService.closeChildWindow();
  }

  get dateMetadata() {
    return {
      title: $t('Scheduled Date'),
      dateFormat: 'MM/DD/YYYY',
      placeholder: 'MM/DD/YYYY',
      description: this.isFacebook
        ? $t(
            'Please schedule no further than 7 days in advance and no sooner than 10 minutes in advance.',
          )
        : undefined,
    };
  }

  get timeMetadata() {
    return { title: $t('Scheduled Time'), format: 'hm', max: 24 * 3600 };
  }

<<<<<<< HEAD
=======
  get profiles() {
    const multiselectArray: IMultiSelectProfiles[] = [];
    let profiles = this.videoEncodingOptimizationService.getGameProfiles(this.gameModel);
    if (profiles.length === 0) {
      profiles = this.videoEncodingOptimizationService.getGameProfiles('Generic');
    }
    profiles.forEach(profile => {
      multiselectArray.push({
        value: profile,
        description: profile.profile.description,
        longDescription: profile.profile.longDescription,
      });
    });
    return multiselectArray;
  }

>>>>>>> 3e86cc65
  private formatDateString() {
    try {
      const dateArray = this.startTimeModel.date.split('/');
      let hours: string | number = Math.floor(this.startTimeModel.time / 3600);
      hours = hours < 10 ? `0${hours}` : hours;
      let minutes: string | number = (this.startTimeModel.time % 3600) / 60;
      minutes = minutes < 10 ? `0${minutes}` : minutes;
      return `${dateArray[2]}-${dateArray[0]}-${
        dateArray[1]
      }T${hours}:${minutes}:00.0${moment().format('Z')}`;
    } catch {
      this.$toasted.show($t('Please enter a valid date'), {
        position: 'bottom-center',
        className: 'toast-alert',
        duration: 1000,
        singleton: true,
      });
    }
  }
}<|MERGE_RESOLUTION|>--- conflicted
+++ resolved
@@ -15,7 +15,6 @@
 import { CustomizationService } from 'services/customization';
 import { Multiselect } from 'vue-multiselect';
 import { $t } from 'services/i18n';
-import { IListMetadata } from 'components/shared/inputs';
 import FormInput from 'components/shared/inputs/FormInput.vue';
 import { IStreamlabsFacebookPage, IStreamlabsFacebookPages } from 'services/platforms/facebook';
 import {
@@ -23,33 +22,18 @@
   IEncoderProfile,
 } from 'services/video-encoding-optimizations';
 import { shell } from 'electron';
-<<<<<<< HEAD
 import VFormGroup from 'components/shared/inputs/VFormGroup.vue';
-=======
 import { IListOption } from '../shared/inputs';
-
-interface IMultiSelectProfiles {
-  value: IEncoderPreset;
-  description: string;
-  longDescription: string;
-}
->>>>>>> 3e86cc65
 
 @Component({
   components: {
     ModalLayout,
-<<<<<<< HEAD
-    ObsListInput,
     FormInput,
     HFormGroup,
     VFormGroup,
-=======
     BoolInput,
-    HFormGroup,
     ListInput,
->>>>>>> 3e86cc65
     Multiselect,
-    BoolInput,
   },
 })
 export default class EditStreamInfo extends Vue {
@@ -172,44 +156,13 @@
     }
   }
 
-<<<<<<< HEAD
   async loadAvailableProfiles() {
     if (this.midStreamMode) return;
     this.searchProfilesPending = true;
     this.selectedProfile = await this.videoEncodingOptimizationService.fetchOptimizedProfile(
-      this.gameModel.value,
+      this.gameModel,
     );
     this.searchProfilesPending = false;
-=======
-  loadAvailableProfiles() {
-    if (!this.midStreamMode) {
-      const availableProfiles = this.videoEncodingOptimizationService.getGameProfiles(
-        this.gameModel,
-      );
-
-      const genericProfiles = this.videoEncodingOptimizationService.getGameProfiles('Generic');
-
-      this.areAvailableProfiles = availableProfiles.length > 0 || genericProfiles.length > 0;
-
-      if (this.areAvailableProfiles) {
-        let profiles: IEncoderPreset[] = [];
-
-        if (availableProfiles.length > 0) {
-          profiles = availableProfiles;
-          this.isGenericProfiles = false;
-        } else {
-          profiles = genericProfiles;
-          this.isGenericProfiles = true;
-        }
-
-        this.encoderProfile = {
-          value: profiles[0],
-          description: profiles[0].profile.description,
-          longDescription: profiles[0].profile.longDescription,
-        };
-      }
-    }
->>>>>>> 3e86cc65
   }
 
   // For some reason, v-model doesn't work with ListInput
@@ -411,25 +364,6 @@
     return { title: $t('Scheduled Time'), format: 'hm', max: 24 * 3600 };
   }
 
-<<<<<<< HEAD
-=======
-  get profiles() {
-    const multiselectArray: IMultiSelectProfiles[] = [];
-    let profiles = this.videoEncodingOptimizationService.getGameProfiles(this.gameModel);
-    if (profiles.length === 0) {
-      profiles = this.videoEncodingOptimizationService.getGameProfiles('Generic');
-    }
-    profiles.forEach(profile => {
-      multiselectArray.push({
-        value: profile,
-        description: profile.profile.description,
-        longDescription: profile.profile.longDescription,
-      });
-    });
-    return multiselectArray;
-  }
-
->>>>>>> 3e86cc65
   private formatDateString() {
     try {
       const dateArray = this.startTimeModel.date.split('/');
