--- conflicted
+++ resolved
@@ -1,13 +1,7 @@
 <template>
 <div class="main" :class="theme" id="mainWrapper" @drop="onDropHandler">
-<<<<<<< HEAD
   <title-bar :title="title" v-if="$store.state.bulkLoadFinished" />
-  <div v-if="$store.state.bulkLoadFinished" class="main-spacer" :class="{ 'main-spacer--error': errorAlert }"></div>
   <news-banner v-if="$store.state.bulkLoadFinished"/>
-=======
-  <title-bar :title="title" />
-  <news-banner/>
->>>>>>> 9dd08a7f
   <div
     class="main-contents"
     v-if="$store.state.bulkLoadFinished"
