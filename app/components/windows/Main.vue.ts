--- conflicted
+++ resolved
@@ -38,11 +38,8 @@
     StudioFooter,
     CustomLoader,
     PatchNotes,
-<<<<<<< HEAD
     NewsBanner,
-=======
     Chatbot,
->>>>>>> e3f53d54
     DesignSystem
   }
 })
