<template>
<modal-layout
  :title="$t('Media Gallery')"
  :doneHandler="handleSelect">

  <div slot="content">
    <div class="container" @dragenter.prevent="onDragEnter" @dragover.prevent="onDragOver" @drop.prevent="handleFileDrop($event)">
      <input type="file" id="media-gallery-input" @change="handleUploadClick($event)" accept=".webm,.gif,.jpg,.png,.mp3,.ogg,.wav,.svg,.eps,.ai,.psd" multiple="multiple" style="display: none;">
      <div class="flex">
        <div class="left-panel">
          <div class="dropzone" @click="openFilePicker">
            <i class="icon-cloud-backup"></i>{{ $t('Drag & Drop Upload') }}
          </div>
          <ul v-for="(category) in ['uploads', 'stock']" :key="category" class="nav-list">
            <div>
<<<<<<< HEAD
              <div class="bold">{{ category ? $t('Stock Files') : $t('My Uploads') }}</div>
=======
              <div class="bold">{{ category === 'stock' ? $t('Stock Files') : $t('My Uploads') }}</div>
>>>>>>> c18aaef8
              <li class="list__item" @click="handleTypeFilter(null, category)">
                <i class="fa fa-file"></i>{{ $t('All Files') }}
              </li>
              <li class="list__item" @click="handleTypeFilter('image', category)">
                <i class="icon-image"></i>{{ $t('Images') }}
              </li>
              <li class="list__item" @click="handleTypeFilter('audio', category)">
                <i class="icon-music"></i>{{ $t('Sounds') }}
              </li>
            </div>
          </ul>
          <div>
            <div>{{ totalUsageLabel }} / {{ maxUsageLabel }}</div>
            <div class="progress-slider radius">
              <div :style="'width: ' + (usagePct * 100) + '%'" class="progress-slider__fill radius"></div>
            </div>
          </div>
        </div>
        <div class="right-panel">
          <h4>{{ title }}</h4>
          <div class="toolbar">
            <i class="icon-cloud-backup" @click="openFilePicker"></i>
            <i class="icon-trash"
               :class="{ disabled: !selectedFile || selectedFile && selectedFile.isStock }"
               @click="handleDelete"
            ></i>
            <i class="fa fa-download" :class="[!selectedFile ? 'disabled' : '']" @click="handleDownload"></i>
          </div>
          <div>
            <div v-if="dragOver" @dragover.prevent="onDragOver" @dragleave.prevent="onDragLeave" class="drag-overlay radius"></div>
            <div v-if="busy" class="busy-overlay"></div>
            <ul v-if="files.length" class="uploads-manager__list">
              <li v-for="file in files" :key="file.href" :class="[selectedFile && selectedFile.href === file.href ? 'selected' : '']" class="uploads-manager__item radius" @click.prevent="selectFile(file)" @dblclick.prevent="selectFile(file, true)">
                <div>
                  <div v-if="file.type == 'image' && /\.webm$/.test(file.href)">
                    <video loop :src="file.href" style="height: 100%; width: 100%"></video>
                  </div>
                  <div v-if="file.type == 'image' && !/\.webm$/.test(file.href)" class="image-preview" :style="'background-image: url(' + file.href + ')'" ></div>
                  <div v-if="file.type == 'audio'" style="height: 132">
                    <i class="icon-music" style="line-height: 132px; fontSize: 28px; textAlign: center; display: block"></i>
                  </div>
                  <button class="copy-button button button--action" :key="i" @click="handleCopy(file.href)">
                    <i class="icon-copy"></i> {{ $t('Copy URL') }}
                  </button>
                  <div class="upload__footer" :class="[file.type === 'image' ? 'image' : '']">
                    <div class="upload__size">{{ file.size ? formatBytes(file.size) : ' ' }}</div>
                    <div class="upload__title">{{ file.fileName }}</div>
                  </div>
                </div>
              </li>
            </ul>

            <div v-if="!files.length" class="empty-box">
              <div>{{ noFilesCopy }}</div>
              <div>
                <button @click="openFilePicker">{{ noFilesBtn }}</button>
                <button @click="handleBrowseGalleryClick">{{ $t('Browse the Gallery') }}</button>
              </div>
            </div>
          </div>
        </div>
      </div>
    </div>
  </div>

</modal-layout>
</template>

<script lang="ts" src="./MediaGallery.vue.ts"></script>

<style lang="less" scoped>
@import "../../styles/index";

.container {
  display: block;
  position: relative;
  top: 0;
  left: 0;
  padding: 30px;
  width: 100%;
  font-family: Roboto;
}

.header {
  font-size: 16px;
  letter-spacing: 0;
  margin-bottom: 30px;
  color: @white;
}

.left-panel {
  width: 180px;
}

.dropzone {
  border: 2px dashed @teal-med-opac;
  color: @teal-med-opac;
  text-align: center;
  padding: 10px 20px;
  font-size: 12px;
  margin-bottom: 20px;

  i {
    display: block;
    font-size: 24px;
  }

  &:hover {
    background-color: @teal-light-opac;
    color: @teal;
    border-color: @teal;
    cursor: pointer;
  }
}

.nav-list {
  list-style: none;
  margin-left: 0;
}

.list__item {
  padding: 3px 0;
  color: @white;
  .weight--medium();

  i {
    color: @grey;
    padding-right: 6px;
  }

  &:hover {
    cursor: pointer;
  }
}

.progress-slider {
  position: relative;
  width: 100%;
  height: 6px;
  margin-bottom: 0;
  margin-top: 6px;
  background-color: @night-slider-bg;
}

.progress-slider__fill {
  background-color: @night-text;
  height: 6px;
  position: absolute;
  top: 0;
  left: 0;
}

.right-panel {
  width: 100%;
  padding-left: 30px;
}

.toolbar {
  border: 1px solid @night-accent-light;
  padding: 8px;
  border-radius: 3px;
  background: @night-secondary;
  width: 100%;

  i {
    font-size: 20px;
    color: @teal-med-opac;
    margin-right: 8px;

    &:hover {
      color: @teal;
      cursor: pointer;
    }
  }

  i.disabled {
    color: @night-accent-light;

    &:hover {
      cursor: default;
    }
  }
}

.empty-box {
  text-align: center;
  margin-top: 160px;
}

.submit-container {
  display: flex;
  justify-content: flex-end;
  position: relative;
  left: 0;
  right: 0;
  padding-right: 30px;

  button {
    margin: 6px;
  }
}

.drag-overlay {
  border: 1px solid @yellow;
  background: rgba(255, 200, 0, 0.15);
  z-index: 100000;
  box-sizing: border-box;
  position: absolute;
  top: 0px;
  left: 0px;
  height: 100%;
  width: 100%;
}

.busy-overlay {
  position: absolute;
  top: 0px;
  left: 0px;
  width: 100%;
  height: 100%;
  border: 1px solid @night-secondary;
  background: @shadow;
  z-index: 99999;
  border-radius: 3px;
}

.uploads-manager__list {
  padding: 0;
  margin: 0;
  list-style: none;
  height: 400px;
  display: inline-block;
  width: 100%;
  overflow-y: scroll;
  display: flex;
  margin-top: 10px;
  flex-wrap: wrap;
}

.copy-button {
  display: none;
  position: absolute;
  top: 50%;
  left: 50%;
  transform: translate(-50%, -50%);
}

.uploads-manager__item {
  border: 1px solid @night-border;
  width: 23%;
  margin: 0 14px 14px 0;
  height: 170px;
  cursor: default;
  position: relative;
  overflow: hidden;

  &:hover {
    border-color: @teal-med-opac;
    background-color: @teal-light-opac;

    .copy-button {
      display: inline-block;
    }
  }

  &.selected {
    border-color: @teal;
    background-color: @teal-light-opac;
  }
}

.image-preview {
  height: 132px;
  background-size: contain;
  background-position: center;
  background-repeat: no-repeat;
}

.upload__size {
  color: @white;
  text-transform: uppercase;
  font-size: 12px;
}

.upload__footer {
  position: absolute;
  bottom: 0;
  display: inline-block;
  width: 100%;
  padding: 24px 10px 10px 10px;
  border-bottom-left-radius: 3px;
  border-bottom-right-radius: 3px;

  &.image {
    background: linear-gradient(rgba(55, 71, 79, 0), rgba(55, 71, 79, 0.3), rgba(55, 71, 79, 0.6), rgba(55, 71, 79, 0.9));
    .upload__title {
      color: @white;
    }
    .upload__size {
      color: @grey;
    }
  }
}
</style><|MERGE_RESOLUTION|>--- conflicted
+++ resolved
@@ -13,11 +13,7 @@
           </div>
           <ul v-for="(category) in ['uploads', 'stock']" :key="category" class="nav-list">
             <div>
-<<<<<<< HEAD
-              <div class="bold">{{ category ? $t('Stock Files') : $t('My Uploads') }}</div>
-=======
               <div class="bold">{{ category === 'stock' ? $t('Stock Files') : $t('My Uploads') }}</div>
->>>>>>> c18aaef8
               <li class="list__item" @click="handleTypeFilter(null, category)">
                 <i class="fa fa-file"></i>{{ $t('All Files') }}
               </li>
