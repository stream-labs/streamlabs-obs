--- conflicted
+++ resolved
@@ -1,46 +1,4 @@
 <template>
-<<<<<<< HEAD
-  <modal-layout :show-cancel="false" :done-handler="done" class="modal-layout--w-side-menu">
-    <div slot="content" class="settings">
-      <NavMenu v-model="categoryName">
-        <NavItem
-          v-for="category in categoryNames"
-          :key="category"
-          :to="category"
-          :ico="icons[category]"
-        >
-          {{ $t(category) }}
-        </NavItem>
-      </NavMenu>
-      <div class="settings-container" ref="settingsContainer">
-        <extra-settings v-if="categoryName === 'General'" />
-        <language-settings v-if="categoryName === 'General'" />
-        <hotkeys v-if="categoryName === 'Hotkeys'" />
-        <developer-settings v-if="categoryName === 'Developer'" />
-        <installed-apps v-if="categoryName === 'Installed Apps'" />
-        <overlay-settings v-if="categoryName === 'Scene Collections'" />
-        <notifications-settings v-if="categoryName === 'Notifications'" />
-        <appearance-settings v-if="categoryName === 'Appearance'" />
-        <experimental-settings v-if="categoryName === 'Experimental'" />
-        <remote-control-settings v-if="categoryName === 'Remote Control'" />
-        <game-overlay-settings v-if="categoryName === 'Game Overlay'" />
-        <GenericFormGroups
-          v-if="
-            ![
-              'Hotkeys',
-              'API',
-              'Overlays',
-              'Notifications',
-              'Appearance',
-              'Experimental',
-              'Remote Control',
-            ].includes(categoryName)
-          "
-          v-model="settingsData"
-          @input="save"
-        />
-      </div>
-=======
 <modal-layout
   :show-cancel="false"
   :done-handler="done"
@@ -68,12 +26,12 @@
       <appearance-settings v-if="categoryName === 'Appearance'" />
       <experimental-settings v-if="categoryName === 'Experimental'" />
       <remote-control-settings v-if="categoryName === 'Remote Control'" />
+      <game-overlay-settings v-if="categoryName === 'Game Overlay'" />
       <GenericFormGroups
         v-if="!['Hotkeys', 'API', 'Overlays', 'Notifications', 'Appearance', 'Experimental', 'Remote Control'].includes(categoryName)"
         :categoryName="categoryName"
         v-model="settingsData"
         @input="save" />
->>>>>>> bb559009
     </div>
   </modal-layout>
 </template>
