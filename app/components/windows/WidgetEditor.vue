--- conflicted
+++ resolved
@@ -70,7 +70,7 @@
               v-model="currentCodeTab"
               @input="value => updateCodeTab(value)"
             />
-<<<<<<< HEAD
+          <div v-if="canShowEditor">
             <code-editor
               v-if="apiSettings.customCodeAllowed && currentCodeTab === 'HTML'"
               key="html"
@@ -94,33 +94,7 @@
               key="customFields"
               :value="selectedVariation || wData"
             />
-=======
-            <div v-if="canShowEditor">
-              <code-editor
-                v-if="apiSettings.customCodeAllowed && currentCodeTab === 'HTML'"
-                key="html"
-                :value="wData"
-                :metadata="{ type: 'html' }"
-              />
-              <code-editor
-                v-if="apiSettings.customCodeAllowed && currentCodeTab === 'CSS'"
-                key="css"
-                :value="wData"
-                :metadata="{ type: 'css' }"
-              />
-              <code-editor
-                v-if="apiSettings.customCodeAllowed && currentCodeTab === 'JS'"
-                key="js"
-                :value="wData"
-                :metadata="{ type: 'js' }"
-              />
-              <custom-fields-editor
-                v-if="apiSettings.customFieldsAllowed && currentCodeTab === 'customFields'"
-                key="customFields"
-                :value="wData"
-              />
-            </div>
->>>>>>> a5afe1a9
+          </div>
           </div>
           <div v-else-if="loadingFailed" style="padding: 8px;">
             <div>{{ $t('Failed to load settings') }}</div>
@@ -413,32 +387,22 @@
   }
 
   .night-theme {
-<<<<<<< HEAD
+    .display,
+    .content-container,
+    .left-toolbar {
+      background-color: @night-section-bg;
+    }
+
     .window-container {
-      border-color: @night-slider-bg;
-    }
-    .display, .content-container, .left-toolbar {
-=======
-    .display,
-    .content-container {
->>>>>>> a5afe1a9
-      background-color: @night-section-bg;
-    }
-
-    .window-container {
       border-color: @night-border;
     }
 
     .custom-code {
       border-color: @night-border;
     }
-<<<<<<< HEAD
     .left-toolbar {
       border-color: @night-slider-bg;
     }
-=======
-
->>>>>>> a5afe1a9
     .sidebar {
       background-color: @night-bg;
       border-color: @night-border;
