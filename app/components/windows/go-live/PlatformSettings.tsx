--- conflicted
+++ resolved
@@ -81,14 +81,7 @@
    * Renders settings for one platform
    */
   private renderPlatformSettings(platform: TPlatform) {
-<<<<<<< HEAD
-    const isAdvancedMode =
-      this.view.goLiveSettings.advancedMode &&
-      this.view.isMultiplatformMode &&
-      !this.props.isScheduleMode;
-=======
     const isAdvancedMode = this.view.savedSettings.advancedMode && this.view.isMultiplatformMode;
->>>>>>> 0b76b1e7
     const title = $t('%{platform} Settings', { platform: this.getPlatformName(platform) });
     return (
       <Section title={title} isSimpleMode={!isAdvancedMode}>
