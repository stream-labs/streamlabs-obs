import Vue from 'vue';
import { Component } from 'vue-property-decorator';
import { Inject } from 'services/core/injector';
import GenericForm from 'components/obs/inputs/GenericForm';
import { TObsFormData, TObsValue } from 'components/obs/inputs/ObsInput';
<<<<<<< HEAD
import { ICustomizationServiceApi, ICustomizationServiceState } from 'services/customization';
=======
import { CustomizationService } from 'services/customization';
>>>>>>> 0fef888a
import { ScenesService } from 'services/scenes';
import electron from 'electron';

@Component({
  components: { GenericForm },
})
export default class ExperimentalSettings extends Vue {
  @Inject() private customizationService: CustomizationService;
  @Inject() private scenesService: ScenesService;

  settingsFormData: TObsFormData = null;

  created() {
    this.settingsFormData = this.customizationService.views.experimentalSettingsFormData;
  }

  saveSettings(formData: TObsFormData) {
    const settings: Dictionary<TObsValue> = {};
    formData.forEach(formInput => {
      settings[formInput.name] = formInput.value;
    });
<<<<<<< HEAD
    this.customizationService.setSettings({
      experimental: settings as ICustomizationServiceState['experimental'],
    });
    this.settingsFormData = this.customizationService.getExperimentalSettingsFormData();
=======
    this.customizationService.setSettings({ experimental: settings });
    this.settingsFormData = this.customizationService.views.experimentalSettingsFormData;
>>>>>>> 0fef888a
  }

  repairSceneCollection() {
    this.scenesService.repair();
    electron.remote.dialog.showMessageBox(electron.remote.getCurrentWindow(), {
      message: 'Repair finished. See details in the log file',
    });
  }
}<|MERGE_RESOLUTION|>--- conflicted
+++ resolved
@@ -3,12 +3,9 @@
 import { Inject } from 'services/core/injector';
 import GenericForm from 'components/obs/inputs/GenericForm';
 import { TObsFormData, TObsValue } from 'components/obs/inputs/ObsInput';
-<<<<<<< HEAD
-import { ICustomizationServiceApi, ICustomizationServiceState } from 'services/customization';
-=======
 import { CustomizationService } from 'services/customization';
->>>>>>> 0fef888a
 import { ScenesService } from 'services/scenes';
+import { $t } from '../../../services/i18n';
 import electron from 'electron';
 
 @Component({
@@ -29,15 +26,8 @@
     formData.forEach(formInput => {
       settings[formInput.name] = formInput.value;
     });
-<<<<<<< HEAD
-    this.customizationService.setSettings({
-      experimental: settings as ICustomizationServiceState['experimental'],
-    });
-    this.settingsFormData = this.customizationService.getExperimentalSettingsFormData();
-=======
     this.customizationService.setSettings({ experimental: settings });
     this.settingsFormData = this.customizationService.views.experimentalSettingsFormData;
->>>>>>> 0fef888a
   }
 
   repairSceneCollection() {
