{
  "You have been logged out": "You have been logged out",
  "This element is too small to be displayed": "This element is too small to be displayed",
<<<<<<< HEAD
  "Grant Permissions": "Grant Permissions",
  "Streamlabs OBS needs additional permissions. Grant permissions in the pop-up dialogs to continue.": "Streamlabs OBS needs additional permissions. Grant permissions in the pop-up dialogs to continue.",
  "Microphone": "Microphone",
  "Webcam": "Webcam"
=======
  "This element requires Selective Recording to be enabled": "This element requires Selective Recording to be enabled"
>>>>>>> 2e14e3da
}<|MERGE_RESOLUTION|>--- conflicted
+++ resolved
@@ -1,12 +1,9 @@
 {
   "You have been logged out": "You have been logged out",
   "This element is too small to be displayed": "This element is too small to be displayed",
-<<<<<<< HEAD
   "Grant Permissions": "Grant Permissions",
   "Streamlabs OBS needs additional permissions. Grant permissions in the pop-up dialogs to continue.": "Streamlabs OBS needs additional permissions. Grant permissions in the pop-up dialogs to continue.",
   "Microphone": "Microphone",
-  "Webcam": "Webcam"
-=======
+  "Webcam": "Webcam",
   "This element requires Selective Recording to be enabled": "This element requires Selective Recording to be enabled"
->>>>>>> 2e14e3da
 }