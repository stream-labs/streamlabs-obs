--- conflicted
+++ resolved
@@ -119,11 +119,8 @@
   "You can not change these settings when you're live": "You can not change these settings when you're live",
   "This feature is intended for overlay designers to export their work for our Theme Store. Not all sources will be exported, use at your own risk.": "This feature is intended for overlay designers to export their work for our Theme Store. Not all sources will be exported, use at your own risk.",
   "Change the look of Streamlabs OBS with Prime": "Change the look of Streamlabs OBS with Prime",
-<<<<<<< HEAD
-  "Virtual Webcam": "Virtual Webcam"
-=======
+  "Virtual Webcam": "Virtual Webcam",
   "unlinked": "unlinked",
   "Unlink": "Unlink",
   "Logged in": "Logged in"
->>>>>>> 175021ca
 }