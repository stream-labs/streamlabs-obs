--- conflicted
+++ resolved
@@ -7,17 +7,9 @@
   "Click on a stat to add it to your footer": "Haga clic en una estadística para agregarla a su pie de página",
   "Click to add this info to your footer": "Haga clic para agregar esta información a su pie de página",
   "When Streamlabs OBS detects performance issues with your stream, such as dropped frames, lagged frames, or a stream disconnection, troubleshooting notifications will be sent to you here.": "Cuando Streamlabs OBS detecta problemas de rendimiento con su stream, como fotogramas perdidos o con retraso, o una desconexión, aquí recibirá notificaciones de resolución de problemas.",
-<<<<<<< HEAD
-  "Click to add %{stat} info to your footer": "Click to add %{stat} info to your footer",
-  "CPU": "CPU",
-  "FPS": "FPS",
-  "dropped frames": "dropped frames",
-  "bandwidth": "bandwidth"
-=======
   "Click to add %{stat} info to your footer": "Clic para agregar información de %{stat} a su pie de página",
   "CPU": "CPU",
   "FPS": "FPS",
   "dropped frames": "fotogramas perdidos",
   "bandwidth": "ancho de banda"
->>>>>>> 53d2db29
 }