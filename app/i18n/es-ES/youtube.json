{
  "Youtube stream status": "Estado de stream de YouTube",
  "Waiting for YouTube to receive the video signal...": "Esperando a que YouTube reciba la señal de vídeo...",
  "Testing your broadcast...": "Probando su transmisión...",
  "Finalizing broadcast testing...": "Finalizando pruebas de transmisión...",
  "Publishing to your YouTube channel...": "Publicando en su canal de YouTube...",
  "Waiting broadcast to be published...": "Esperando a que se publique la transmisión...",
  "You're live!": "¡Está en directo!",
  "Waiting for broadcast to be published...": "Esperando a que se publique la transmisión...",
  "Working on your live stream": "Trabajando en su stream en tiempo real",
  "Your stream will start shortly. You can close this window.": "Su stream se iniciará enseguida. Puede cerrar esta ventana.",
  "stream control page": "página de control de stream",
  " to publish it manually": " para publicar manualmente",
  "Go to Youtube Live Dashboard": "Ir a panel de YouTube",
<<<<<<< HEAD
  "Create New Event": "Crear evento nuevo"
=======
  "Create New Event": "Crear evento nuevo",
  "YouTube Chat": "Chat de YouTube",
  "This action cannot be performed inside Streamlabs OBS. To interact with chat, you can open this chat in a web browser.": "Esta acción no se puede realizar dentro de Streamlabs OBS. Para interactuar con el chat, puede abrir este chat en un navegador Web.",
  "Open In Web Browser": "Abrir en navegador Web"
>>>>>>> 53d2db29
}<|MERGE_RESOLUTION|>--- conflicted
+++ resolved
@@ -12,12 +12,8 @@
   "stream control page": "página de control de stream",
   " to publish it manually": " para publicar manualmente",
   "Go to Youtube Live Dashboard": "Ir a panel de YouTube",
-<<<<<<< HEAD
-  "Create New Event": "Crear evento nuevo"
-=======
   "Create New Event": "Crear evento nuevo",
   "YouTube Chat": "Chat de YouTube",
   "This action cannot be performed inside Streamlabs OBS. To interact with chat, you can open this chat in a web browser.": "Esta acción no se puede realizar dentro de Streamlabs OBS. Para interactuar con el chat, puede abrir este chat en un navegador Web.",
   "Open In Web Browser": "Abrir en navegador Web"
->>>>>>> 53d2db29
 }