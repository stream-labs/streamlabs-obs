--- conflicted
+++ resolved
@@ -4,16 +4,6 @@
   "Your stream is experiencing issues": "A stream problémákba ütközik",
   "Your stream is experiencing minor issues": "A streamed kisebb problémákat vet fel",
   "Live Stats": "Élő statisztika",
-<<<<<<< HEAD
-  "Click on a stat to add it to your footer": "Click on a stat to add it to your footer",
-  "Click to add this info to your footer": "Click to add this info to your footer",
-  "When Streamlabs OBS detects performance issues with your stream, such as dropped frames, lagged frames, or a stream disconnection, troubleshooting notifications will be sent to you here.": "When Streamlabs OBS detects performance issues with your stream, such as dropped frames, lagged frames, or a stream disconnection, troubleshooting notifications will be sent to you here.",
-  "Click to add %{stat} info to your footer": "Click to add %{stat} info to your footer",
-  "CPU": "Processzor",
-  "FPS": "FPS",
-  "dropped frames": "dropped frames",
-  "bandwidth": "bandwidth"
-=======
   "Click on a stat to add it to your footer": "Kattintson egy stat-ra, hogy hozzáadja a lábléchez",
   "Click to add this info to your footer": "Kattintson, hogy hozzáadja ezt az információt a lábléchez",
   "When Streamlabs OBS detects performance issues with your stream, such as dropped frames, lagged frames, or a stream disconnection, troubleshooting notifications will be sent to you here.": "Amikor a Streamlabs OBS észleli az adatfolyammal kapcsolatos teljesítményproblémákat, mint például a leesett keretek, elmaradott keretek vagy az adatfolyam leválasztása, itt jelennek meg a hibaelhárítási értesítések.",
@@ -22,5 +12,4 @@
   "FPS": "FPS",
   "dropped frames": "elejtett Képkockák",
   "bandwidth": "sávszélesség"
->>>>>>> 53d2db29
 }