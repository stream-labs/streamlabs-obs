--- conflicted
+++ resolved
@@ -1,8 +1,4 @@
 {
-<<<<<<< HEAD
-  "You have been logged out": "Sei stato disconnesso"
-=======
   "You have been logged out": "Sei stato disconnesso",
   "This element is too small to be displayed": "This element is too small to be displayed"
->>>>>>> 53d2db29
 }