{
  "Youtube stream status": "Stato dello streaming di YouTube",
  "Waiting for YouTube to receive the video signal...": "In attesa che YouTube riceva il segnale video...",
  "Testing your broadcast...": "Test trasmissione...",
  "Finalizing broadcast testing...": "Finalizzazione test di trasmissione...",
  "Publishing to your YouTube channel...": "Pubblicazione sul tuo canale YouTube...",
  "Waiting broadcast to be published...": "In attesa della trasmissione da pubblicare...",
  "You're live!": "Sei in diretta!",
  "Waiting for broadcast to be published...": "In attesa della pubblicazione della trasmissione...",
  "Working on your live stream": "Preparazione streaming live",
  "Your stream will start shortly. You can close this window.": "Il tuo streaming inizierà a breve. Puoi chiudere questa finestra.",
  "stream control page": "pagina di controllo dello streaming",
  " to publish it manually": " per la pubblicazione manuale",
  "Go to Youtube Live Dashboard": "Vai su YouTube Live Dashboard",
<<<<<<< HEAD
  "Create New Event": "Crea nuovo evento"
=======
  "Create New Event": "Crea nuovo evento",
  "YouTube Chat": "Chat di YouTube",
  "This action cannot be performed inside Streamlabs OBS. To interact with chat, you can open this chat in a web browser.": "Questa azione non può essere eseguita all'interno di Streamlabs OBS. Per interagire con la chat, aprila in un browser Web.",
  "Open In Web Browser": "Apri in un browser Web"
>>>>>>> 53d2db29
}<|MERGE_RESOLUTION|>--- conflicted
+++ resolved
@@ -12,12 +12,8 @@
   "stream control page": "pagina di controllo dello streaming",
   " to publish it manually": " per la pubblicazione manuale",
   "Go to Youtube Live Dashboard": "Vai su YouTube Live Dashboard",
-<<<<<<< HEAD
-  "Create New Event": "Crea nuovo evento"
-=======
   "Create New Event": "Crea nuovo evento",
   "YouTube Chat": "Chat di YouTube",
   "This action cannot be performed inside Streamlabs OBS. To interact with chat, you can open this chat in a web browser.": "Questa azione non può essere eseguita all'interno di Streamlabs OBS. Per interagire con la chat, aprila in un browser Web.",
   "Open In Web Browser": "Apri in un browser Web"
->>>>>>> 53d2db29
 }