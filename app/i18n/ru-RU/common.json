{
  "Scene": "Сцена",
  "Scenes": "Сцены",
  "Source": "Источник",
  "Sources": "Источники",
  "Dashboard": "Панель управления",
  "Library": "Библиотека",
  "Editor": "Редактор",
  "Live": "Трансляция",
  "Bug Report": "Отчет об ошибке",
  "Settings": "Настройки",
  "That name is already taken": "Это имя уже занято",
  "Search": "Поиск",
  "Create New": "Создать",
  "Language": "Язык",
  "Name is required": "Укажите имя",
  "Duplicate": "Скопировать",
  "Rename": "Переименовать",
  "Remove": "Удалить",
  "Filters": "Фильтры",
  "CPU": "ЦП",
  "Dropped Frames": "Пропущенные кадры",
  "Cancel": "Отмена",
  "Done": "Готово",
  "Are you sure you want to log out?": "Выйти?",
  "Name": "Имя",
  "None": "Нет",
  "Delete": "Удалить",
  "Continue": "Продолжить",
  "Close": "Закрыть",
  "Update": "Обновить",
  "Submit": "Отправить",
  "Save": "Сохранить",
  "Edit": "Изменить",
  "Login": "Вход",
  "Yes": "Да",
  "No": "Нет",
  "OK": "ОК",
  "Back": "Назад",
  "Complete": "Завершить",
  "Confirm": "Подтвердить",
  "Add": "Добавить",
  "Themes": "Темы",
  "Show": "Показать",
  "Hide": "Скрыть",
  "Copy": "Копировать",
  "Select All": "Выбрать все",
  "Select Option": "Выберите вариант",
  "Browse": "Обзор",
  "All": "Все",
  "Icon": "Значок",
  "Users": "Пользователи",
  "Pop out to new window": "Открыть в новом окне",
  "Dismiss": "Отклонить",
  "Cloudbot": "Облачный бот",
  "Merch": "Мерч",
  "App Store": "Магазин приложений",
  "New": "Новинки",
  "Face Masks": "Лицевые маски",
  "Help": "Помощь",
  "Get Help": "Получить помощь",
  "Logout": "Выход",
  "Minimum": "Мин.",
  "Maximum": "Макс.",
  "Day mode": "Дневной режим",
  "Coming Soon": "Ожидается",
  "The field is required": "Это поле обязательное",
  "This field may only contain alphabetic characters or numbers": "Это поле может содержать только буквы и числа",
  "The field value must be %{value} or larger": "Максимальное значение в поле: %{value}",
  "The field value must be %{value} or less": "Минимальное значение в поле: %{value}",
  "The date must be in %{format} format": "Дата должна быть в формате %{format}",
  "This field must be at least %{value} characters.": "Минимальное количество символов: %{value}.",
  "This field may not be greater than %{value} characters.": "Максимальное количество символов: %{value}.",
  "OBSInit.ErrorTitle": "Ошибка инициализации",
  "Please enter a valid date": "Укажите правильную дату",
  "Hr": "ч.",
  "Min": "мин.",
  "min": "мин.",
  "Sec": "с.",
  "USD": "USD",
  "seconds": "секунд",
  "Tag": "Тег",
  "Points": "Очки",
  "Hours": "Часы",
  "Amount": "Кол-во",
  "here": "здесь",
  "Link": "Ссылка",
  "Whitelist": "Белый список",
  "Blacklist": "Черный список",
  "Description": "Описание",
  "OBSInit.UnknownError": "Обнаружена неизвестная ошибка при инициализации OBS.",
  "OBSInit.ModuleNotFoundError": "Не найден DirectX в вашей системе. Установите последнюю версию DirectX для вашего компьютера, загрузив ее по ссылке <https://www.microsoft.com/ru-ru/download/details.aspx?id=35?>, и попробуйте снова.",
  "OBSInit.NotSupportedError": "Не удалось инициализировать OBS. Возможно, используются устаревшие видеодрайверы или система не поддерживает Streamlabs OBS.",
  "Logout %{username}": "Выход из учетной записи %{username}",
<<<<<<< HEAD
=======
  "Layout Editor": "Редактор макета",
>>>>>>> 53d2db29
  "Are you sure you want to import multiple files?": "Импортировать несколько файлов?",
  "Studio": "Студия",
  "Store": "Магазин",
  "Connect": "Подключиться",
  "Skip": "Пропустить",
  "Chat": "Чат",
  "Event": "Событие",
  "Error": "Ошибка",
  "Left": "Слева",
  "Right": "Справа",
  "Top": "Вверху",
  "Bottom": "Внизу",
  "Crop": "Обрезать",
  "Rotation": "Повернуть",
  "Reset": "Сброс",
  "Retry": "Повторить",
  "Warning": "Предупреждение",
  "Off": "Выкл.",
  "Low": "Низкий",
  "Medium": "Средний",
  "High": "Высокий",
  "Very High": "Очень высокий",
  "Apps": "Приложения",
  "Finish": "Готово"
}<|MERGE_RESOLUTION|>--- conflicted
+++ resolved
@@ -92,10 +92,7 @@
   "OBSInit.ModuleNotFoundError": "Не найден DirectX в вашей системе. Установите последнюю версию DirectX для вашего компьютера, загрузив ее по ссылке <https://www.microsoft.com/ru-ru/download/details.aspx?id=35?>, и попробуйте снова.",
   "OBSInit.NotSupportedError": "Не удалось инициализировать OBS. Возможно, используются устаревшие видеодрайверы или система не поддерживает Streamlabs OBS.",
   "Logout %{username}": "Выход из учетной записи %{username}",
-<<<<<<< HEAD
-=======
   "Layout Editor": "Редактор макета",
->>>>>>> 53d2db29
   "Are you sure you want to import multiple files?": "Импортировать несколько файлов?",
   "Studio": "Студия",
   "Store": "Магазин",
