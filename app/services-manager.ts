--- conflicted
+++ resolved
@@ -158,11 +158,8 @@
     DonationGoalService,
     FollowerGoalService,
     ChatBoxService,
-<<<<<<< HEAD
-    ViewerCountService
-=======
+    ViewerCountService,
     MediaGalleryService
->>>>>>> 6d72fe52
   };
 
   private instances: Dictionary<Service> = {};
