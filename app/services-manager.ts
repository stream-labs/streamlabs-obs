--- conflicted
+++ resolved
@@ -1,4 +1,5 @@
 import electron from 'electron';
+import uuid from 'uuid/v4';
 import { Service } from './services/service';
 import { AutoConfigService } from './services/auto-config';
 import { ObsImporterService } from './services/obs-importer';
@@ -79,11 +80,7 @@
 import { DonationGoalService } from 'services/widget-settings/donation-goal';
 import { FollowerGoalService } from 'services/widget-settings/follower-goal';
 import { ViewerCountService } from 'services/widget-settings/viewer-count';
-<<<<<<< HEAD
 import { StreamBossService } from 'services/widget-settings/stream-boss';
-=======
-import uuid from 'uuid/v4';
->>>>>>> f8676cd7
 
 const { ipcRenderer } = electron;
 
