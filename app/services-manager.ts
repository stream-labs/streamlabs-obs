import electron from 'electron';
import { Service } from './services/service';
import { AutoConfigService } from './services/auto-config';
import {
  ScenesCollectionsService,
  OverlaysPersistenceService
} from './services/scenes-collections';
import { ObsImporterService } from './services/obs-importer';
import { YoutubeService } from './services/platforms/youtube';
import { TwitchService } from './services/platforms/twitch';
import { ScenesService, SceneItem, Scene } from './services/scenes';
import { ClipboardService } from './services/clipboard';
import { AudioService, AudioSource } from './services/audio';
import { CustomizationService } from './services/customization';
import { HostsService } from './services/hosts';
import { Hotkey, HotkeysService } from './services/hotkeys';
import { KeyListenerService } from './services/key-listener';
import { NavigationService } from './services/navigation';
import { NotificationsService } from './services/notifications';
import { ObsApiService } from './services/obs-api';
import { OnboardingService } from './services/onboarding';
import { PerformanceService } from './services/performance';
import { PerformanceMonitorService } from './services/performance-monitor';
import { PersistentStatefulService } from './services/persistent-stateful-service';
import { SettingsService } from './services/settings';
import { SourcesService, Source } from './services/sources';
import { UserService } from './services/user';
import { VideoService } from './services/video';
import { WidgetsService } from './services/widgets';
import { WindowsService } from './services/windows';
import { StatefulService } from './services/stateful-service';
import { ScenesTransitionsService } from './services/scenes-transitions';
import { FontLibraryService } from './services/font-library';
import { SourceFiltersService } from './services/source-filters';
import { AppService } from './services/app';
import { ShortcutsService } from './services/shortcuts';
import { CacheUploaderService } from './services/cache-uploader';
import { TcpServerService } from './services/tcp-server';
import { IpcServerService } from './services/ipc-server';
import { UsageStatisticsService } from './services/usage-statistics';
import { StreamInfoService } from './services/stream-info';
import { StreamingService } from './services/streaming';
import { StreamlabelsService } from './services/streamlabels';
import Utils from './services/utils';
import { commitMutation } from './store';
import traverse from 'traverse';
import { ObserveList } from './util/service-observer';
import { Subject } from 'rxjs/Subject';
import { Subscription } from 'rxjs/Subscription';
import { Observable } from 'rxjs/Observable';
import { GuestApiService } from 'services/guest-api';
import { VideoEncodingOptimizationService } from 'services/video-encoding-optimizations';
import { DismissablesService } from 'services/dismissables';
<<<<<<< HEAD
import { SceneCollectionsServerApiService } from 'services/scene-collections/server-api';
import { SceneCollectionsService } from 'services/scene-collections';
=======
import { TroubleshooterService } from 'services/troubleshooter';
>>>>>>> e56b4c59
import {
  IJsonRpcResponse,
  IJsonRpcEvent,
  IJsonRpcRequest,
  E_JSON_RPC_ERROR,
  IMutation
} from 'services/jsonrpc';
import { JsonrpcService } from './services/jsonrpc/jsonrpc';

const { ipcRenderer } = electron;

export class ServicesManager extends Service {
  serviceEvent = new Subject<IJsonRpcResponse<IJsonRpcEvent>>();

  /**
   * list of used application services
   */
  private services: Dictionary<any> = {
    AutoConfigService,
    YoutubeService,
    TwitchService,
    ScenesService,
    SceneItem,
    Scene,
    ClipboardService,
    AudioService,
    AudioSource,
    CustomizationService,
    HostsService,
    HotkeysService,
    Hotkey,
    KeyListenerService,
    NavigationService,
    NotificationsService,
    ObsApiService,
    OnboardingService,
    PerformanceService,
    PerformanceMonitorService,
    PersistentStatefulService,
    ScenesTransitionsService,
    SettingsService,
    SourceFiltersService,
    SourcesService,
    Source,
    StreamingService,
    UserService,
    VideoService,
    WidgetsService,
    WindowsService,
    FontLibraryService,
    ObsImporterService,
    ScenesCollectionsService,
    OverlaysPersistenceService,
    AppService,
    ShortcutsService,
    CacheUploaderService,
    UsageStatisticsService,
    IpcServerService,
    TcpServerService,
    StreamInfoService,
    StreamlabelsService,
    GuestApiService,
    VideoEncodingOptimizationService,
    DismissablesService,
<<<<<<< HEAD
    SceneCollectionsServerApiService,
    SceneCollectionsService
=======
    TroubleshooterService,
    JsonrpcService
>>>>>>> e56b4c59
  };

  private instances: Dictionary<Service> = {};
  private mutationsBufferingEnabled = false;
  private bufferedMutations: IMutation[] = [];

  /**
   * contains additional information about errors
   * while JSONRPC request handling
   */
  private requestErrors: string[] = [];

  /**
   * if result of calling a service method in the main window is promise -
   * we create a linked promise in the child window and keep it callbacks here until
   * the promise in the main window will be resolved or rejected
   */
  private promises: Dictionary<Function[]> = {};

  /**
   * keep created subscriptions to not allow to subscribe to the channel twice
   */
  subscriptions: Dictionary<Subscription> = {};

  init() {
    if (Utils.isChildWindow()) {
      Service.setupProxy(service => this.applyIpcProxy(service));
      Service.setupInitFunction(service => {
        return true;
      });
      return;
    }

    Service.serviceAfterInit.subscribe(service => this.initObservers(service));

    // this helps to debug services from console
    if (Utils.isDevMode()) {
      window['sm'] = this;
    }
  }

  private initObservers(observableService: Service): Service[] {
    const observeList: ObserveList = ObserveList.instance;
    const items = observeList.observations.filter(item => {
      return item.observableServiceName === observableService.serviceName;
    });
    return items.map(
      item => this.getService(item.observerServiceName).instance
    );
  }

  getService(serviceName: string) {
    return this.services[serviceName];
  }

  getStatefulServicesAndMutators(): Dictionary<typeof StatefulService> {
    const statefulServices = {};
    Object.keys(this.services).forEach(serviceName => {
      const ServiceClass = this.services[serviceName];
      const isStatefulService = ServiceClass['initialState'];
      const isMutator = ServiceClass.prototype.mutations;
      if (!isStatefulService && !isMutator) return;
      statefulServices[serviceName] = this.services[serviceName];
    });
    return statefulServices;
  }

  /**
   * start listen messages from main window
   */
  listenMessages() {
    const promises = this.promises;

    ipcRenderer.on(
      'services-message',
      (event: Electron.Event, message: IJsonRpcResponse<IJsonRpcEvent>) => {
        // handle promise reject/resolve
        if (
          message.result._type !== 'EVENT' ||
          message.result.emitter !== 'PROMISE'
        )
          return;
        const promisePayload = message.result;
        if (promisePayload) {
          const [resolve, reject] = promises[promisePayload.resourceId];
          const callback = promisePayload.isRejected ? reject : resolve;
          callback(promisePayload.data);
          delete promises[promisePayload.resourceId];
        }
      }
    );
  }

  isMutationBufferingEnabled() {
    return this.mutationsBufferingEnabled;
  }

  addMutationToBuffer(mutation: IMutation) {
    this.bufferedMutations.push(mutation);
  }

  executeServiceRequest(request: IJsonRpcRequest): IJsonRpcResponse<any> {
    let response: IJsonRpcResponse<any>;
    this.requestErrors = [];

    const handleErrors = (e?: any) => {
      if (!e && this.requestErrors.length === 0) return;
      if (e) {

        // re-raise error for Raven
        const isChildWindowRequest = request.params && request.params.fetchMutations;
        if (isChildWindowRequest) setTimeout(() => { throw e; }, 0);

        if (e.message) this.requestErrors.push(e.message);
      }

      response = this.jsonrpc.createError(request,{
        code: E_JSON_RPC_ERROR.INTERNAL_SERVER_ERROR,
        message: this.requestErrors.join(';')
      });
    };

    try {
      response = this.handleServiceRequest(request);
      handleErrors();
    } catch (e) {
      handleErrors(e);
    } finally {
      return response;
    }
  }

  private get jsonrpc(): typeof JsonrpcService {
    return JsonrpcService;
  }

  private handleServiceRequest(
    request: IJsonRpcRequest
  ): IJsonRpcResponse<any> {
    let response: IJsonRpcResponse<any>;
    const methodName = request.method;
    const {
      resource: resourceId,
      args,
      fetchMutations,
      compactMode
    } = request.params;

    if (fetchMutations) this.startBufferingMutations();

    const resource = this.getResource(resourceId);
    if (!resource) {
      response = this.jsonrpc.createError(request, {
        code: E_JSON_RPC_ERROR.INVALID_PARAMS,
        message: 'resource not found'
      });
    } else if (!resource[methodName]) {
      response = this.jsonrpc.createError(request, {
        code: E_JSON_RPC_ERROR.METHOD_NOT_FOUND,
        message: methodName
      });
    }

    if (response) {
      if (this.isMutationBufferingEnabled()) this.stopBufferingMutations();
      return response;
    }

    let responsePayload: any;

    if (resource[methodName] instanceof Observable) {
      const subscriptionId = `${resourceId}.${methodName}`;
      responsePayload = {
        _type: 'SUBSCRIPTION',
        resourceId: subscriptionId,
        emitter: 'STREAM'
      };
      if (!this.subscriptions[subscriptionId]) {
        this.subscriptions[subscriptionId] = resource[methodName].subscribe(
          (data: any) => {
            this.serviceEvent.next(
              this.jsonrpc.createEvent({
                emitter: 'STREAM',
                resourceId: subscriptionId,
                data
              })
            );
          }
        );
      }
    } else if (typeof resource[methodName] === 'function') {
      responsePayload = resource[methodName].apply(resource, args);
    } else {
      responsePayload = resource[methodName];
    }

    const isPromise = !!(responsePayload && responsePayload.then);

    if (isPromise) {
      const promiseId = ipcRenderer.sendSync('getUniqueId');
      const promise = responsePayload as PromiseLike<any>;

      promise.then(
        data => this.sendPromiseMessage({ isRejected: false, promiseId, data }),
        data => this.sendPromiseMessage({ isRejected: true, promiseId, data })
      );

      response = this.jsonrpc.createResponse(request, {
        _type: 'SUBSCRIPTION',
        resourceId: promiseId,
        emitter: 'PROMISE'
      });
    } else if (responsePayload && responsePayload.isHelper === true) {
      const helper = responsePayload;

      response = this.jsonrpc.createResponse(request, {
        _type: 'HELPER',
        resourceId: helper.resourceId,
        ...!compactMode ? this.getHelperModel(helper) : {}
      });
    } else {
      // payload can contain helpers-objects
      // we have to wrap them in IpcProxy too
      traverse(responsePayload).forEach((item: any) => {
        if (item && item.isHelper === true) {
          const helper = this.getHelper(item.helperName, item.constructorArgs);
          return {
            _type: 'HELPER',
            resourceId: helper.resourceId,
            ...!compactMode ? this.getHelperModel(helper) : {}
          };
        }
      });

      response = this.jsonrpc.createResponse(request, responsePayload);
    }

    if (fetchMutations) response.mutations = this.stopBufferingMutations();

    return response;
  }

  /**
   * returns Service instance or ServiceHelper instance
   * @example
   * sourcesService = getResource('SourcesService')
   *
   * @example
   * source = getResource('Source[12]')
   */
  private getResource(resourceId: string) {
    if (resourceId === 'ServicesManager') {
      return this;
    }

    if (this.services[resourceId]) {
      return this.getInstance(resourceId) || this.initService(resourceId);
    }

    const helperName = resourceId.split('[')[0];
    const constructorArgsStr = resourceId.substr(helperName.length);
    const constructorArgs = constructorArgsStr
      ? JSON.parse(constructorArgsStr)
      : void 0;
    return this.getHelper(helperName, constructorArgs);
  }

  /**
   * the information about resource scheme helps to improve performance for API clients
   * this is undocumented feature is mainly for our API client that we're using in tests
   */
  getResourceScheme(resourceId: string): Dictionary<string> {
    const resource = this.getResource(resourceId);
    if (!resource) {
      this.requestErrors.push(`Resource not found: ${resourceId}`);
      return null;
    }
    const resourceScheme = {};

    Object.keys(Object.getPrototypeOf(resource))
      .concat(Object.keys(resource))
      .forEach(key => {
        resourceScheme[key] = typeof resource[key];
      });

    return resourceScheme;
  }

  private getHelperModel(helper: Object): Object {
    if (helper['getModel'] && typeof helper['getModel'] === 'function') {
      return helper['getModel']();
    }
    return {};
  }

  /**
   * start buffering mutations to send them
   * as result of a service's method call
   */
  private startBufferingMutations() {
    this.mutationsBufferingEnabled = true;
  }

  /**
   * stop buffering and clear buffer
   */
  private stopBufferingMutations(): IMutation[] {
    this.mutationsBufferingEnabled = false;
    const mutations = this.bufferedMutations;
    this.bufferedMutations = [];
    return mutations;
  }

  /**
   * uses for child window services
   * all services methods calls will be sent to the main window
   */
  private applyIpcProxy(service: Service): Service {
    const availableServices = Object.keys(this.services);
    if (!availableServices.includes(service.constructor.name)) return service;

    return new Proxy(service, {
      get: (target, property, receiver) => {
        if (!target[property]) return target[property];

        if (target[property].isHelper) {
          return this.applyIpcProxy(target[property]);
        }

        if (typeof target[property] !== 'function') return target[property];

        const serviceName = target.constructor.name;
        const methodName = property;
        const isHelper = target['isHelper'];

        return (...args: any[]) => {

          const response: IJsonRpcResponse<any> = electron.ipcRenderer.sendSync(
            'services-request',
            this.jsonrpc.createRequestWithOptions(
              isHelper ? target['resourceId'] : serviceName,
              methodName as string,
              { compactMode: true, fetchMutations: true },
              ...args
            )
          );

          if (response.error) {
            throw 'IPC request failed: check the errors in the main window';
          }

          const result = response.result;
          response.mutations.forEach(mutation => commitMutation(mutation));

          if (result && result._type === 'SUBSCRIPTION') {
            return new Promise((resolve, reject) => {
              const promiseId = result.resourceId;
              this.promises[promiseId] = [resolve, reject];
            });
          }

          if (result && result._type === 'HELPER') {
            const helper = this.getResource(result.resourceId);
            return this.applyIpcProxy(helper);
          }

          // payload can contain helpers-objects
          // we have to wrap them in IpcProxy too
          traverse(result).forEach((item: any) => {
            if (item && item._type === 'HELPER') {
              const helper = this.getResource(item.resourceId);
              return this.applyIpcProxy(helper);
            }
          });
          return result;
        };
      }
    });
  }

  private getHelper(name: string, constructorArgs: any[]) {
    const Helper = this.services[name];
    if (!Helper) return null;
    return new (Helper as any)(...constructorArgs);
  }

  private initService(serviceName: string): Service {
    const ServiceClass = this.services[serviceName];
    if (!ServiceClass) throw `unknown service: ${serviceName}`;
    if (this.instances[serviceName]) return;
    this.instances[serviceName] = ServiceClass.instance;
    return ServiceClass.instance;
  }

  private getInstance(serviceName: string): Service {
    return this.instances[serviceName];
  }

  private sendPromiseMessage(info: {
    isRejected: boolean;
    promiseId: string;
    data: any;
  }) {
    this.serviceEvent.next(
      this.jsonrpc.createEvent({
        emitter: 'PROMISE',
        data: info.data,
        resourceId: info.promiseId,
        isRejected: info.isRejected
      })
    );
  }
}<|MERGE_RESOLUTION|>--- conflicted
+++ resolved
@@ -51,12 +51,9 @@
 import { GuestApiService } from 'services/guest-api';
 import { VideoEncodingOptimizationService } from 'services/video-encoding-optimizations';
 import { DismissablesService } from 'services/dismissables';
-<<<<<<< HEAD
 import { SceneCollectionsServerApiService } from 'services/scene-collections/server-api';
 import { SceneCollectionsService } from 'services/scene-collections';
-=======
 import { TroubleshooterService } from 'services/troubleshooter';
->>>>>>> e56b4c59
 import {
   IJsonRpcResponse,
   IJsonRpcEvent,
@@ -121,13 +118,10 @@
     GuestApiService,
     VideoEncodingOptimizationService,
     DismissablesService,
-<<<<<<< HEAD
     SceneCollectionsServerApiService,
-    SceneCollectionsService
-=======
+    SceneCollectionsService,
     TroubleshooterService,
     JsonrpcService
->>>>>>> e56b4c59
   };
 
   private instances: Dictionary<Service> = {};
