import electron from 'electron';
import { Service } from './services/service';
import { AutoConfigService } from './services/auto-config';
import { ObsImporterService } from './services/obs-importer';
import { YoutubeService } from './services/platforms/youtube';
import { TwitchService } from './services/platforms/twitch';
import { MixerService } from './services/platforms/mixer';
import { ScenesService, SceneItem, SceneItemFolder, Scene, SceneItemNode } from './services/scenes';
import { ClipboardService } from './services/clipboard';
import { AudioService, AudioSource } from './services/audio';
import { CustomizationService } from './services/customization';
import { HostsService } from './services/hosts';
import { Hotkey, HotkeysService } from './services/hotkeys';
import { KeyListenerService } from './services/key-listener';
import { NavigationService } from './services/navigation';
import { NotificationsService } from './services/notifications';
import { ObsApiService } from './services/obs-api';
import { OnboardingService } from './services/onboarding';
import { PerformanceService } from './services/performance';
import { PerformanceMonitorService } from './services/performance-monitor';
import { PersistentStatefulService } from './services/persistent-stateful-service';
import { SettingsService } from './services/settings';
import { SourcesService, Source } from './services/sources';
import { UserService } from './services/user';
import { VideoService } from './services/video';
import { WidgetsService } from './services/widgets';
import { WindowsService } from './services/windows';
import { StatefulService } from './services/stateful-service';
import { TransitionsService } from 'services/transitions';
import { FontLibraryService } from './services/font-library';
import { SourceFiltersService } from './services/source-filters';
import { AppService } from './services/app';
import { ShortcutsService } from './services/shortcuts';
import { CacheUploaderService } from './services/cache-uploader';
import { TcpServerService } from './services/tcp-server';
import { IpcServerService } from './services/ipc-server';
import { UsageStatisticsService } from './services/usage-statistics';
import { StreamInfoService } from './services/stream-info';
import { StreamingService } from './services/streaming';
import { StreamlabelsService } from './services/streamlabels';
import Utils from './services/utils';
import { commitMutation } from './store';
import traverse from 'traverse';
import { ObserveList } from './util/service-observer';
import { Subject } from 'rxjs/Subject';
import { Subscription } from 'rxjs/Subscription';
import { Observable } from 'rxjs/Observable';
import { GuestApiService } from 'services/guest-api';
import { VideoEncodingOptimizationService } from 'services/video-encoding-optimizations';
import { DismissablesService } from 'services/dismissables';
import { SceneCollectionsServerApiService } from 'services/scene-collections/server-api';
import { SceneCollectionsService } from 'services/scene-collections';
import { TroubleshooterService } from 'services/troubleshooter';
import { SelectionService, Selection } from 'services/selection';
import { OverlaysPersistenceService } from 'services/scene-collections/overlays';
import { SceneCollectionsStateService } from 'services/scene-collections/state';
import {
  IJsonRpcResponse,
  IJsonRpcEvent,
  IJsonRpcRequest,
  E_JSON_RPC_ERROR,
  IMutation,
  JsonrpcService
} from 'services/jsonrpc';
import { FileManagerService } from 'services/file-manager';
import { PatchNotesService } from 'services/patch-notes';
import { ProtocolLinksService } from 'services/protocol-links';
import { WebsocketService } from 'services/websocket';
import { ProjectorService } from 'services/projector';
<<<<<<< HEAD
import { FacemasksService } from 'services/facemasks';
import { ProfanityFilterService } from 'util/profanity';
=======
import { I18nService } from 'services/i18n';
import { MediaBackupService } from 'services/media-backup';
>>>>>>> 6d16eaa7

const { ipcRenderer } = electron;

export class ServicesManager extends Service {
  serviceEvent = new Subject<IJsonRpcResponse<IJsonRpcEvent>>();

  /**
   * list of used application services
   */
  private services: Dictionary<any> = {
    AutoConfigService,
    YoutubeService,
    TwitchService,
    MixerService,
    ScenesService,
    SceneItemNode,
    SceneItem,
    SceneItemFolder,
    Scene,
    ClipboardService,
    AudioService,
    AudioSource,
    CustomizationService,
    HostsService,
    HotkeysService,
    Hotkey,
    KeyListenerService,
    NavigationService,
    NotificationsService,
    ObsApiService,
    OnboardingService,
    PerformanceService,
    PerformanceMonitorService,
    PersistentStatefulService,
    SettingsService,
    SourceFiltersService,
    SourcesService,
    Source,
    StreamingService,
    UserService,
    VideoService,
    WidgetsService,
    WindowsService,
    FontLibraryService,
    ObsImporterService,
    OverlaysPersistenceService,
    AppService,
    ShortcutsService,
    CacheUploaderService,
    UsageStatisticsService,
    IpcServerService,
    TcpServerService,
    StreamInfoService,
    StreamlabelsService,
    GuestApiService,
    VideoEncodingOptimizationService,
    DismissablesService,
    SceneCollectionsServerApiService,
    SceneCollectionsService,
    SceneCollectionsStateService,
    TroubleshooterService,
    JsonrpcService,
    SelectionService,
    Selection,
    FileManagerService,
    PatchNotesService,
    ProtocolLinksService,
    ProjectorService,
<<<<<<< HEAD
    TransitionsService,
    FacemasksService,
    ProfanityFilterService
=======
    I18nService,
    TransitionsService,
    MediaBackupService,
    WebsocketService
>>>>>>> 6d16eaa7
  };

  private instances: Dictionary<Service> = {};
  private mutationsBufferingEnabled = false;
  private bufferedMutations: IMutation[] = [];

  /**
   * contains additional information about errors
   * while JSONRPC request handling
   */
  private requestErrors: string[] = [];

  /**
   * if result of calling a service method in the main window is promise -
   * we create a linked promise in the child window and keep it callbacks here until
   * the promise in the main window will be resolved or rejected
   */
  private windowPromises: Dictionary<Function[]> = {};
  /**
   * almost the same as windowPromises but for keeping subscriptions
   */
  private windowSubscriptions: Dictionary<Subject<any>> = {};

  /**
   * keep created subscriptions in main window to not allow to subscribe to the channel twice
   */
  subscriptions: Dictionary<Subscription> = {};

  init() {
    if (!Utils.isMainWindow()) {
      Service.setupProxy(service => this.applyIpcProxy(service));
      Service.setupInitFunction(service => {
        return true;
      });
      return;
    }

    Service.serviceAfterInit.subscribe(service => this.initObservers(service));

    // this helps to debug services from console
    if (Utils.isDevMode()) {
      window['sm'] = this;
    }
  }

  private initObservers(observableService: Service): Service[] {
    const observeList: ObserveList = ObserveList.instance;
    const items = observeList.observations.filter(item => {
      return item.observableServiceName === observableService.serviceName;
    });
    return items.map(
      item => this.getService(item.observerServiceName).instance
    );
  }

  getService(serviceName: string) {
    return this.services[serviceName];
  }

  getStatefulServicesAndMutators(): Dictionary<typeof StatefulService> {
    const statefulServices = {};
    Object.keys(this.services).forEach(serviceName => {
      const ServiceClass = this.services[serviceName];
      const isStatefulService = ServiceClass['initialState'];
      const isMutator = ServiceClass.prototype.mutations;
      if (!isStatefulService && !isMutator) return;
      statefulServices[serviceName] = this.services[serviceName];
    });
    return statefulServices;
  }

  /**
   * start listen messages from main window
   */
  listenMessages() {
    const promises = this.windowPromises;

    ipcRenderer.on(
      'services-message',
      (event: Electron.Event, message: IJsonRpcResponse<IJsonRpcEvent>) => {

        if (message.result._type !== 'EVENT') return;

        // handle promise reject/resolve
        if (message.result.emitter === 'PROMISE') {
          const promisePayload = message.result;
          if (promisePayload) {
            if (!promises[promisePayload.resourceId]) return; // this promise created from another API client
            const [resolve, reject] = promises[promisePayload.resourceId];
            const callback = promisePayload.isRejected ? reject : resolve;
            callback(promisePayload.data);
            delete promises[promisePayload.resourceId];
          }
        } else if (message.result.emitter === 'STREAM') {
          const resourceId = message.result.resourceId;
          if (!this.windowSubscriptions[resourceId]) return;
          this.windowSubscriptions[resourceId].next(message.result.data);
        }
      }
    );
  }

  isMutationBufferingEnabled() {
    return this.mutationsBufferingEnabled;
  }

  addMutationToBuffer(mutation: IMutation) {
    this.bufferedMutations.push(mutation);
  }

  executeServiceRequest(request: IJsonRpcRequest): IJsonRpcResponse<any> {
    let response: IJsonRpcResponse<any>;
    this.requestErrors = [];

    const handleErrors = (e?: any) => {
      if (!e && this.requestErrors.length === 0) return;
      if (e) {

        // re-raise error for Raven
        const isChildWindowRequest = request.params && request.params.fetchMutations;
        if (isChildWindowRequest) setTimeout(() => { throw e; }, 0);

        if (e.message) this.requestErrors.push(e.message);
      }

      response = this.jsonrpc.createError(request,{
        code: E_JSON_RPC_ERROR.INTERNAL_SERVER_ERROR,
        message: this.requestErrors.join(';')
      });
    };

    try {
      response = this.handleServiceRequest(request);
      handleErrors();
    } catch (e) {
      handleErrors(e);
    } finally {
      return response;
    }
  }

  private get jsonrpc(): typeof JsonrpcService {
    return JsonrpcService;
  }

  private handleServiceRequest(
    request: IJsonRpcRequest
  ): IJsonRpcResponse<any> {
    let response: IJsonRpcResponse<any>;
    const methodName = request.method;
    const {
      resource: resourceId,
      args,
      fetchMutations,
      compactMode
    } = request.params;

    if (fetchMutations) this.startBufferingMutations();

    const resource = this.getResource(resourceId);
    if (!resource) {
      response = this.jsonrpc.createError(request, {
        code: E_JSON_RPC_ERROR.INVALID_PARAMS,
        message: 'resource not found'
      });
    } else if (!resource[methodName]) {
      response = this.jsonrpc.createError(request, {
        code: E_JSON_RPC_ERROR.METHOD_NOT_FOUND,
        message: methodName
      });
    }

    if (response) {
      if (this.isMutationBufferingEnabled()) this.stopBufferingMutations();
      return response;
    }

    let responsePayload: any;

    if (resource[methodName] instanceof Observable) {
      const subscriptionId = `${resourceId}.${methodName}`;
      responsePayload = {
        _type: 'SUBSCRIPTION',
        resourceId: subscriptionId,
        emitter: 'STREAM'
      };
      if (!this.subscriptions[subscriptionId]) {
        this.subscriptions[subscriptionId] = resource[methodName].subscribe(
          (data: any) => {
            this.serviceEvent.next(
              this.jsonrpc.createEvent({
                emitter: 'STREAM',
                resourceId: subscriptionId,
                data
              })
            );
          }
        );
      }
    } else if (typeof resource[methodName] === 'function') {
      responsePayload = resource[methodName].apply(resource, args);
    } else {
      responsePayload = resource[methodName];
    }

    const isPromise = !!(responsePayload && responsePayload.then);

    if (isPromise) {
      const promiseId = ipcRenderer.sendSync('getUniqueId');
      const promise = responsePayload as PromiseLike<any>;

      promise.then(
        data => this.sendPromiseMessage({ isRejected: false, promiseId, data }),
        data => this.sendPromiseMessage({ isRejected: true, promiseId, data })
      );

      response = this.jsonrpc.createResponse(request, {
        _type: 'SUBSCRIPTION',
        resourceId: promiseId,
        emitter: 'PROMISE'
      });
    } else if (responsePayload && responsePayload.isHelper === true) {
      const helper = responsePayload;

      response = this.jsonrpc.createResponse(request, {
        _type: 'HELPER',
        resourceId: helper._resourceId,
        ...!compactMode ? this.getHelperModel(helper) : {}
      });
    } else if (responsePayload && responsePayload instanceof Service) {
      response = this.jsonrpc.createResponse(request, {
        _type: 'SERVICE',
        resourceId: responsePayload.serviceName,
        ...!compactMode ? this.getHelperModel(responsePayload) : {}
      });
    } else {
      // payload can contain helpers-objects
      // we have to wrap them in IpcProxy too
      traverse(responsePayload).forEach((item: any) => {
        if (item && item.isHelper === true) {
          const helper = this.getHelper(item.helperName, item.constructorArgs);
          return {
            _type: 'HELPER',
            resourceId: helper._resourceId,
            ...!compactMode ? this.getHelperModel(helper) : {}
          };
        }
      });

      response = this.jsonrpc.createResponse(request, responsePayload);
    }

    if (fetchMutations) response.mutations = this.stopBufferingMutations();

    return response;
  }

  /**
   * returns Service instance or ServiceHelper instance
   * @example
   * sourcesService = getResource('SourcesService')
   *
   * @example
   * source = getResource('Source[12]')
   */
  private getResource(resourceId: string) {
    if (resourceId === 'ServicesManager') {
      return this;
    }

    if (this.services[resourceId]) {
      return this.getInstance(resourceId) || this.initService(resourceId);
    }

    const helperName = resourceId.split('[')[0];
    const constructorArgsStr = resourceId.substr(helperName.length);
    const constructorArgs = constructorArgsStr
      ? JSON.parse(constructorArgsStr)
      : void 0;
    return this.getHelper(helperName, constructorArgs);
  }

  /**
   * the information about resource scheme helps to improve performance for API clients
   * this is undocumented feature is mainly for our API client that we're using in tests
   */
  getResourceScheme(resourceId: string): Dictionary<string> {
    const resource = this.getResource(resourceId);
    if (!resource) {
      this.requestErrors.push(`Resource not found: ${resourceId}`);
      return null;
    }
    const resourceScheme = {};

    // collect resource keys from the whole prototype chain
    const keys: string[] = [];
    let proto = resource;
    do {
      keys.push(...Object.keys(proto));
      proto = Object.getPrototypeOf(proto);
    } while (proto.constructor.name !== 'Object');

    keys.forEach(key => {
      resourceScheme[key] = typeof resource[key];
    });


    return resourceScheme;
  }

  private getHelperModel(helper: Object): Object {
    if (helper['getModel'] && typeof helper['getModel'] === 'function') {
      return helper['getModel']();
    }
    return {};
  }

  /**
   * start buffering mutations to send them
   * as result of a service's method call
   */
  private startBufferingMutations() {
    this.mutationsBufferingEnabled = true;
  }

  /**
   * stop buffering and clear buffer
   */
  private stopBufferingMutations(): IMutation[] {
    this.mutationsBufferingEnabled = false;
    const mutations = this.bufferedMutations;
    this.bufferedMutations = [];
    return mutations;
  }

  /**
   * uses for child window services
   * all services methods calls will be sent to the main window
   */
  private applyIpcProxy(service: Service): Service {
    const availableServices = Object.keys(this.services);
    if (!availableServices.includes(service.constructor.name)) return service;


    return new Proxy(service, {
      get: (target, property, receiver) => {
        if (!target[property]) return target[property];

        if (target[property].isHelper) {
          return this.applyIpcProxy(target[property]);
        }

        if (typeof target[property] !== 'function' && !(target[property] instanceof Observable))
          return target[property];

        const serviceName = target.constructor.name;
        const methodName = property;
        const isHelper = target['isHelper'];

        const handler = (...args: any[]) => {

          const response: IJsonRpcResponse<any> = electron.ipcRenderer.sendSync(
            'services-request',
            this.jsonrpc.createRequestWithOptions(
              isHelper ? target['_resourceId'] : serviceName,
              methodName as string,
              { compactMode: true, fetchMutations: true },
              ...args
            )
          );

          if (response.error) {
            throw 'IPC request failed: check the errors in the main window';
          }

          const result = response.result;
          response.mutations.forEach(mutation => commitMutation(mutation));

          if (result && result._type === 'SUBSCRIPTION') {
            if (result.emitter === 'PROMISE') {
              return new Promise((resolve, reject) => {
                const promiseId = result.resourceId;
                this.windowPromises[promiseId] = [resolve, reject];
              });
            }

            if (result.emitter === 'STREAM') {
              const subject = new Subject<any>();
              this.windowSubscriptions[result.resourceId] = subject;
              return subject;
            }
          }

          if (result && result._type === 'HELPER') {
            const helper = this.getResource(result.resourceId);
            return this.applyIpcProxy(helper);
          }

          // payload can contain helpers-objects
          // we have to wrap them in IpcProxy too
          traverse(result).forEach((item: any) => {
            if (item && item._type === 'HELPER') {
              const helper = this.getResource(item.resourceId);
              return this.applyIpcProxy(helper);
            }
          });
          return result;
        };

        if (typeof target[property] === 'function') return handler;
        if (target[property] instanceof Observable) return handler();
      }
    });
  }

  private getHelper(name: string, constructorArgs: any[]) {
    const Helper = this.services[name];
    if (!Helper) return null;
    return new (Helper as any)(...constructorArgs);
  }

  private initService(serviceName: string): Service {
    const ServiceClass = this.services[serviceName];
    if (!ServiceClass) throw `unknown service: ${serviceName}`;
    if (this.instances[serviceName]) return;
    this.instances[serviceName] = ServiceClass.instance;
    return ServiceClass.instance;
  }

  private getInstance(serviceName: string): Service {
    return this.instances[serviceName];
  }

  private sendPromiseMessage(info: {
    isRejected: boolean;
    promiseId: string;
    data: any;
  }) {
    this.serviceEvent.next(
      this.jsonrpc.createEvent({
        emitter: 'PROMISE',
        data: info.data,
        resourceId: info.promiseId,
        isRejected: info.isRejected
      })
    );
  }
}<|MERGE_RESOLUTION|>--- conflicted
+++ resolved
@@ -67,13 +67,10 @@
 import { ProtocolLinksService } from 'services/protocol-links';
 import { WebsocketService } from 'services/websocket';
 import { ProjectorService } from 'services/projector';
-<<<<<<< HEAD
 import { FacemasksService } from 'services/facemasks';
 import { ProfanityFilterService } from 'util/profanity';
-=======
 import { I18nService } from 'services/i18n';
 import { MediaBackupService } from 'services/media-backup';
->>>>>>> 6d16eaa7
 
 const { ipcRenderer } = electron;
 
@@ -142,16 +139,12 @@
     PatchNotesService,
     ProtocolLinksService,
     ProjectorService,
-<<<<<<< HEAD
     TransitionsService,
     FacemasksService,
-    ProfanityFilterService
-=======
+    ProfanityFilterService,
     I18nService,
-    TransitionsService,
     MediaBackupService,
     WebsocketService
->>>>>>> 6d16eaa7
   };
 
   private instances: Dictionary<Service> = {};
