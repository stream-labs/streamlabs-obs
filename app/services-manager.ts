import electron from 'electron';
import uuid from 'uuid/v4';
import { Service } from './services/service';
import { AutoConfigService } from './services/auto-config';
import { ObsImporterService } from './services/obs-importer';
import { YoutubeService } from './services/platforms/youtube';
import { TwitchService } from './services/platforms/twitch';
import { MixerService } from './services/platforms/mixer';
import { ScenesService, SceneItem, SceneItemFolder, Scene, SceneItemNode } from './services/scenes';
import { ClipboardService } from './services/clipboard';
import { AudioService, AudioSource } from './services/audio';
import { CustomizationService } from './services/customization';
import { HostsService } from './services/hosts';
import { Hotkey, HotkeysService } from './services/hotkeys';
import { KeyListenerService } from './services/key-listener';
import { NavigationService } from './services/navigation';
import { NotificationsService } from './services/notifications';
import { ObsApiService } from './services/obs-api';
import { OnboardingService } from './services/onboarding';
import { PerformanceService } from './services/performance';
import { PerformanceMonitorService } from './services/performance-monitor';
import { PersistentStatefulService } from './services/persistent-stateful-service';
import { SettingsService } from './services/settings';
import { SourcesService, Source } from './services/sources';
import { UserService } from './services/user';
import { VideoService } from './services/video';
import { WidgetsService, WidgetSource } from './services/widgets';
import { WidgetTester } from './services/widgets';
import { WindowsService } from './services/windows';
import { StatefulService } from './services/stateful-service';
import { TransitionsService } from 'services/transitions';
import { FontLibraryService } from './services/font-library';
import { SourceFiltersService } from './services/source-filters';
import { AppService } from './services/app';
import { ShortcutsService } from './services/shortcuts';
import { CacheUploaderService } from './services/cache-uploader';
import { TcpServerService } from './services/tcp-server';
import { IpcServerService } from './services/ipc-server';
import { UsageStatisticsService } from './services/usage-statistics';
import { StreamInfoService } from './services/stream-info';
import { StreamingService } from './services/streaming';
import { StreamlabelsService } from './services/streamlabels';
import { PlatformAppsService } from 'services/platform-apps';
<<<<<<< HEAD
=======
import { PlatformAppStoreService } from 'services/platform-app-store';
>>>>>>> 571a7b0f
import Utils from './services/utils';
import { commitMutation } from './store';
import traverse from 'traverse';
import { ObserveList } from './util/service-observer';
import { Subject } from 'rxjs/Subject';
import { Subscription } from 'rxjs/Subscription';
import { Observable } from 'rxjs/Observable';
import { GuestApiService } from 'services/guest-api';
import { VideoEncodingOptimizationService } from 'services/video-encoding-optimizations';
import { DismissablesService } from 'services/dismissables';
import { SceneCollectionsServerApiService } from 'services/scene-collections/server-api';
import { SceneCollectionsService } from 'services/scene-collections';
import { TroubleshooterService } from 'services/troubleshooter';
import { SelectionService, Selection } from 'services/selection';
import { OverlaysPersistenceService } from 'services/scene-collections/overlays';
import { SceneCollectionsStateService } from 'services/scene-collections/state';
import { ChatbotApiService, ChatbotCommonService } from 'services/chatbot';
import { IncrementalRolloutService } from 'services/incremental-rollout';
import {
  IJsonRpcResponse,
  IJsonRpcEvent,
  IJsonRpcRequest,
  E_JSON_RPC_ERROR,
  IMutation,
  JsonrpcService
} from 'services/jsonrpc';
import { FileManagerService } from 'services/file-manager';
import { CrashReporterService } from 'services/crash-reporter';
import { PatchNotesService } from 'services/patch-notes';
import { ProtocolLinksService } from 'services/protocol-links';
import { WebsocketService } from 'services/websocket';
import { ProjectorService } from 'services/projector';
import { FacemasksService } from 'services/facemasks';
import { ProfanityFilterService } from 'util/profanity';
import { I18nService } from 'services/i18n';
import { MediaBackupService } from 'services/media-backup';
import { OutageNotificationsService } from 'services/outage-notifications';
import { MediaGalleryService } from 'services/media-gallery';
import { AnnouncementsService } from 'services/announcements';

import { BitGoalService } from 'services/widgets/settings/bit-goal';
import { ChatBoxService } from 'services/widgets/settings/chat-box';
import { DonationGoalService } from 'services/widgets/settings/donation-goal';
import { FollowerGoalService } from 'services/widgets/settings/follower-goal';
import { ViewerCountService } from 'services/widgets/settings/viewer-count';
import { StreamBossService } from 'services/widgets/settings/stream-boss';
import { DonationTickerService } from 'services/widgets/settings/donation-ticker';
import { CreditsService } from 'services/widgets/settings/credits';
import { EventListService } from 'services/widgets/settings/event-list';
import { TipJarService } from 'services/widgets/settings/tip-jar';
import { SponsorBannerService } from 'services/widgets/settings/sponsor-banner';
import { SubGoalService } from 'services/widgets/settings/sub-goal';
import { MediaShareService } from 'services/widgets/settings/media-share';
import { ChatbotWidgetService } from 'services/widgets/settings/chatbot';

const { ipcRenderer } = electron;

export class ServicesManager extends Service {
  serviceEvent = new Subject<IJsonRpcResponse<IJsonRpcEvent>>();

  /**
   * list of used application services
   */
  private services: Dictionary<any> = {
    AutoConfigService,
    YoutubeService,
    TwitchService,
    MixerService,
    ScenesService,
    SceneItemNode,
    SceneItem,
    SceneItemFolder,
    Scene,
    ClipboardService,
    AudioService,
    AudioSource,
    CustomizationService,
    HostsService,
    HotkeysService,
    Hotkey,
    KeyListenerService,
    NavigationService,
    NotificationsService,
    ObsApiService,
    OnboardingService,
    PerformanceService,
    PerformanceMonitorService,
    PersistentStatefulService,
    SettingsService,
    SourceFiltersService,
    SourcesService,
    Source,
    StreamingService,
    UserService,
    VideoService,
    WidgetsService,
    WidgetSource,
    WidgetTester,
    WindowsService,
    FontLibraryService,
    ObsImporterService,
    OverlaysPersistenceService,
    AppService,
    ShortcutsService,
    CacheUploaderService,
    UsageStatisticsService,
    IpcServerService,
    TcpServerService,
    StreamInfoService,
    StreamlabelsService,
    PlatformAppsService,
<<<<<<< HEAD
=======
    PlatformAppStoreService,
>>>>>>> 571a7b0f
    GuestApiService,
    VideoEncodingOptimizationService,
    CrashReporterService,
    DismissablesService,
    SceneCollectionsServerApiService,
    SceneCollectionsService,
    SceneCollectionsStateService,
    TroubleshooterService,
    JsonrpcService,
    SelectionService,
    Selection,
    FileManagerService,
    PatchNotesService,
    ProtocolLinksService,
    ProjectorService,
    TransitionsService,
    MediaBackupService,
    WebsocketService,
    FacemasksService,
    ProfanityFilterService,
    I18nService,
    OutageNotificationsService,
    BitGoalService,
    DonationGoalService,
    FollowerGoalService,
    ChatBoxService,
    ViewerCountService,
    ChatbotApiService,
    ChatbotCommonService,
    StreamBossService,
    DonationTickerService,
    CreditsService,
    EventListService,
    TipJarService,
    SponsorBannerService,
    SubGoalService,
    MediaGalleryService,
    IncrementalRolloutService,
    AnnouncementsService,
    MediaShareService,
    ChatbotWidgetService
  };

  private instances: Dictionary<Service> = {};
  private mutationsBufferingEnabled = false;
  private bufferedMutations: IMutation[] = [];

  /**
   * contains additional information about errors
   * while JSONRPC request handling
   */
  private requestErrors: string[] = [];

  /**
   * if result of calling a service method in the main window is promise -
   * we create a linked promise in the child window and keep it callbacks here until
   * the promise in the main window will be resolved or rejected
   */
  private windowPromises: Dictionary<Function[]> = {};
  /**
   * almost the same as windowPromises but for keeping subscriptions
   */
  private windowSubscriptions: Dictionary<Subject<any>> = {};

  /**
   * keep created subscriptions in main window to not allow to subscribe to the channel twice
   */
  subscriptions: Dictionary<Subscription> = {};

  init() {

    // this helps to debug services from the console
    if (Utils.isDevMode()) {
      window['sm'] = this;
    }

    if (!Utils.isMainWindow()) {
      Service.setupProxy(service => this.applyIpcProxy(service));
      Service.setupInitFunction(service => {
        return true;
      });
      return;
    }

    Service.serviceAfterInit.subscribe(service => this.initObservers(service));

  }

  private initObservers(observableService: Service): Service[] {
    const observeList: ObserveList = ObserveList.instance;
    const items = observeList.observations.filter(item => {
      return item.observableServiceName === observableService.serviceName;
    });
    return items.map(
      item => this.getService(item.observerServiceName).instance
    );
  }

  getService(serviceName: string) {
    return this.services[serviceName];
  }

  getStatefulServicesAndMutators(): Dictionary<typeof StatefulService> {
    const statefulServices = {};
    Object.keys(this.services).forEach(serviceName => {
      const ServiceClass = this.services[serviceName];
      const isStatefulService = ServiceClass['initialState'];
      const isMutator = ServiceClass.prototype.mutations;
      if (!isStatefulService && !isMutator) return;
      statefulServices[serviceName] = this.services[serviceName];
    });
    return statefulServices;
  }

  /**
   * start listen messages from main window
   */
  listenMessages() {
    const promises = this.windowPromises;

    ipcRenderer.on(
      'services-message',
      (event: Electron.Event, message: IJsonRpcResponse<IJsonRpcEvent>) => {

        if (message.result._type !== 'EVENT') return;

        // handle promise reject/resolve
        if (message.result.emitter === 'PROMISE') {
          const promisePayload = message.result;
          if (promisePayload) {
            if (!promises[promisePayload.resourceId]) return; // this promise created from another API client
            const [resolve, reject] = promises[promisePayload.resourceId];
            const callback = promisePayload.isRejected ? reject : resolve;
            callback(promisePayload.data);
            delete promises[promisePayload.resourceId];
          }
        } else if (message.result.emitter === 'STREAM') {
          const resourceId = message.result.resourceId;
          if (!this.windowSubscriptions[resourceId]) return;
          this.windowSubscriptions[resourceId].next(message.result.data);
        }
      }
    );
  }

  isMutationBufferingEnabled() {
    return this.mutationsBufferingEnabled;
  }

  addMutationToBuffer(mutation: IMutation) {
    this.bufferedMutations.push(mutation);
  }

  executeServiceRequest(request: IJsonRpcRequest): IJsonRpcResponse<any> {
    let response: IJsonRpcResponse<any>;
    this.requestErrors = [];

    const handleErrors = (e?: any) => {
      if (!e && this.requestErrors.length === 0) return;
      if (e) {

        // re-raise error for Raven
        const isChildWindowRequest = request.params && request.params.fetchMutations;
        if (isChildWindowRequest) setTimeout(() => { throw e; }, 0);

        if (e.message) this.requestErrors.push(e.stack.toString());
      }

      response = this.jsonrpc.createError(request,{
        code: E_JSON_RPC_ERROR.INTERNAL_SERVER_ERROR,
        message: this.requestErrors.join(';')
      });
    };

    try {
      response = this.handleServiceRequest(request);
      handleErrors();
    } catch (e) {
      handleErrors(e);
    } finally {
      return response;
    }
  }

  private get jsonrpc(): typeof JsonrpcService {
    return JsonrpcService;
  }

  private handleServiceRequest(
    request: IJsonRpcRequest
  ): IJsonRpcResponse<any> {
    let response: IJsonRpcResponse<any>;
    const methodName = request.method;
    const {
      resource: resourceId,
      args,
      fetchMutations,
      compactMode
    } = request.params;

    if (fetchMutations) this.startBufferingMutations();

    const resource = this.getResource(resourceId);
    if (!resource) {
      response = this.jsonrpc.createError(request, {
        code: E_JSON_RPC_ERROR.INVALID_PARAMS,
        message: 'resource not found'
      });
    } else if (!resource[methodName]) {
      response = this.jsonrpc.createError(request, {
        code: E_JSON_RPC_ERROR.METHOD_NOT_FOUND,
        message: methodName
      });
    }

    if (response) {
      if (this.isMutationBufferingEnabled()) this.stopBufferingMutations();
      return response;
    }

    let responsePayload: any;

    if (resource[methodName] instanceof Observable) {
      const subscriptionId = `${resourceId}.${methodName}`;
      responsePayload = {
        _type: 'SUBSCRIPTION',
        resourceId: subscriptionId,
        emitter: 'STREAM'
      };
      if (!this.subscriptions[subscriptionId]) {
        this.subscriptions[subscriptionId] = resource[methodName].subscribe(
          (data: any) => {
            this.serviceEvent.next(
              this.jsonrpc.createEvent({
                emitter: 'STREAM',
                resourceId: subscriptionId,
                data
              })
            );
          }
        );
      }
    } else if (typeof resource[methodName] === 'function') {
      responsePayload = resource[methodName].apply(resource, args);
    } else {
      responsePayload = resource[methodName];
    }

    const isPromise = !!(responsePayload && responsePayload.then);

    if (isPromise) {
      const promiseId = uuid();
      const promise = responsePayload as PromiseLike<any>;

      promise.then(
        data => this.sendPromiseMessage({ isRejected: false, promiseId, data }),
        data => this.sendPromiseMessage({ isRejected: true, promiseId, data })
      );

      response = this.jsonrpc.createResponse(request, {
        _type: 'SUBSCRIPTION',
        resourceId: promiseId,
        emitter: 'PROMISE'
      });
    } else if (responsePayload && responsePayload.isHelper === true) {
      const helper = responsePayload;

      response = this.jsonrpc.createResponse(request, {
        _type: 'HELPER',
        resourceId: helper._resourceId,
        ...!compactMode ? this.getHelperModel(helper) : {}
      });
    } else if (responsePayload && responsePayload instanceof Service) {
      response = this.jsonrpc.createResponse(request, {
        _type: 'SERVICE',
        resourceId: responsePayload.serviceName,
        ...!compactMode ? this.getHelperModel(responsePayload) : {}
      });
    } else {
      // payload can contain helpers-objects
      // we have to wrap them in IpcProxy too
      traverse(responsePayload).forEach((item: any) => {
        if (item && item.isHelper === true) {
          const helper = this.getHelper(item.helperName, item.constructorArgs);
          return {
            _type: 'HELPER',
            resourceId: helper._resourceId,
            ...!compactMode ? this.getHelperModel(helper) : {}
          };
        }
      });

      response = this.jsonrpc.createResponse(request, responsePayload);
    }

    if (fetchMutations) response.mutations = this.stopBufferingMutations();

    return response;
  }

  /**
   * returns Service instance or ServiceHelper instance
   * @example
   * sourcesService = getResource('SourcesService')
   *
   * @example
   * source = getResource('Source[12]')
   */
  getResource(resourceId: string) {
    if (resourceId === 'ServicesManager') {
      return this;
    }

    if (this.services[resourceId]) {
      return this.getInstance(resourceId) || this.initService(resourceId);
    }

    const helperName = resourceId.split('[')[0];
    const constructorArgsStr = resourceId.substr(helperName.length);
    const constructorArgs = constructorArgsStr
      ? JSON.parse(constructorArgsStr)
      : void 0;
    return this.getHelper(helperName, constructorArgs);
  }

  /**
   * the information about resource scheme helps to improve performance for API clients
   * this is undocumented feature is mainly for our API client that we're using in tests
   */
  getResourceScheme(resourceId: string): Dictionary<string> {
    const resource = this.getResource(resourceId);
    if (!resource) {
      this.requestErrors.push(`Resource not found: ${resourceId}`);
      return null;
    }
    const resourceScheme = {};

    // collect resource keys from the whole prototype chain
    const keys: string[] = [];
    let proto = resource;
    do {
      keys.push(...Object.keys(proto));
      proto = Object.getPrototypeOf(proto);
    } while (proto.constructor.name !== 'Object');

    keys.forEach(key => {
      resourceScheme[key] = typeof resource[key];
    });


    return resourceScheme;
  }

  private getHelperModel(helper: Object): Object {
    if (helper['getModel'] && typeof helper['getModel'] === 'function') {
      return helper['getModel']();
    }
    return {};
  }

  /**
   * start buffering mutations to send them
   * as result of a service's method call
   */
  private startBufferingMutations() {
    this.mutationsBufferingEnabled = true;
  }

  /**
   * stop buffering and clear buffer
   */
  private stopBufferingMutations(): IMutation[] {
    this.mutationsBufferingEnabled = false;
    const mutations = this.bufferedMutations;
    this.bufferedMutations = [];
    return mutations;
  }

  /**
   * uses for child window services
   * all services methods calls will be sent to the main window
   */
  private applyIpcProxy(service: Service): Service {
    const availableServices = Object.keys(this.services);
    if (!availableServices.includes(service.constructor.name)) return service;


    return new Proxy(service, {
      get: (target, property, receiver) => {
        if (!target[property]) return target[property];

        if (target[property].isHelper) {
          return this.applyIpcProxy(target[property]);
        }

        if (Reflect.getMetadata('executeInCurrentWindow', target, property as string)) {
          return target[property];
        }

        if (typeof target[property] !== 'function' && !(target[property] instanceof Observable)) {
          return target[property];
        }

        const serviceName = target.constructor.name;
        const methodName = property;
        const isHelper = target['isHelper'];

        const handler = (...args: any[]) => {

          const response: IJsonRpcResponse<any> = electron.ipcRenderer.sendSync(
            'services-request',
            this.jsonrpc.createRequestWithOptions(
              isHelper ? target['_resourceId'] : serviceName,
              methodName as string,
              { compactMode: true, fetchMutations: true },
              ...args
            )
          );

          if (response.error) {
            throw 'IPC request failed: check the errors in the main window';
          }

          const result = response.result;
          response.mutations.forEach(mutation => commitMutation(mutation));

          if (result && result._type === 'SUBSCRIPTION') {
            if (result.emitter === 'PROMISE') {
              return new Promise((resolve, reject) => {
                const promiseId = result.resourceId;
                this.windowPromises[promiseId] = [resolve, reject];
              });
            }

            if (result.emitter === 'STREAM') {
              const subject = new Subject<any>();
              this.windowSubscriptions[result.resourceId] = subject;
              return subject;
            }
          }

          if (result && (result._type === 'HELPER' || result._type === 'SERVICE')) {
            const helper = this.getResource(result.resourceId);
            return this.applyIpcProxy(helper);
          }

          // payload can contain helpers-objects
          // we have to wrap them in IpcProxy too
          traverse(result).forEach((item: any) => {
            if (item && item._type === 'HELPER') {
              const helper = this.getResource(item.resourceId);
              return this.applyIpcProxy(helper);
            }
          });
          return result;
        };

        if (typeof target[property] === 'function') return handler;
        if (target[property] instanceof Observable) return handler();
      }
    });
  }

  private getHelper(name: string, constructorArgs: any[]) {
    const Helper = this.services[name];
    if (!Helper) return null;
    return new (Helper as any)(...constructorArgs);
  }

  private initService(serviceName: string): Service {
    const ServiceClass = this.services[serviceName];
    if (!ServiceClass) throw `unknown service: ${serviceName}`;
    if (this.instances[serviceName]) return;
    this.instances[serviceName] = ServiceClass.instance;
    return ServiceClass.instance;
  }

  private getInstance(serviceName: string): Service {
    return this.instances[serviceName];
  }

  private sendPromiseMessage(info: {
    isRejected: boolean;
    promiseId: string;
    data: any;
  }) {
    this.serviceEvent.next(
      this.jsonrpc.createEvent({
        emitter: 'PROMISE',
        data: info.data,
        resourceId: info.promiseId,
        isRejected: info.isRejected
      })
    );
  }
}<|MERGE_RESOLUTION|>--- conflicted
+++ resolved
@@ -41,10 +41,7 @@
 import { StreamingService } from './services/streaming';
 import { StreamlabelsService } from './services/streamlabels';
 import { PlatformAppsService } from 'services/platform-apps';
-<<<<<<< HEAD
-=======
 import { PlatformAppStoreService } from 'services/platform-app-store';
->>>>>>> 571a7b0f
 import Utils from './services/utils';
 import { commitMutation } from './store';
 import traverse from 'traverse';
@@ -156,10 +153,7 @@
     StreamInfoService,
     StreamlabelsService,
     PlatformAppsService,
-<<<<<<< HEAD
-=======
     PlatformAppStoreService,
->>>>>>> 571a7b0f
     GuestApiService,
     VideoEncodingOptimizationService,
     CrashReporterService,
