--- conflicted
+++ resolved
@@ -4,11 +4,7 @@
   SceneItemNode as InternalSceneNode,
   ScenesService as InternalScenesService,
 } from 'services/scenes';
-<<<<<<< HEAD
-import { Fallback, InjectFromExternalApi } from '../../external-api';
-=======
-import { InjectFromExternalApi } from 'services/api/external-api';
->>>>>>> 18dca631
+import { InjectFromExternalApi, Fallback } from 'services/api/external-api';
 import { ScenesService } from './scenes';
 import { Scene } from './scene';
 import { SceneItemFolder } from './scene-folder';
