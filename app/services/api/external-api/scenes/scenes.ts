import { Observable } from 'rxjs';
<<<<<<< HEAD
import { Fallback, Singleton } from '../../external-api';
=======
import { Singleton } from 'services/api/external-api';
>>>>>>> 18dca631
import { ScenesService as InternalScenesService } from 'services/scenes/index';
import { ISourceAddOptions } from 'services/api/external-api/sources/sources';
import { Inject } from 'util/injector';
import { IScene, Scene } from './scene';
import { ISceneItem } from './scene-item';

/**
 * Api for scenes management
 */
@Singleton()
export class ScenesService {
  @Fallback()
  @Inject()
  private scenesService: InternalScenesService;

  getScene(id: string): Scene {
    return new Scene(id);
  }

  getScenes(): Scene[] {
    return this.scenesService.getScenes().map(scene => this.getScene(scene.id));
  }

  createScene(name: string): Scene {
    const scene = this.scenesService.createScene(name);
    return this.getScene(scene.id);
  }

  removeScene(id: string): IScene {
    const model = this.getScene(id).getModel();
    this.scenesService.removeScene(id);
    return model;
  }

  makeSceneActive(id: string): void {
    this.scenesService.makeSceneActive(id);
  }

  get activeScene(): Scene {
    return this.getScene(this.activeSceneId);
  }

  get activeSceneId(): string {
    return this.scenesService.activeSceneId;
  }

  get sceneSwitched(): Observable<IScene> {
    return this.scenesService.sceneSwitched;
  }

  get sceneAdded(): Observable<IScene> {
    return this.scenesService.sceneAdded;
  }

  get sceneRemoved(): Observable<IScene> {
    return this.scenesService.sceneRemoved;
  }

  get itemAdded(): Observable<ISceneItem> {
    return this.scenesService.itemAdded;
  }

  get itemRemoved(): Observable<ISceneItem> {
    return this.scenesService.itemRemoved;
  }

  get itemUpdated(): Observable<ISceneItem> {
    return this.scenesService.itemUpdated;
  }
}

export interface ISceneNodeAddOptions {
  id?: string; // A new ID will be assigned if one is not provided
  sourceAddOptions?: ISourceAddOptions;
}<|MERGE_RESOLUTION|>--- conflicted
+++ resolved
@@ -1,9 +1,5 @@
 import { Observable } from 'rxjs';
-<<<<<<< HEAD
-import { Fallback, Singleton } from '../../external-api';
-=======
-import { Singleton } from 'services/api/external-api';
->>>>>>> 18dca631
+import { Singleton, Fallback } from 'services/api/external-api';
 import { ScenesService as InternalScenesService } from 'services/scenes/index';
 import { ISourceAddOptions } from 'services/api/external-api/sources/sources';
 import { Inject } from 'util/injector';
