import electron from 'electron';
import { Observable, Subject } from 'rxjs';
import { IJsonRpcEvent, IJsonRpcResponse, IMutation, JsonrpcService } from 'services/api/jsonrpc';
import * as traverse from 'traverse';
import { Service } from '../core/service';
import { ServicesManager } from '../../services-manager';
import { commitMutation } from '../../store';
import { ServiceHelper } from 'services/core';
const { ipcRenderer } = electron;

/**
 * A client for communication with internalApi
 * Only the child window and one-off windows instantiate this class
 */
export class InternalApiClient {
  private servicesManager: ServicesManager = ServicesManager.instance;

  /**
   * If the result of calling a service method in the main window is promise -
   * we create a linked promise in the child window and keep its callbacks here until
   * the promise in the main window will be resolved or rejected
   */
  private promises: Dictionary<Function[]> = {};

  /**
   * Similar to promises, but holds promises specifically waiting for
   * async action responses.
   */
  private actionResponses: Dictionary<Function[]> = {};

  /**
   * almost the same as `promises` but for keeping subscriptions
   */
  private subscriptions: Dictionary<Subject<any>> = {};

  private skippedMutations: number[] = [];

  constructor() {
    this.listenWorkerWindowMessages();
  }

  /**
   * All services methods calls will be sent to the main window
   * TODO: add more comments and try to refactor
   */
  applyIpcProxy(service: Service, isAction = false, shouldReturn = false): Service {
    const availableServices = Object.keys(this.servicesManager.services);
    if (!availableServices.includes(service.constructor.name)) return service;

    return new Proxy(service, {
      get: (target, property, receiver) => {
        if (property === 'actions') {
          return this.applyIpcProxy(target, true);
        }

        if (isAction && property === 'return') {
          return this.applyIpcProxy(target, true, true);
        }

        if (!target[property]) return target[property];

        if (Reflect.getMetadata('executeInCurrentWindow', target, property as string)) {
          return target[property];
        }

        if (typeof target[property] !== 'function' && !(target[property] instanceof Observable)) {
          return target[property];
        }

        const methodName = property.toString();
        const isHelper = target['_isHelper'];

        // TODO: Remove once you're sure this is impossible
        if (isHelper) {
          throw new Error('ATTEMPTED TO PROXY HELPER METHOD');
        }

<<<<<<< HEAD
        const handler = this.getRequestHandler(target, methodName, {
          isAction,
          shouldReturn,
        });
=======
          const response: IJsonRpcResponse<any> = electron.ipcRenderer.sendSync(
            'services-request',
            this.jsonrpc.createRequestWithOptions(
              isHelper ? target['_resourceId'] : serviceName,
              methodName as string,
              { compactMode: true, fetchMutations: true },
              ...args,
            ),
          );

          if (response.error) {
            throw new Error('IPC request failed: check the errors in the main window');
          }
>>>>>>> 676abe9c

        if (typeof target[property] === 'function') return handler;
        if (target[property] instanceof Observable) return handler();
      },
    });
  }

  getRequestHandler(
    target: any,
    methodName: string,
    options: { isAction: boolean; shouldReturn: boolean },
  ) {
    const serviceName = target.constructor.name;
    const isHelper = target['_isHelper'];

    return (...args: any[]) => {
      // args may contain ServiceHelper objects
      // serialize them
      traverse(args).forEach((item: any) => {
        if (item && item._isHelper) {
          return {
            _type: 'HELPER',
            resourceId: item._resourceId,
          };
        }
      });

      if (options.isAction) {
        const request = this.jsonrpc.createRequestWithOptions(
          isHelper ? target['_resourceId'] : serviceName,
          methodName as string,
          { compactMode: true, fetchMutations: false, noReturn: !options.shouldReturn },
          ...args,
        );

        ipcRenderer.send('services-request-async', request);

        if (options.shouldReturn) {
          // Return a promise that will be fulfilled later with the response
          return new Promise((resolve, reject) => {
            this.actionResponses[request.id] = [resolve, reject];
          });
        }

        // We don't care about the response
        return;
      }

      console.warn(
        `Calling synchronous service method from renderer process: ${
          isHelper ? target['_resourceId'] : serviceName
        }.${methodName} - Consider calling as an action instead`,
      );

      const response: IJsonRpcResponse<any> = electron.ipcRenderer.sendSync(
        'services-request',
        this.jsonrpc.createRequestWithOptions(
          isHelper ? target['_resourceId'] : serviceName,
          methodName,
          { compactMode: true, fetchMutations: true },
          ...args,
        ),
      );

      if (response.error) {
        throw 'IPC request failed: check the errors in the worker window';
      }

      const result = response.result;
      const mutations = response.mutations;

      // commit all mutations caused by the api-request now
      mutations.forEach(mutation => commitMutation(mutation));
      // we'll still receive already committed mutations from async IPC event
      // mark them as ignored
      this.skippedMutations.push(...mutations.map(m => m.id));

      return this.handleResult(result);
    };
  }

  /**
   * Handles a services response result and processes special cases
   * such as promises, event subscriptions, helpers, and services.
   * @param result The processed result
   */
  handleResult(result: any) {
    if (result && result._type === 'SUBSCRIPTION') {
      if (result.emitter === 'PROMISE') {
        return new Promise((resolve, reject) => {
          const promiseId = result.resourceId;
          this.promises[promiseId] = [resolve, reject];
        });
      }

      if (result.emitter === 'STREAM') {
        return (this.subscriptions[result.resourceId] =
          this.subscriptions[result.resourceId] || new Subject());
      }
    }

    if (result && (result._type === 'HELPER' || result._type === 'SERVICE')) {
      const helper = this.getResource(result.resourceId);
      return helper;
    }

    // payload can contain helpers-objects
    // we have to wrap them in IpcProxy too
    traverse(result).forEach((item: any) => {
      if (item && item._type === 'HELPER') {
        return this.getResource(item.resourceId);
      }
    });

    return result;
  }

  getResource(resourceId: string) {
    // ServiceManager already applied the proxy-function to all services in the ChildWindow
    return this.servicesManager.getResource(resourceId);
  }

  handleMutation(mutation: IMutation) {
    const ind = this.skippedMutations.indexOf(mutation.id);
    if (ind !== -1) {
      // this mutation is already committed
      this.skippedMutations.splice(ind, 1);
      return;
    }
    commitMutation(mutation);
  }

  /**
   * just a shortcut for static functions in JsonrpcService
   */
  get jsonrpc() {
    return JsonrpcService;
  }

  /**
   *  The worker window sends results of promises resolve/reject and
   *  RXJS events as JSON messages via IPC to the renderer windows
   *  Listen and handle these messages here
   */
  private listenWorkerWindowMessages() {
    const promises = this.promises;

    ipcRenderer.on('services-response-async', (e, response: IJsonRpcResponse<any>) => {
      if (response.error) {
        this.actionResponses[response.id][1](response.error);
        return;
      }

      const result = this.handleResult(response.result);

      if (result instanceof Promise) {
        // Roll this promise into the original response promise
        result
          .then(r => this.actionResponses[response.id][0](r))
          .catch(r => this.actionResponses[response.id][1](r));
      } else {
        this.actionResponses[response.id][0](result);
      }
    });

    ipcRenderer.on(
      'services-message',
      (event: Electron.Event, message: IJsonRpcResponse<IJsonRpcEvent>) => {
        // handle only `EVENT` messages here
        if (message.result._type !== 'EVENT') return;

        // handle promise reject/resolve
        if (message.result.emitter === 'PROMISE') {
          const promisePayload = message.result;
          if (promisePayload) {
            // skip the promise result if this promise has been created from another window
            if (!promises[promisePayload.resourceId]) return;

            // resolve or reject the promise depending on the response from the main window
            const [resolve, reject] = promises[promisePayload.resourceId];
            const callback = promisePayload.isRejected ? reject : resolve;
            callback(promisePayload.data);
            delete promises[promisePayload.resourceId];
          }
        } else if (message.result.emitter === 'STREAM') {
          // handle RXJS events
          const resourceId = message.result.resourceId;
          if (!this.subscriptions[resourceId]) return;
          this.subscriptions[resourceId].next(message.result.data);
        }
      },
    );
  }
}<|MERGE_RESOLUTION|>--- conflicted
+++ resolved
@@ -75,26 +75,10 @@
           throw new Error('ATTEMPTED TO PROXY HELPER METHOD');
         }
 
-<<<<<<< HEAD
         const handler = this.getRequestHandler(target, methodName, {
           isAction,
           shouldReturn,
         });
-=======
-          const response: IJsonRpcResponse<any> = electron.ipcRenderer.sendSync(
-            'services-request',
-            this.jsonrpc.createRequestWithOptions(
-              isHelper ? target['_resourceId'] : serviceName,
-              methodName as string,
-              { compactMode: true, fetchMutations: true },
-              ...args,
-            ),
-          );
-
-          if (response.error) {
-            throw new Error('IPC request failed: check the errors in the main window');
-          }
->>>>>>> 676abe9c
 
         if (typeof target[property] === 'function') return handler;
         if (target[property] instanceof Observable) return handler();
@@ -160,7 +144,7 @@
       );
 
       if (response.error) {
-        throw 'IPC request failed: check the errors in the worker window';
+        throw new Error('IPC request failed: check the errors in the worker window');
       }
 
       const result = response.result;
