import { StatefulService, mutation } from 'services/stateful-service';
import { OnboardingService } from 'services/onboarding';
import { HotkeysService } from 'services/hotkeys';
import { UserService } from 'services/user';
import { ShortcutsService } from 'services/shortcuts';
import { getResource, Inject } from 'util/injector';
import electron from 'electron';
import { TransitionsService } from 'services/transitions';
import { SourcesService } from 'services/sources';
import { ScenesService } from 'services/scenes';
import { VideoService } from 'services/video';
import { StreamInfoService } from 'services/stream-info';
import { track } from 'services/usage-statistics';
import { IpcServerService } from 'services/ipc-server';
import { TcpServerService } from 'services/tcp-server';
import { StreamlabelsService } from 'services/streamlabels';
import { PerformanceMonitorService } from 'services/performance-monitor';
import { SceneCollectionsService } from 'services/scene-collections';
import { FileManagerService } from 'services/file-manager';
import { PatchNotesService } from 'services/patch-notes';
import { ProtocolLinksService } from 'services/protocol-links';
import { WindowsService } from 'services/windows';
import * as obs from '../../../obs-api';
import { FacemasksService } from 'services/facemasks';
import { OutageNotificationsService } from 'services/outage-notifications';
import { CrashReporterService } from 'services/crash-reporter';
import { PlatformAppsService } from 'services/platform-apps';
import { AnnouncementsService } from 'services/announcements';
<<<<<<< HEAD
import uuid from 'uuid/v4';
=======
import { ObsUserPluginsService } from 'services/obs-user-plugins';
>>>>>>> 9a8b3aa1

interface IAppState {
  loading: boolean;
  argv: string[];
}

/**
 * Performs operations that happen once at startup and shutdown. This service
 * mainly calls into other services to do the heavy lifting.
 */
export class AppService extends StatefulService<IAppState> {
  @Inject() onboardingService: OnboardingService;
  @Inject() sceneCollectionsService: SceneCollectionsService;
  @Inject() hotkeysService: HotkeysService;
  @Inject() userService: UserService;
  @Inject() shortcutsService: ShortcutsService;
  @Inject() streamInfoService: StreamInfoService;
  @Inject() patchNotesService: PatchNotesService;
  @Inject() windowsService: WindowsService;
  @Inject() facemasksService: FacemasksService;
  @Inject() outageNotificationsService: OutageNotificationsService;
  @Inject() platformAppsService: PlatformAppsService;

  static initialState: IAppState = {
    loading: true,
    argv: electron.remote.process.argv
  };

  private autosaveInterval: number;

  @Inject() transitionsService: TransitionsService;
  @Inject() sourcesService: SourcesService;
  @Inject() scenesService: ScenesService;
  @Inject() videoService: VideoService;
  @Inject() streamlabelsService: StreamlabelsService;
  @Inject() private ipcServerService: IpcServerService;
  @Inject() private tcpServerService: TcpServerService;
  @Inject() private performanceMonitorService: PerformanceMonitorService;
  @Inject() private fileManagerService: FileManagerService;
  @Inject() private protocolLinksService: ProtocolLinksService;
  @Inject() private crashReporterService: CrashReporterService;
  @Inject() private announcementsService: AnnouncementsService;
<<<<<<< HEAD
  private loadingPromises: Dictionary<Promise<any>> = {};
=======
  @Inject() private obsUserPluginsService: ObsUserPluginsService;
>>>>>>> 9a8b3aa1

  @track('app_start')
  async load() {
    this.START_LOADING();

    await this.obsUserPluginsService.initialize();

    // Initialize OBS
    obs.NodeObs.OBS_API_initAPI('en-US', electron.remote.process.env.SLOBS_IPC_USERDATA);

    // We want to start this as early as possible so that any
    // exceptions raised while loading the configuration are
    // associated with the user in sentry.
    await this.userService.initialize();

    // Second, we want to start the crash reporter service.  We do this
    // after the user service because we want crashes to be associated
    // with a particular user if possible.
    this.crashReporterService.beginStartup();

    // Initialize any apps before loading the scene collection.  This allows
    // the apps to already be in place when their sources are created.
    await this.platformAppsService.initialize();

    await this.sceneCollectionsService.initialize()

    const onboarded = this.onboardingService.startOnboardingIfRequired();

    electron.ipcRenderer.on('shutdown', () => {
      electron.ipcRenderer.send('acknowledgeShutdown');
      this.shutdownHandler();
    });

    this.facemasksService;

    this.shortcutsService;
    this.streamlabelsService;

    // Pre-fetch stream info
    this.streamInfoService;

    this.performanceMonitorService.start();

    this.ipcServerService.listen();
    this.tcpServerService.listen();

    this.patchNotesService.showPatchNotesIfRequired(onboarded);
    this.announcementsService.updateBanner();
    this.outageNotificationsService;

    this.crashReporterService.endStartup();

    this.FINISH_LOADING();
    this.protocolLinksService.start(this.state.argv);
  }

  @track('app_close')
  private shutdownHandler() {
    this.START_LOADING();

    this.crashReporterService.beginShutdown();

    this.ipcServerService.stopListening();
    this.tcpServerService.stopListening();

    window.setTimeout(async () => {
      await this.sceneCollectionsService.deinitialize();
      this.performanceMonitorService.stop();
      this.transitionsService.shutdown();
      this.windowsService.closeAllOneOffs();
      await this.fileManagerService.flushAll();
      this.crashReporterService.endShutdown();
      obs.NodeObs.OBS_service_removeCallback();
      obs.NodeObs.OBS_API_destroyOBS_API();
      electron.ipcRenderer.send('shutdownComplete');
    }, 300);
  }

  /**
   * Show loading, block the nav-buttons and disable autosaving
   * If called several times - unlock the screen only after the last function/promise has been finished
   * Should be called for any scene-collections loading operations
   * @see RunInLoadingMode decorator
   */
  async runInLoadingMode(fn: () => Promise<any> | void) {

    if (!this.state.loading) {
      this.START_LOADING();
      this.windowsService.closeChildWindow();
      this.windowsService.closeAllOneOffs();
      this.sceneCollectionsService.disableAutoSave();
    }

    let error: Error = null;
    let result: any = null;

    try {
      result = fn();
    } catch (e) {
      error = null;
    }

    let returningValue = result;
    if (result instanceof Promise) {
      const promiseId = uuid();
      this.loadingPromises[promiseId] = result;
      try {
        returningValue = await result;
      } catch (e) {
        error = e;
      }
      delete this.loadingPromises[promiseId];
    }

    if (Object.keys(this.loadingPromises).length > 0) {
      // some loading operations are still in progress
      // don't stop the loading mode
      if (error) throw error;
      return returningValue;
    }

    this.tcpServerService.startRequestsHandling();
    this.sceneCollectionsService.enableAutoSave();
    this.FINISH_LOADING();
    if (error) throw error;
    return returningValue;
  }


  @mutation()
  private START_LOADING() {
    this.state.loading = true;
  }

  @mutation()
  private FINISH_LOADING() {
    this.state.loading = false;
  }

  @mutation()
  private SET_ARGV(argv: string[]) {
    this.state.argv = argv;
  }
}<|MERGE_RESOLUTION|>--- conflicted
+++ resolved
@@ -1,3 +1,4 @@
+import uuid from 'uuid/v4';
 import { StatefulService, mutation } from 'services/stateful-service';
 import { OnboardingService } from 'services/onboarding';
 import { HotkeysService } from 'services/hotkeys';
@@ -26,11 +27,7 @@
 import { CrashReporterService } from 'services/crash-reporter';
 import { PlatformAppsService } from 'services/platform-apps';
 import { AnnouncementsService } from 'services/announcements';
-<<<<<<< HEAD
-import uuid from 'uuid/v4';
-=======
 import { ObsUserPluginsService } from 'services/obs-user-plugins';
->>>>>>> 9a8b3aa1
 
 interface IAppState {
   loading: boolean;
@@ -73,11 +70,9 @@
   @Inject() private protocolLinksService: ProtocolLinksService;
   @Inject() private crashReporterService: CrashReporterService;
   @Inject() private announcementsService: AnnouncementsService;
-<<<<<<< HEAD
+  @Inject() private obsUserPluginsService: ObsUserPluginsService;
   private loadingPromises: Dictionary<Promise<any>> = {};
-=======
-  @Inject() private obsUserPluginsService: ObsUserPluginsService;
->>>>>>> 9a8b3aa1
+
 
   @track('app_start')
   async load() {
