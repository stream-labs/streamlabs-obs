--- conflicted
+++ resolved
@@ -20,11 +20,8 @@
 import { TcpServerService } from '../tcp-server';
 import { IAppServiceApi } from './app-api';
 import { StreamlabelsService } from '../streamlabels';
-<<<<<<< HEAD
 import { PerformanceMonitorService } from '../performance-monitor';
-=======
-import path from 'path';
->>>>>>> bbf54479
+
 
 interface IAppState {
   loading: boolean;
