--- conflicted
+++ resolved
@@ -15,11 +15,8 @@
 import { TcpServerService } from '../tcp-server';
 import { StreamlabelsService } from '../streamlabels';
 import { PerformanceMonitorService } from '../performance-monitor';
-<<<<<<< HEAD
 import { SelectionService } from 'services/selection';
-=======
 import { SceneCollectionsService } from 'services/scene-collections';
->>>>>>> 25da2e7c
 
 interface IAppState {
   loading: boolean;
