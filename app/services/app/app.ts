--- conflicted
+++ resolved
@@ -36,13 +36,10 @@
 import { DismissablesService } from 'services/dismissables';
 import { RestreamService } from 'services/restream';
 import { downloadFile } from '../../util/requests';
-<<<<<<< HEAD
 import { TouchBarService } from 'services/touch-bar';
 import { ApplicationMenuService } from 'services/application-menu';
 import { KeyListenerService } from 'services/key-listener';
-=======
 import { MetricsService } from '../metrics';
->>>>>>> 79d392c7
 import { SettingsService } from '../settings';
 
 interface IAppState {
@@ -102,12 +99,9 @@
   @Inject() private recentEventsService: RecentEventsService;
   @Inject() private dismissablesService: DismissablesService;
   @Inject() private restreamService: RestreamService;
-<<<<<<< HEAD
   @Inject() private applicationMenuService: ApplicationMenuService;
   @Inject() private keyListenerService: KeyListenerService;
-=======
   @Inject() private metricsService: MetricsService;
->>>>>>> 79d392c7
   @Inject() private settingsService: SettingsService;
 
   private loadingPromises: Dictionary<Promise<any>> = {};
@@ -196,11 +190,8 @@
   @track('app_close')
   private shutdownHandler() {
     this.START_LOADING();
-<<<<<<< HEAD
     this.loadingChanged.next(true);
-=======
     this.tcpServerService.stopListening();
->>>>>>> 79d392c7
     obs.NodeObs.StopCrashHandler();
     this.crashReporterService.beginShutdown();
 
