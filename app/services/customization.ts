--- conflicted
+++ resolved
@@ -141,14 +141,13 @@
     return [];
   }
 
-<<<<<<< HEAD
   get pinnedStatistics() {
     return this.state.pinnedStatistics;
-=======
+  }
+
   get displayBackground() {
     return DISPLAY_BACKGROUNDS[this.state.theme];
   }
->>>>>>> b341721d
 
   get currentTheme() {
     return this.state.theme;
