import { Subject } from 'rxjs';
import { PersistentStatefulService } from 'services/core/persistent-stateful-service';
import { mutation, ViewHandler } from 'services/core/stateful-service';
import {
  IObsInput,
  IObsListInput,
  IObsNumberInputValue,
  TObsFormData,
} from 'components/obs/inputs/ObsInput';
import Utils from 'services/utils';
import { $t } from 'services/i18n';
import { Inject } from 'services/core';
import { UserService } from 'services/user';
import { UsageStatisticsService } from 'services/usage-statistics';

// Maps to --background
const THEME_BACKGROUNDS = {
  'night-theme': { r: 23, g: 36, b: 45 },
  'prime-dark': { r: 17, g: 17, b: 17 },
  'day-theme': { r: 245, g: 248, b: 250 },
  'prime-light': { r: 243, g: 243, b: 243 },
};

// Maps to --section
const SECTION_BACKGROUNDS = {
  'night-theme': { r: 11, g: 22, b: 29 },
  'prime-dark': { r: 0, g: 0, b: 0 },
  'day-theme': { r: 227, g: 232, b: 235 },
  'prime-light': { r: 255, g: 255, b: 255 },
};

// Doesn't map 1:1
const DISPLAY_BACKGROUNDS = {
  'night-theme': { r: 11, g: 22, b: 29 },
  'prime-dark': { r: 37, g: 37, b: 37 },
  'day-theme': { r: 227, g: 232, b: 235 },
  'prime-light': { r: 255, g: 255, b: 255 },
};

export interface IPinnedStatistics {
  cpu: boolean;
  fps: boolean;
  droppedFrames: boolean;
  bandwidth: boolean;
}

export interface ICustomizationServiceState {
  nightMode?: string;
  theme: string;
  updateStreamInfoOnLive: boolean;
  livePreviewEnabled: boolean;
  leftDock: boolean;
  hideViewerCount: boolean;
  folderSelection: boolean;
  livedockCollapsed: boolean;
  livedockSize: number;
  eventsSize: number;
  controlsSize: number;
  performanceMode: boolean;
  chatZoomFactor: number;
  enableBTTVEmotes: boolean;
  enableFFZEmotes: boolean;
  mediaBackupOptOut: boolean;
  navigateToLiveOnStreamStart: boolean;
<<<<<<< HEAD
  experimental?: {
    legacyGoLive?: boolean;
    volmetersFPSLimit?: number;
  };
=======
  designerMode: boolean;
  experimental: any;
>>>>>>> d71446e3
  legacyEvents: boolean;
  pinnedStatistics: IPinnedStatistics;
}

class CustomizationViews extends ViewHandler<ICustomizationServiceState> {
  get settingsFormData(): TObsFormData {
    const settings = this.state;

    const formData: TObsFormData = [
      <IObsListInput<boolean>>{
        value: settings.folderSelection,
        name: 'folderSelection',
        description: $t('Scene item selection mode'),
        type: 'OBS_PROPERTY_LIST',
        options: [
          { value: true, description: $t('Single click selects group. Double click selects item') },
          {
            value: false,
            description: $t('Double click selects group. Single click selects item'),
          },
        ],
        visible: true,
        enabled: true,
      },

      <IObsInput<boolean>>{
        value: settings.leftDock,
        name: 'leftDock',
        description: $t('Show the live dock (chat) on the left side'),
        type: 'OBS_PROPERTY_BOOL',
        visible: true,
        enabled: true,
      },

      <IObsNumberInputValue>{
        value: settings.chatZoomFactor,
        name: 'chatZoomFactor',
        description: $t('Chat Text Size'),
        type: 'OBS_PROPERTY_SLIDER',
        minVal: 0.25,
        maxVal: 2,
        stepVal: 0.25,
        visible: true,
        enabled: true,
        usePercentages: true,
      },
    ];

    if (
      this.getServiceViews(UserService).isLoggedIn &&
      this.getServiceViews(UserService).platform.type === 'twitch'
    ) {
      formData.push(<IObsInput<boolean>>{
        value: settings.enableBTTVEmotes,
        name: 'enableBTTVEmotes',
        description: $t('Enable BetterTTV emotes for Twitch'),
        type: 'OBS_PROPERTY_BOOL',
        visible: true,
        enabled: true,
      });

      formData.push(<IObsInput<boolean>>{
        value: settings.enableFFZEmotes,
        name: 'enableFFZEmotes',
        description: $t('Enable FrankerFaceZ emotes for Twitch'),
        type: 'OBS_PROPERTY_BOOL',
        visible: true,
        enabled: true,
      });
    }

    return formData;
  }

  get experimentalSettingsFormData(): TObsFormData {
    return [
      <IObsInput<boolean>>{
        value: this.state.experimental.legacyGoLive,
        name: 'legacyGoLive',
        description: 'Use legacy GoLive window',
        type: 'OBS_PROPERTY_BOOL',
        visible: true,
        enabled: true,
      },
    ];
  }

  get displayBackground() {
    return DISPLAY_BACKGROUNDS[this.state.theme];
  }

  get currentTheme() {
    return this.state.theme;
  }

  get designerMode() {
    return this.state.designerMode;
  }
}

/**
 * This class is used to store general UI behavior flags
 * that are sticky across application runtimes.
 */
export class CustomizationService extends PersistentStatefulService<ICustomizationServiceState> {
  @Inject() userService: UserService;
  @Inject() usageStatisticsService: UsageStatisticsService;

  static get migrations() {
    return [
      {
        oldKey: 'nightMode',
        newKey: 'theme',
        transform: (val: boolean) => (val ? 'night-theme' : 'day-theme'),
      },
    ];
  }

  static defaultState: ICustomizationServiceState = {
    theme: 'night-theme',
    updateStreamInfoOnLive: true,
    livePreviewEnabled: true,
    leftDock: false,
    hideViewerCount: false,
    livedockCollapsed: true,
    livedockSize: 0,
    eventsSize: 156,
    controlsSize: 240,
    performanceMode: false,
    chatZoomFactor: 1,
    enableBTTVEmotes: false,
    enableFFZEmotes: false,
    mediaBackupOptOut: false,
    folderSelection: false,
    navigateToLiveOnStreamStart: true,
    legacyEvents: false,
    designerMode: false,
    pinnedStatistics: {
      cpu: false,
      fps: false,
      droppedFrames: false,
      bandwidth: false,
    },
    experimental: {
      // put experimental features here
    },
  };

  settingsChanged = new Subject<Partial<ICustomizationServiceState>>();

  get views() {
    return new CustomizationViews(this.state);
  }

  init() {
    super.init();
    this.setSettings(this.runMigrations(this.state, CustomizationService.migrations));
    this.setLiveDockCollapsed(true); // livedock is always collapsed on app start

    if (
      this.state.pinnedStatistics.cpu ||
      this.state.pinnedStatistics.fps ||
      this.state.pinnedStatistics.droppedFrames ||
      this.state.pinnedStatistics.bandwidth
    ) {
      this.usageStatisticsService.recordFeatureUsage('PinnedPerformanceStatistics');
    }
  }

  setSettings(settingsPatch: Partial<ICustomizationServiceState>) {
    const changedSettings = Utils.getChangedParams(this.state, settingsPatch);
    this.SET_SETTINGS(changedSettings);
    this.settingsChanged.next(changedSettings);
  }

  get currentTheme() {
    return this.state.theme;
  }

  setTheme(theme: string) {
    return this.setSettings({ theme });
  }

  get themeBackground() {
    return THEME_BACKGROUNDS[this.currentTheme];
  }

  get sectionBackground() {
    return SECTION_BACKGROUNDS[this.currentTheme];
  }

  get isDarkTheme() {
    return ['night-theme', 'prime-dark'].includes(this.currentTheme);
  }

  setUpdateStreamInfoOnLive(update: boolean) {
    this.setSettings({ updateStreamInfoOnLive: update });
  }

  setLivePreviewEnabled(enabled: boolean) {
    this.setSettings({ livePreviewEnabled: enabled });
  }

  setLeftDock(enabled: boolean) {
    this.setSettings({ leftDock: enabled });
  }

  setLiveDockCollapsed(collapsed: boolean) {
    this.setSettings({ livedockCollapsed: collapsed });
  }

  setHiddenViewerCount(hidden: boolean) {
    this.setSettings({ hideViewerCount: hidden });
  }

  setMediaBackupOptOut(optOut: boolean) {
    this.setSettings({ mediaBackupOptOut: optOut });
  }

  setPinnedStatistics(pinned: IPinnedStatistics) {
    this.setSettings({ pinnedStatistics: pinned });
  }

  togglePerformanceMode() {
    this.setSettings({ performanceMode: !this.state.performanceMode });
  }

  get themeOptions() {
    const options = [
      { value: 'night-theme', title: $t('Night') },
      { value: 'day-theme', title: $t('Day') },
    ];

    if (this.userService.isPrime) {
      options.push(
        { value: 'prime-dark', title: $t('Obsidian Prime') },
        { value: 'prime-light', title: $t('Alabaster Prime') },
      );
    }
    return options;
  }

  restoreDefaults() {
    this.setSettings(CustomizationService.defaultState);
  }

  @mutation()
  private SET_SETTINGS(settingsPatch: Partial<ICustomizationServiceState>) {
    Object.assign(this.state, settingsPatch);
  }
}<|MERGE_RESOLUTION|>--- conflicted
+++ resolved
@@ -62,15 +62,11 @@
   enableFFZEmotes: boolean;
   mediaBackupOptOut: boolean;
   navigateToLiveOnStreamStart: boolean;
-<<<<<<< HEAD
   experimental?: {
     legacyGoLive?: boolean;
     volmetersFPSLimit?: number;
   };
-=======
   designerMode: boolean;
-  experimental: any;
->>>>>>> d71446e3
   legacyEvents: boolean;
   pinnedStatistics: IPinnedStatistics;
 }
