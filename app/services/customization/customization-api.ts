--- conflicted
+++ resolved
@@ -1,9 +1,5 @@
 import { Observable } from 'rxjs/Observable';
-<<<<<<< HEAD
-import { TFormData } from 'components/shared/forms/Input';
-=======
 import { TObsFormData } from 'components/obs/inputs/ObsInput';
->>>>>>> e622fa7f
 
 export interface ICustomizationServiceState {
   nightMode: boolean;
