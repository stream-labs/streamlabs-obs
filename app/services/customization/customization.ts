--- conflicted
+++ resolved
@@ -6,15 +6,9 @@
   ICustomizationServiceState,
   ICustomizationSettings
 } from './customization-api';
-<<<<<<< HEAD
-import { IFormInput, IListInput, INumberInputValue, TFormData } from 'components/shared/forms/Input';
-import Utils from '../utils';
-import { $t } from '../i18n';
-=======
 import { IObsInput, IObsListInput, IObsNumberInputValue, TObsFormData } from 'components/obs/inputs/ObsInput';
 import Utils from 'services/utils';
 import { $t } from 'services/i18n';
->>>>>>> e622fa7f
 
 const LIVEDOCK_MIN_SIZE = 0.15;
 const LIVEDOCK_MAX_SIZE = 0.5;
