--- conflicted
+++ resolved
@@ -307,19 +307,8 @@
     return this.formRequest('slobs/facemasks/settings');
   }
 
-<<<<<<< HEAD
   fetchInstallUpdate(uuid:string) {
     return this.formRequest(`slobs/facemasks/install/${uuid}`);
-=======
-  fetchInstallUpdate(uuid: string) {
-    const host = this.hostsService.streamlabs;
-    const url = `https://${host}/api/v5/slobs/facemasks/install/${uuid}`;
-    const request = new Request(url, {});
-
-    return fetch(request)
-      .then(handleErrors)
-      .then(response => response.json());
->>>>>>> b94f0b5b
   }
 
   fetchProfanityFilterSettings() {
