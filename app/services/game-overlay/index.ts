import electron, { ipcRenderer } from 'electron';
import { Subject, Subscription } from 'rxjs';
import { delay, take } from 'rxjs/operators';
import { Inject, InitAfter } from 'services/core';
import { LoginLifecycle, UserService } from 'services/user';
import { CustomizationService } from 'services/customization';
import { WindowsService } from '../windows';
import { PersistentStatefulService } from 'services/core/persistent-stateful-service';
import { mutation } from 'services/core/stateful-service';
import { $t } from 'services/i18n';
import { StreamInfoService } from 'services/stream-info';

const { BrowserWindow } = electron.remote;

// We remote.require because this module needs to live in the main
// process so we can paint to it from there. We are doing this to
// work around an electron bug: https://github.com/electron/electron/issues/20559
const overlay = electron.remote.require('@streamlabs/game-overlay');

interface IWindowProperties {
  chat: { position: IVec2; id: number; enabled: boolean };
  recentEvents: { position: IVec2; id: number; enabled: boolean };
}

export type GameOverlayState = {
  isEnabled: boolean;
  isShowing: boolean;
  isPreviewEnabled: boolean;
  previewMode: boolean;
  opacity: number;
  windowProperties: IWindowProperties;
};

const hideInteraction = `
  const elements = [];

  /* Platform Chats */
  elements.push(document.querySelector('.chat-input'));
  elements.push(document.querySelector('.webComposerBlock__3lT5b'));

  /* Recent Events */
  elements.push(document.querySelector('.recent-events__header'));
  elements.push(document.querySelector('.recent-events__tabs'));
  elements.push(document.querySelector('.popout--recent-events'));
  elements.forEach((el) => {
    if (el) { el.style.cssText = 'display: none !important'; }
  });
`;

@InitAfter('UserService')
@InitAfter('WindowsService')
export class GameOverlayService extends PersistentStatefulService<GameOverlayState> {
  @Inject() userService: UserService;
  @Inject() customizationService: CustomizationService;
  @Inject() windowsService: WindowsService;
  @Inject() streamInfoService: StreamInfoService;

  static defaultState: GameOverlayState = {
    isEnabled: false,
    isShowing: false,
    isPreviewEnabled: true,
    previewMode: false,
    opacity: 100,
    windowProperties: {
      chat: { position: null, id: null, enabled: true },
      recentEvents: { position: null, id: null, enabled: true },
    },
  };

  windows: {
    chat: Electron.BrowserWindow;
    recentEvents: Electron.BrowserWindow;
    // overlayControls: Electron.BrowserWindow;
  } = {} as any;

  previewWindows: {
    chat: Electron.BrowserWindow;
    recentEvents: Electron.BrowserWindow;
    // overlayControls: Electron.BrowserWindow;
  } = {} as any;

  onWindowsReady: Subject<Electron.BrowserWindow> = new Subject<Electron.BrowserWindow>();
  onWindowsReadySubscription: Subscription;
  lifecycle: LoginLifecycle;

  commonWindowOptions = {} as Electron.BrowserWindowConstructorOptions;

  async initialize() {
    if (!this.state.isEnabled) return;

    this.lifecycle = await this.userService.withLifecycle({
      init: this.initializeOverlay,
      destroy: this.destroyOverlay,
      context: this,
    });

    // sync chat url
    this.streamInfoService.streamInfoChanged.subscribe(streamInfo => {
      const chatWindow = this.windows.chat;
      if (!chatWindow) return;
      if (streamInfo.chatUrl !== chatWindow.webContents.getURL()) {
        chatWindow.loadURL(streamInfo.chatUrl);
      }
    });
  }

  async initializeOverlay() {
    overlay.start();

    this.onWindowsReadySubscription = this.onWindowsReady
      .pipe(
        take(Object.keys(this.windows).length),
        delay(5000), // so recent events has time to load
      )
      .subscribe({ complete: () => this.createWindowOverlays() });

    this.assignCommonWindowOptions();
    const partition = this.userService.state.auth.partition;
    const chatWebPrefences = { ...this.commonWindowOptions.webPreferences, partition };
    this.windows.recentEvents = this.windowsService.createOneOffWindowForOverlay({
      ...this.commonWindowOptions,
      width: 600,
      componentName: 'GameOverlayEventFeed',
      queryParams: { gameOverlay: true },
      webPreferences: { offscreen: true, nodeIntegration: true },
      isFullScreen: true,
      alwaysOnTop: true,
    });
    this.windows.chat = new BrowserWindow({
      ...this.commonWindowOptions,
      height: 600,
      webPreferences: chatWebPrefences,
    });
    this.createPreviewWindows();
    await this.configureWindows();
  }

  assignCommonWindowOptions() {
    const [containerX, containerY] = this.getWindowContainerStartingPosition();
    this.commonWindowOptions = {
      backgroundColor: this.customizationService.themeBackground,
      show: false,
      frame: false,
      width: 300,
      height: 300,
      x: containerX,
      y: containerY,
      skipTaskbar: true,
      thickFrame: false,
      resizable: false,
      webPreferences: { nodeIntegration: false, offscreen: true },
    };
  }

  createPreviewWindows() {
    this.previewWindows.recentEvents = this.windowsService.createOneOffWindowForOverlay({
      ...this.commonWindowOptions,
      width: 600,
      transparent: true,
      webPreferences: { offscreen: false, nodeIntegration: true },
      isFullScreen: true,
      alwaysOnTop: true,
      componentName: 'OverlayPlaceholder',
      title: $t('Recent Events'),
    });

    this.previewWindows.chat = this.windowsService.createOneOffWindowForOverlay({
      ...this.commonWindowOptions,
      height: 600,
      transparent: true,
      webPreferences: { offscreen: false, nodeIntegration: true },
      isFullScreen: true,
      alwaysOnTop: true,
      componentName: 'OverlayPlaceholder',
      title: $t('Chat'),
    });
  }

  async configureWindows() {
    Object.keys(this.windows).forEach((key: string) => {
      const win = this.windows[key];
      win.webContents.once('did-finish-load', () => this.onWindowsReady.next(win));

      const position = this.determineStartPosition(key);
      const size = key === 'chat' ? { width: 300, height: 600 } : { width: 600, height: 300 };
      win.setBounds({ ...position, ...size });
      this.previewWindows[key].setBounds({ ...position, ...size });
    });

<<<<<<< HEAD
    this.windows.chat.loadURL(
      await getPlatformService(this.userService.platform.type).getChatUrl(
        this.customizationService.isDarkTheme ? 'night' : 'day',
      ),
    );
=======
    this.windows.recentEvents.loadURL(this.userService.recentEventsUrl());
    if (this.streamInfoService.state.chatUrl) {
      this.windows.chat.loadURL(this.streamInfoService.state.chatUrl);
    }
>>>>>>> 9cfb54aa
  }

  determineStartPosition(window: string) {
    const pos = this.state.windowProperties[window].position;
    if (pos) {
      const display = electron.remote.screen.getAllDisplays().find(display => {
        const bounds = display.bounds;
        const intBounds = pos.x > bounds.x && pos.y > bounds.y;
        const extBounds = pos.x < bounds.x + bounds.width && pos.y < bounds.y + bounds.height;
        return intBounds && extBounds;
      });

      if (display) return pos;
    }
    this.SET_WINDOW_POSITION(window, null);

    return this.defaultPosition(window);
  }

  resetPosition() {
    this.enabledWindows.forEach((key: string) => {
      const overlayId = this.state.windowProperties[key].id;
      if (!overlayId) return;

      this.SET_WINDOW_POSITION(key, null);
      const pos = this.defaultPosition(key);
      const size = key === 'chat' ? { width: 300, height: 600 } : { width: 600, height: 300 };

      this.windows[key].setBounds({ ...pos, ...size });
      this.previewWindows[key].setBounds({ ...pos, ...size });
      overlay.setPosition(overlayId, pos.x, pos.y, size.width, size.height);
    });
  }

  private defaultPosition(key: string) {
    const [containerX, containerY] = this.getWindowContainerStartingPosition();
    const x = key === 'recentEvents' ? containerX - 600 : containerX;

    return { x, y: containerY };
  }

  showOverlay() {
    overlay.show();
    this.TOGGLE_OVERLAY(true);

    // Force a refresh to trigger a paint event
    Object.values(this.windows).forEach(win => win.webContents.invalidate());
  }

  hideOverlay() {
    overlay.hide();
    this.TOGGLE_OVERLAY(false);
  }

  toggleOverlay() {
    // This is a typo in the module: "runing"
    if (overlay.getStatus() !== 'runing' || !this.state.isEnabled) {
      return;
    }

    if (this.state.previewMode) this.setPreviewMode(false);

    this.state.isShowing ? this.hideOverlay() : this.showOverlay();
  }

  get enabledWindows() {
    return Object.keys(this.windows).filter(
      (win: string) => this.state.windowProperties[win].enabled,
    );
  }

  async setEnabled(shouldEnable: boolean = true) {
    if (!this.userService.isLoggedIn()) {
      return Promise.reject($t('Please log in to use the in-game overlay.'));
    }

    const shouldStart = shouldEnable && !this.state.isEnabled;
    const shouldStop = !shouldEnable && this.state.isEnabled;

    if (shouldStart) await this.initializeOverlay();
    if (shouldStop) await this.destroyOverlay();

    this.SET_ENABLED(shouldEnable);
  }

  async toggleWindowEnabled(window: string) {
    this.TOGGLE_WINDOW_ENABLED(window);

    const id = this.state.windowProperties[window].id;

    overlay.setVisibility(id, this.state.windowProperties[window].enabled);

    if (!this.state.windowProperties[window].enabled) {
      this.previewWindows[window].hide();
    } else if (this.state.previewMode) {
      this.previewWindows[window].show();
    }
  }

  async setPreviewMode(previewMode: boolean) {
    if (this.state.isShowing) this.hideOverlay();
    if (!this.state.isEnabled) return;
    this.SET_PREVIEW_MODE(previewMode);
    if (previewMode) {
      this.enabledWindows.forEach(win => this.previewWindows[win].show());
    } else {
      this.enabledWindows.forEach(async key => {
        const win: electron.BrowserWindow = this.previewWindows[key];
        const overlayId = this.state.windowProperties[key].id;

        const [x, y] = win.getPosition();
        this.SET_WINDOW_POSITION(key, { x, y });
        const { width, height } = win.getBounds();

        await overlay.setPosition(overlayId, x, y, width, height);
        win.hide();
      });
    }
  }

  setOverlayOpacity(percentage: number) {
    this.SET_OPACITY(percentage);
    if (!this.state.isEnabled) return;
    Object.keys(this.windows).forEach(key => {
      const overlayId = this.state.windowProperties[key].id;

      overlay.setTransparency(overlayId, percentage * 2.55);
    });
  }

  async destroy() {
    if (!this.lifecycle) return;
    await this.lifecycle.destroy();
  }

  async destroyOverlay() {
    if (this.state.isEnabled) {
      await overlay.stop();
      if (this.onWindowsReadySubscription) await this.onWindowsReadySubscription.unsubscribe();
      if (this.windows) await Object.values(this.windows).forEach(win => win.destroy());
      if (this.previewWindows) {
        await Object.values(this.previewWindows).forEach(win => win.destroy());
      }
    }
    this.SET_PREVIEW_MODE(false);
    this.TOGGLE_OVERLAY(false);
  }

  private createWindowOverlays() {
    Object.keys(this.windows).forEach((key: string) => {
      const win: electron.BrowserWindow = this.windows[key];
      const overlayId = overlay.addHWND(win.getNativeWindowHandle());

      if (overlayId === -1 || overlayId == null) {
        win.hide();
        throw new Error('Error creating overlay');
      }

      this.SET_WINDOW_ID(key, overlayId);

      const position = this.getPosition(key, win);
      const { width, height } = win.getBounds();

      overlay.setPosition(overlayId, position.x, position.y, width, height);
      overlay.setTransparency(overlayId, this.state.opacity * 2.55);
      overlay.setVisibility(overlayId, this.state.windowProperties[key].enabled);

      win.webContents.executeJavaScript(hideInteraction);

      // We bind the paint callback in the main process to avoid a memory
      // leak in electron. This can be moved back to the renderer process
      // when the leak is fixed: https://github.com/electron/electron/issues/20559
      ipcRenderer.send('gameOverlayPaintCallback', { overlayId, contentsId: win.webContents.id });
      win.webContents.setFrameRate(1);
    });
  }

  private getPosition(key: string, win: electron.BrowserWindow) {
    if (this.state.windowProperties[key].position) {
      return this.state.windowProperties[key].position;
    }
    const [x, y] = win.getPosition();
    return { x, y };
  }

  private getWindowContainerStartingPosition() {
    const display = this.windowsService.getMainWindowDisplay();

    return [display.workArea.height / 2 + 200, display.workArea.height / 2 - 300];
  }

  @mutation()
  private TOGGLE_OVERLAY(isShowing: boolean) {
    this.state.isShowing = isShowing;
  }

  @mutation()
  private SET_ENABLED(shouldEnable: boolean = true) {
    this.state.isEnabled = shouldEnable;
  }

  @mutation()
  private SET_PREVIEW_MODE(previewMode: boolean = true) {
    this.state.previewMode = previewMode;
  }

  @mutation()
  private SET_WINDOW_ID(window: string, id: number) {
    this.state.windowProperties[window].id = id;
  }

  @mutation()
  private SET_WINDOW_POSITION(window: string, position: IVec2) {
    this.state.windowProperties[window].position = position;
  }

  @mutation()
  private TOGGLE_WINDOW_ENABLED(window: string) {
    this.state.windowProperties[window].enabled = !this.state.windowProperties[window].enabled;
  }

  @mutation()
  private SET_OPACITY(val: number) {
    this.state.opacity = val;
  }
}<|MERGE_RESOLUTION|>--- conflicted
+++ resolved
@@ -187,18 +187,9 @@
       this.previewWindows[key].setBounds({ ...position, ...size });
     });
 
-<<<<<<< HEAD
-    this.windows.chat.loadURL(
-      await getPlatformService(this.userService.platform.type).getChatUrl(
-        this.customizationService.isDarkTheme ? 'night' : 'day',
-      ),
-    );
-=======
-    this.windows.recentEvents.loadURL(this.userService.recentEventsUrl());
     if (this.streamInfoService.state.chatUrl) {
       this.windows.chat.loadURL(this.streamInfoService.state.chatUrl);
     }
->>>>>>> 9cfb54aa
   }
 
   determineStartPosition(window: string) {
