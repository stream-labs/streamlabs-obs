--- conflicted
+++ resolved
@@ -49,11 +49,9 @@
   get platform() {
     return 'platform.streamlabs.com';
   }
-<<<<<<< HEAD
 
   get analitycs() {
     return 'r2d2.streamlabs.com';
   }
-=======
->>>>>>> ccd10243
+
 }