--- conflicted
+++ resolved
@@ -36,17 +36,15 @@
     return 'facemasks-cdn.streamlabs.com/';
   }
 
-<<<<<<< HEAD
   get io() {
     if (Util.useLocalHost()) {
       return 'http://io.streamlabs.site:4567';
     }
     return 'https://aws-io.streamlabs.com';
   }
-=======
+
   get cdn() {
     return 'cdn.streamlabs.com';
   }
 
->>>>>>> de1f3bd6
 }