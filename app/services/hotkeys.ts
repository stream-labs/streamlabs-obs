--- conflicted
+++ resolved
@@ -6,13 +6,10 @@
 import { Inject } from 'util/injector';
 import { StatefulService, mutation, ServiceHelper } from 'services/stateful-service';
 import defer from 'lodash/defer';
+import mapValues from 'lodash/mapValues';
 import { $t } from 'services/i18n';
 import * as obs from '../../obs-api';
-<<<<<<< HEAD
 import { GameOverlayService } from './game-overlay';
-=======
-import mapValues from 'lodash/mapValues';
->>>>>>> 591c4adf
 
 function getScenesService(): ScenesService {
   return ScenesService.instance;
