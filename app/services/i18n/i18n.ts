import electron from 'electron';
import VueI18n from 'vue-i18n';
import { PersistentStatefulService } from '../persistent-stateful-service';
import { mutation } from 'services/stateful-service';
import { Inject } from '../../util/injector';
import { FileManagerService } from 'services/file-manager';
import { IObsListInput, TObsFormData } from 'components/obs/inputs/ObsInput';
import { I18nServiceApi } from './i18n-api';
import * as obs from '../../../obs-api';
import * as fs from 'fs';
import path from 'path';

interface II18nState {
  locale: string;
}

export function $t(...args: any[]): string {
  const vueI18nInstance = I18nService.vueI18nInstance;

  // some tests try to call this function before dictionaries have been loaded
  if (!vueI18nInstance) return args[0];

  return vueI18nInstance.t.call(I18nService.vueI18nInstance, ...args);
}

/**
 * Crowding and Electron use different standards for locale name
 * Do some mapping in LANG_CODE_MAP based on docs:
 * @see https://electronjs.org/docs/api/locales
 */
const LANG_CODE_MAP: Dictionary<{ lang: string; locale: string }> = {
  cs: { lang: 'Czech', locale: 'cs-CZ' },
  de: { lang: 'German', locale: 'de-DE' },
  'en-US': { lang: 'English', locale: 'en-US' },
  es: { lang: 'Spanish', locale: 'es-ES' },
  fr: { lang: 'French', locale: 'fr-FR' },
  it: { lang: 'Italian', locale: 'it-IT' },
  ja: { lang: 'Japanese', locale: 'ja-JP' },
  ko: { lang: 'Korean', locale: 'ko-KR' },
  pl: { lang: 'Polish', locale: 'pl-PL' },
  pt: { lang: 'Portuguese', locale: 'pt-PT' },
  'pt-BR': { lang: 'Portuguese (Brazil)', locale: 'pt-BR' },
  ru: { lang: 'Russian', locale: 'ru-RU' },
  sk: { lang: 'Slovak', locale: 'sk-SK' },
  th: { lang: 'Thai', locale: 'th-TH' },
  tr: { lang: 'Turkish', locale: 'tr-TR' },
  'zh-CN': { lang: 'Chinese (Simplified)', locale: 'zh-CN' },
};

const WHITE_LIST = [
  'en-US',
  'ru-RU',
  'zh-TW',
  'da-DK',
  'de-DE',
  'hu-HU',
  'it-IT',
  'ja-JP',
<<<<<<< HEAD
  'Ko-KR',
=======
  'ko-KR',
>>>>>>> a42ff3be
  'pl-PL',
  'pt-PT',
  'pt-BR',
  'es-ES',
  'fr-FR',
  'tr-TR',
];

export class I18nService extends PersistentStatefulService<II18nState> implements I18nServiceApi {
  static defaultState: II18nState = {
    locale: '',
  };

  static vueI18nInstance: VueI18n;

  static setVuei18nInstance(instance: VueI18n) {
    I18nService.vueI18nInstance = instance;
  }

  static setWebviewLocale(webview: Electron.WebviewTag) {
    if (!webview) return;

    // use a static method here because it allows to accept unserializable arguments like webview from other windows
    const i18nService = I18nService.instance as I18nService; // TODO: replace with getResource('I18nService')
    const locale = i18nService.state.locale;
    webview.addEventListener('dom-ready', () => {
      webview.executeJavaScript(`
        var langCode = $.cookie('langCode');
        if (langCode !== '${locale}') {
           $.cookie('langCode', '${locale}');
           window.location.reload();
        }
      `);
    });
  }

  private availableLocales: Dictionary<string> = {};
  private loadedDictionaries: Dictionary<Dictionary<string>> = {};
  private isLoaded = false;

  @Inject() fileManagerService: FileManagerService;

  async load() {
    if (this.isLoaded) return;
    const i18nPath = this.getI18nPath();

    // load available locales
    const localeFiles = fs.readdirSync(i18nPath);

    for (const locale of localeFiles) {
      if (!this.localeIsSupported(locale)) continue;
      this.availableLocales[locale] = this.fileManagerService.read(
        `${i18nPath}/${locale}/langname.txt`,
      );
    }

    // if locale is not set than use electron's one
    let locale = this.state.locale;
    if (!locale) {
      const electronLocale = electron.remote.app.getLocale();
      const langDescription = LANG_CODE_MAP[electronLocale];
      locale = langDescription ? langDescription.locale : 'en-US';
    }

    // if electron has unsupported locale, don't allow to use it
    const fallbackLocale = this.getFallbackLocale();
    if (!this.localeIsSupported(locale)) locale = fallbackLocale;

    // load dictionary if not loaded
    if (!this.loadedDictionaries[locale]) {
      await this.loadDictionary(locale);
    }

    // load fallback dictionary
    if (!this.loadedDictionaries[fallbackLocale]) {
      await this.loadDictionary(fallbackLocale);
    }

    // setup locale in libobs
    obs.Global.locale = locale;

    this.SET_LOCALE(locale);

    this.isLoaded = true;
  }

  getFallbackLocale() {
    return 'en-US';
  }

  getLoadedDictionaries() {
    return this.loadedDictionaries;
  }

  setLocale(locale: string) {
    this.SET_LOCALE(locale);
    electron.remote.app.relaunch();
    electron.remote.app.quit();
  }

  getLocaleFormData(): TObsFormData {
    const options = Object.keys(this.availableLocales).map(locale => {
      return {
        value: locale,
        description: this.availableLocales[locale],
      };
    });

    return [
      <IObsListInput<string>>{
        options,
        type: 'OBS_PROPERTY_LIST',
        name: 'locale',
        description: $t('Language'),
        value: this.state.locale,
        enabled: true,
        visible: true,
      },
    ];
  }

  private getI18nPath() {
    return path.join(electron.remote.app.getAppPath(), 'app/i18n');
  }

  private async loadDictionary(locale: string): Promise<Dictionary<string>> {
    if (this.loadedDictionaries[locale]) return this.loadedDictionaries[locale];

    const i18nPath = this.getI18nPath();
    const dictionaryFiles = fs
      .readdirSync(`${i18nPath}/${locale}`)
      .filter(fileName => fileName.split('.')[1] === 'json');

    const dictionary: Dictionary<string> = {};
    for (const fileName of dictionaryFiles) {
      Object.assign(
        dictionary,
        JSON.parse(this.fileManagerService.read(`${i18nPath}/${locale}/${fileName}`)),
      );
    }
    this.loadedDictionaries[locale] = dictionary;
    return dictionary;
  }

  private localeIsSupported(locale: string) {
    return WHITE_LIST.includes(locale) && fs.existsSync(`${this.getI18nPath()}/${locale}`);
  }

  @mutation()
  private SET_LOCALE(locale: string) {
    this.state.locale = locale;
  }
}<|MERGE_RESOLUTION|>--- conflicted
+++ resolved
@@ -56,11 +56,7 @@
   'hu-HU',
   'it-IT',
   'ja-JP',
-<<<<<<< HEAD
-  'Ko-KR',
-=======
   'ko-KR',
->>>>>>> a42ff3be
   'pl-PL',
   'pt-PT',
   'pt-BR',
