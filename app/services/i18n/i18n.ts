--- conflicted
+++ resolved
@@ -98,11 +98,7 @@
 
     // load dictionary if not loaded
     if (!this.loadedDictionaries[locale]) {
-<<<<<<< HEAD
-      await this.loadDictionary(this.state.locale);
-=======
       await this.loadDictionary(locale);
->>>>>>> a8954ccd
     }
 
     // load fallback dictionary
