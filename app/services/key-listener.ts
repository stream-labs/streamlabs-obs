// This service handles listening to keypresses
// with node-libuiohook.  This is a super simple
// service, and really just serves to ensure that
// the module is required properly and to define
// a typed interface around it.

import { Service } from './service';
import electron from 'electron';

export type TKeyEventType = 'registerKeydown' | 'registerKeyup';


export interface IKeyBinding {
  callback?: () => void;
  eventType: TKeyEventType;
  key: string; // Is key code
  modifiers: {
    alt: boolean;
    ctrl: boolean;
    shift: boolean;
    meta: boolean;
  };
}


/**
 * Node libuiohook is a native addon for binding global hotkeys
 */
interface INodeLibuiohook {
  registerCallback(binding: IKeyBinding): boolean;
  unregisterCallback(binding: IKeyBinding): void;
  unregisterAllCallbacks(): void;
}

export class KeyListenerService extends Service {

  private libuiohook: INodeLibuiohook;

  // key -> namepsace -> function
  bindings: Dictionary<Dictionary<IKeyBinding>> = {};

  init() {
    this.libuiohook = electron.remote.require('node-libuiohook');
  }

  unregisterAll(namespace = 'global') {
<<<<<<< HEAD
    console.log(this.bindings);
=======
>>>>>>> 571a7b0f
    Object.keys(this.bindings).forEach(keystr => {
      if (this.bindings[keystr][namespace]) {
        this.unregister(this.bindings[keystr][namespace], namespace);
      }
    });
  }

  register(binding: IKeyBinding, namespace = 'global') {
    // An empty string is not valid
    if (!binding.key) return;
    const keystr = this.getKeyString(binding);

    // If no other namespaces have bound this key, create a new key object
    // and binding it with libuiohook.
    if (!this.bindings[keystr]) {
      const success = this.libuiohook.registerCallback({
        ...binding,
        callback: () => {
          Object.keys(this.bindings[keystr]).forEach(namespace => {
            this.bindings[keystr][namespace].callback();
          });
        }
      });

      if (!success) return;

      this.bindings[keystr] = {};
    }

    this.bindings[keystr][namespace] = binding;

    return true;
  }

  unregister(binding: IKeyBinding, namespace = 'global') {
    const keystr = this.getKeyString(binding);
    delete this.bindings[keystr][namespace];

    // TODO: Node-libuiohook unbinding of individual keys does not work.
    // When that is fixed, this can be uncommented for efficiency.

    // if (Object.keys(this.bindings[keystr]).length === 0) {
    //   delete this.bindings[keystr];
    //   this.libuiohook.unregisterCallback(binding);
    // }
  }

  // Returns a string used for fast lookup of this keybinding
  private getKeyString(binding: IKeyBinding) {
    return `${binding.key}-${binding.eventType}-${!!binding.modifiers.alt}-` +
      `${!!binding.modifiers.ctrl}-${!!binding.modifiers.shift}-${!!binding.modifiers.meta}`;
  }

}<|MERGE_RESOLUTION|>--- conflicted
+++ resolved
@@ -44,10 +44,6 @@
   }
 
   unregisterAll(namespace = 'global') {
-<<<<<<< HEAD
-    console.log(this.bindings);
-=======
->>>>>>> 571a7b0f
     Object.keys(this.bindings).forEach(keystr => {
       if (this.bindings[keystr][namespace]) {
         this.unregister(this.bindings[keystr][namespace], namespace);
