--- conflicted
+++ resolved
@@ -5,26 +5,6 @@
   title: 'Cloud Chatbot, Face Masks, and more!',
   showChest: true,
   notes: [
-<<<<<<< HEAD
-    'Rewrite of how our Backend communicates with OBS',
-    'Many widgets\' settings can now be edited directly in-window instead of navigating to the Streamlabs dashboard',
-    'Fixed browser source not being able to play a certain type of files',
-    'Set SLOBS to run on NVIDIA GPU (when available)',
-    'Improved flickering issues when opening child windows',
-    'Fixed multiple instances of video encoder creation when using the same video encoder to stream and record : ' +
-      'could cause high CPU usage / lagged frames',
-    'Fixed flickering when creating the displays',
-    'Various style/padding fixes',
-    'Fixed wrong encoders IDs when importing from OBS',
-    'Fixed wrong default server when importing from OBS',
-    'Temporarily disabled the QSV encoder as it\'s causing a crash on start streaming on some cases. ' +
-      'The QSV encoder will be renabled once the issue is fixed',
-    'Renamed a background process to workaround certain devices not capturing audio, ' +
-      'most notably certain capture cards and audio centers',
-    'Added unicode support in the install path directory',
-    'Fixed stream not correctly reconnecting itself in some cases after a disconnection occurred',
-    'Fixed game capture not capturing in some cases'
-=======
     'We are releasing a new chatbot that runs in the cloud and is fully integrated into Streamlabs OBS. ' +
       'This feature is being rolled out slowly, so keep an eye out for it over the coming days.',
     'Face masks are here!  Your viewers can put a variety of funny masks on your face on stream directly ' +
@@ -34,6 +14,5 @@
     'Re-enabled the QSV encoder',
     'Fixed advanced AMD settings not saving properly',
     'Fixed an issue where the OBS importer would sometimes not correctly import'
->>>>>>> cd82fef0
   ]
 };