--- conflicted
+++ resolved
@@ -1,8 +1,4 @@
-<<<<<<< HEAD
-import { Observable } from 'rxjs';
-=======
 import { BehaviorSubject } from 'rxjs';
->>>>>>> a42ff3be
 import { ILoadedApp } from '../..';
 
 export enum EApiPermissions {
