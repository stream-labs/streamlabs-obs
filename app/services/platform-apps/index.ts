--- conflicted
+++ resolved
@@ -639,10 +639,6 @@
     return { width: 800, height: 600 };
   }
 
-<<<<<<< HEAD
-  getProductionApps() {
-    return this.state.loadedApps.filter( app => !app.unpacked );
-=======
   getPagePopOutSize(appId: string, slot: EAppPageSlot) {
     const app = this.getApp(appId);
     const page = app.manifest.pages.find(page => page.slot === slot);
@@ -655,7 +651,10 @@
 
     // Default to 600x500
     return { width: 600, height: 500 };
->>>>>>> 97d04f2d
+  }
+
+  getProductionApps() {
+    return this.state.loadedApps.filter(app => !app.unpacked);
   }
 
   getApp(appId: string) : ILoadedApp {
