--- conflicted
+++ resolved
@@ -562,14 +562,12 @@
             'https://cdn.streamlabs.com/slobs-platform/lib/streamlabs-platform.min.js',
           ];
 
-<<<<<<< HEAD
           const scriptDomainWhitelist = [
+            'www.googletagmanager.com',
+            'www.google-analytics.com',
             'widget.intercom.io',
-            'js.intercomcdn.com'
+            'js.intercomcdn.com',
           ];
-=======
-          const scriptDomainWhitelist = ['www.googletagmanager.com', 'www.google-analytics.com'];
->>>>>>> 7d9f0121
 
           const parsed = url.parse(details.url);
 
