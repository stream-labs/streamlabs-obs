--- conflicted
+++ resolved
@@ -170,14 +170,11 @@
     this.state.outageWarning = msg;
   }
 
-<<<<<<< HEAD
-=======
   @mutation()
   protected SET_VIDEO_ID(id: string) {
     this.state.videoId = id;
   }
 
->>>>>>> 5d464c0f
   apiBase = 'https://graph.facebook.com';
 
   get authUrl() {
@@ -488,13 +485,8 @@
           `${this.apiBase}/me/groups?fields=administrator,id,name,icon,privacy&limit=100`,
         )
       ).data.filter(group => group.administrator);
-<<<<<<< HEAD
-    } catch (e) {
-      console.error(e);
-=======
     } catch (e: unknown) {
       console.error('Error fetching Facebook groups', e);
->>>>>>> 5d464c0f
       this.SET_OUTAGE_WARN(
         'Streaming to Facebook groups is currently unavailable.  Please try again later.',
       );
