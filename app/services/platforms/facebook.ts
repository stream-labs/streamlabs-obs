--- conflicted
+++ resolved
@@ -215,22 +215,14 @@
     // setup stream key and new settings
     const streamUrl = liveVideo.stream_url;
     const streamKey = streamUrl.substr(streamUrl.lastIndexOf('/') + 1);
-<<<<<<< HEAD
-    this.streamSettingsService.setSettings({
-      key: streamKey,
-      platform: 'facebook',
-      streamType: 'rtmp_common',
-      server: 'rtmps://rtmp-api.facebook.com:443/rtmp/',
-    });
-=======
     if (!this.streamingService.views.isMultiplatformMode) {
       this.streamSettingsService.setSettings({
         key: streamKey,
         platform: 'facebook',
         streamType: 'rtmp_common',
+        server: 'rtmps://rtmp-api.facebook.com:443/rtmp/',
       });
     }
->>>>>>> ece59242
     this.SET_STREAM_KEY(streamKey);
     this.SET_STREAM_PAGE_URL(`https://facebook.com/${liveVideo.permalink_url}`);
     this.UPDATE_STREAM_SETTINGS({ ...fbOptions, liveVideoId: liveVideo.id });
