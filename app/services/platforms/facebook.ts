import { StatefulService, mutation } from '../stateful-service';
import { IPlatformService, IPlatformAuth, IChannelInfo, IGame } from '.';
import { HostsService } from '../hosts';
import { SettingsService } from '../settings';
import { Inject } from '../../util/injector';
import { handleResponse, authorizedHeaders, requiresToken } from '../../util/requests';
import { UserService } from '../user';

interface IFacebookPage {
  access_token: string;
  name: string;
  id: string;
}

export interface IStreamlabsFacebookPage {
  id: string;
  category: string;
  name: string;
}

export interface IStreamlabsFacebookPages {
  pages: IStreamlabsFacebookPage[];
  page_id: string;
}

interface IFacebookServiceState {
  activePage: IFacebookPage;
  liveVideoId: number;
  streamUrl: string;
  streamProperties: IChannelInfo;
}

export class FacebookService extends StatefulService<IFacebookServiceState>
  implements IPlatformService {
  @Inject() hostsService: HostsService;
  @Inject() settingsService: SettingsService;
  @Inject() userService: UserService;

  authWindowOptions: Electron.BrowserWindowConstructorOptions = { width: 800, height: 800 };

  static initialState: IFacebookServiceState = {
    activePage: null,
    liveVideoId: null,
    streamUrl: null,
    streamProperties: { title: null, description: null, game: null },
  };

  @mutation()
  private SET_ACTIVE_PAGE(page: IFacebookPage) {
    this.state.activePage = page;
  }

  @mutation()
  private SET_LIVE_VIDEO_ID(id: number) {
    this.state.liveVideoId = id;
  }

  @mutation()
  private SET_STREAM_URL(url: string) {
    this.state.streamUrl = url;
  }

  @mutation()
  private SET_STREAM_PROPERTIES(title: string, description: string, game: string) {
    this.state.streamProperties = { title, description, game };
  }

  apiBase = 'https://graph.facebook.com';

  get authUrl() {
    const host = this.hostsService.streamlabs;
    const query = `_=${Date.now()}&skip_splash=true&external=electron&facebook&force_verify&origin=slobs`;
    return `https://${host}/slobs/login?${query}`;
  }

  get oauthToken() {
    return this.userService.platform.token;
  }

  get activeToken() {
    return this.state.activePage.access_token;
  }

  getHeaders(token = this.oauthToken): Headers {
    const headers = new Headers();
    headers.append('Content-Type', 'application/json');
    headers.append('Authorization', `Bearer ${token}`);
    return headers;
  }

  formRequest(url: string, data?: any, token = this.oauthToken) {
    const headers = this.getHeaders(token);
    return new Request(url, { headers, ...data });
  }

  setupStreamSettings() {
    this.fetchStreamKey().then(key => this.setSettingsWithKey(key));
  }

  fetchNewToken(): Promise<void> {
    // FB Doesn't have token refresh, user must login again to update token
    return Promise.resolve();
  }

  fetchRawChannelInfo() {
    return this.fetchUserPagePreference();
  }

  fetchPages() {
    const request = this.formRequest(`${this.apiBase}/me/accounts`);
    return fetch(request)
<<<<<<< HEAD
      .then(handleResponse)
      .then(async (json) => {
=======
      .then(handleErrors)
      .then(response => response.json())
      .then(async json => {
>>>>>>> b94f0b5b
        let pageId = this.userService.platform.channelId;
        if (!pageId) {
          const pages = await this.userService.getFacebookPages();
          pageId = pages.page_id;
        }
        const activePage =
          json.data.filter((page: IFacebookPage) => pageId === page.id)[0] || json.data[0];
        this.SET_ACTIVE_PAGE(activePage);
      });
  }

  fetchUserPagePreference() {
    return this.userService.getFacebookPages().then(json => {
      const pageId = json.page_type === 'page' && json.page_id ? json.page_id : '0';
      this.userService.updatePlatformChannelId(pageId);
      return json;
    });
  }

  fetchStreamKey(): Promise<string> {
    return Promise.resolve('Key is set automatically when going live');
  }

  fetchChannelInfo(): Promise<IChannelInfo> {
    if (this.state.streamProperties.title) {
      return Promise.resolve(this.state.streamProperties);
    }
    return this.fetchRawChannelInfo().then(json => {
      const gameTitle = json.type && json.type.name ? json.type.name : '';
      return { title: json.name, game: gameTitle };
    });
  }

  fetchUserInfo() {
    return Promise.resolve({});
  }

  createLiveVideo() {
    const { title, description, game } = this.state.streamProperties;
    const data = {
      method: 'POST',
      body: JSON.stringify({ title, description, game_specs: { name: game } }),
    };
    const request = this.formRequest(
      `${this.apiBase}/${this.state.activePage.id}/live_videos`,
      data,
      this.activeToken,
    );
    return fetch(request)
      .then(handleResponse)
      .then(json => {
        const streamKey = json.stream_url.substr(json.stream_url.lastIndexOf('/') + 1);
        this.SET_LIVE_VIDEO_ID(json.id);
        this.setSettingsWithKey(streamKey);
      });
  }

  prepopulateInfo() {
    return this.fetchPages().then(() => this.fetchPrefillData());
  }

  fetchPrefillData() {
    if (!this.state.activePage) return;
    const url =
      `${this.apiBase}/${this.state.activePage.id}/live_videos?` +
      'fields=status,stream_url,title,description';
    const request = this.formRequest(url, {}, this.activeToken);
    return fetch(request)
      .then(handleResponse)
      .then(json => {
        const info =
          json.data.find((vid: any) => vid.status === 'SCHEDULED_UNPUBLISHED') || json.data[0];
        if (info && info.status === 'SCHEDULED_UNPUBLISHED') {
          this.SET_LIVE_VIDEO_ID(info.id);
          this.SET_STREAM_URL(info.stream_url);
        }
        return info;
      });
  }

  scheduleStream(
    scheduledStartTime: string,
    { title, description, game }: IChannelInfo,
  ): Promise<any> {
    const url = `${this.apiBase}/${this.state.activePage.id}/live_videos`;
    const headers = authorizedHeaders(this.activeToken);
    headers.append('Content-Type', 'application/json');
    const body = JSON.stringify({
      title,
      description,
      planned_start_time: new Date(scheduledStartTime).getTime() / 1000,
      game_specs: { name: game },
      status: 'SCHEDULED_UNPUBLISHED',
    });
<<<<<<< HEAD
    const req = new Request(url, { method: 'POST', headers, body });
    return fetch(req).then(handleResponse)
=======
    const req = new Request(url, { headers, body, method: 'POST' });
    return fetch(req)
      .then(handleErrors)
      .catch(resp => resp.json().then((error: any) => Promise.reject(error)));
>>>>>>> b94f0b5b
  }

  fetchViewerCount(): Promise<number> {
    const url = `${this.apiBase}/${this.state.liveVideoId}?fields=live_views`;
    const request = this.formRequest(url, {}, this.activeToken);
<<<<<<< HEAD
    return fetch(request).then(handleResponse).then(json => json.live_views);
=======
    return fetch(request)
      .then(handleErrors)
      .then(response => response.json())
      .then(json => json.live_views);
>>>>>>> b94f0b5b
  }

  fbGoLive() {
    return new Promise(resolve => {
      if (this.state.streamUrl) {
        const streamKey = this.state.streamUrl.substr(this.state.streamUrl.lastIndexOf('/') + 1);
        this.setSettingsWithKey(streamKey);
        this.SET_STREAM_URL(null);
        resolve();
      } else {
        return this.state.activePage ? this.createLiveVideo().then(() => resolve()) : resolve();
      }
    });
  }

  putChannelInfo({ title, description, game }: IChannelInfo): Promise<boolean> {
    this.SET_STREAM_PROPERTIES(title, description, game);
    if (this.state.liveVideoId && game) {
      const headers = this.getHeaders(this.state.activePage.access_token);
      const data = { title, description, game_specs: { name: game } };
      const request = new Request(`${this.apiBase}/${this.state.liveVideoId}`, {
        headers,
        method: 'POST',
        body: JSON.stringify(data),
      });
<<<<<<< HEAD
      return fetch(request).then(handleResponse).then(() => true);
=======
      return fetch(request)
        .then(handleErrors)
        .then(() => true);
>>>>>>> b94f0b5b
    }
    return Promise.resolve(true);
  }

  @requiresToken()
  searchGames(searchString: string): Promise<IGame[]> {
    if (searchString.length < 2) return;
    const url = `${this.apiBase}/v3.2/search?type=game&q=${searchString}`;
    const headers = this.getHeaders();
<<<<<<< HEAD
    const request = new Request(url, { method: 'GET', headers });
    return fetch(request).then(handleResponse).then((json: any) => json.data);
=======
    const request = new Request(url, { headers, method: 'GET' });
    return fetch(request)
      .then(handleErrors)
      .then(resp => resp.json())
      .then((json: any) => json.data);
>>>>>>> b94f0b5b
  }

  getChatUrl(): Promise<string> {
    return Promise.resolve('https://www.facebook.com/gaming/streamer/chat/');
  }

  beforeGoLive() {
    return this.fetchPages().then(() => this.fbGoLive());
  }

  private setSettingsWithKey(key: string) {
    const settings = this.settingsService.getSettingsFormData('Stream');
    settings.forEach(subCategory => {
      subCategory.parameters.forEach(parameter => {
        if (parameter.name === 'service') {
          parameter.value = 'Facebook Live';
        }
        if (parameter.name === 'key') {
          parameter.value = key;
        }
      });
    });
    this.settingsService.setSettings('Stream', settings);
  }
}<|MERGE_RESOLUTION|>--- conflicted
+++ resolved
@@ -109,14 +109,8 @@
   fetchPages() {
     const request = this.formRequest(`${this.apiBase}/me/accounts`);
     return fetch(request)
-<<<<<<< HEAD
       .then(handleResponse)
       .then(async (json) => {
-=======
-      .then(handleErrors)
-      .then(response => response.json())
-      .then(async json => {
->>>>>>> b94f0b5b
         let pageId = this.userService.platform.channelId;
         if (!pageId) {
           const pages = await this.userService.getFacebookPages();
@@ -211,28 +205,14 @@
       game_specs: { name: game },
       status: 'SCHEDULED_UNPUBLISHED',
     });
-<<<<<<< HEAD
-    const req = new Request(url, { method: 'POST', headers, body });
-    return fetch(req).then(handleResponse)
-=======
     const req = new Request(url, { headers, body, method: 'POST' });
-    return fetch(req)
-      .then(handleErrors)
-      .catch(resp => resp.json().then((error: any) => Promise.reject(error)));
->>>>>>> b94f0b5b
+    return fetch(req).then(handleResponse);
   }
 
   fetchViewerCount(): Promise<number> {
     const url = `${this.apiBase}/${this.state.liveVideoId}?fields=live_views`;
     const request = this.formRequest(url, {}, this.activeToken);
-<<<<<<< HEAD
     return fetch(request).then(handleResponse).then(json => json.live_views);
-=======
-    return fetch(request)
-      .then(handleErrors)
-      .then(response => response.json())
-      .then(json => json.live_views);
->>>>>>> b94f0b5b
   }
 
   fbGoLive() {
@@ -258,13 +238,7 @@
         method: 'POST',
         body: JSON.stringify(data),
       });
-<<<<<<< HEAD
       return fetch(request).then(handleResponse).then(() => true);
-=======
-      return fetch(request)
-        .then(handleErrors)
-        .then(() => true);
->>>>>>> b94f0b5b
     }
     return Promise.resolve(true);
   }
@@ -274,16 +248,8 @@
     if (searchString.length < 2) return;
     const url = `${this.apiBase}/v3.2/search?type=game&q=${searchString}`;
     const headers = this.getHeaders();
-<<<<<<< HEAD
     const request = new Request(url, { method: 'GET', headers });
     return fetch(request).then(handleResponse).then((json: any) => json.data);
-=======
-    const request = new Request(url, { headers, method: 'GET' });
-    return fetch(request)
-      .then(handleErrors)
-      .then(resp => resp.json())
-      .then((json: any) => json.data);
->>>>>>> b94f0b5b
   }
 
   getChatUrl(): Promise<string> {
