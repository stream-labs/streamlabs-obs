--- conflicted
+++ resolved
@@ -32,15 +32,10 @@
   privacy: 'CLOSED' | 'OPEN' | 'SECRET';
 }
 
-<<<<<<< HEAD
 export interface IFacebookLiveVideo {
   status: 'SCHEDULED_UNPUBLISHED' | 'LIVE_STOPPED' | 'LIVE';
+  planned_start_time: string;
   id: string;
-=======
-interface IFacebookLiveVideo {
-  status: string;
-  id: number;
->>>>>>> 503941ee
   stream_url: string;
   title: string;
   game: string;
@@ -111,26 +106,7 @@
   static initialState = initialState;
 
   protected init() {
-<<<<<<< HEAD
-    // save settings to the local storage
-    const savedSettings: IFacebookStartStreamOptions = JSON.parse(
-      localStorage.getItem(this.serviceName) as string,
-    );
-    if (savedSettings) this.UPDATE_STREAM_SETTINGS(savedSettings);
-    this.store.watch(
-      () => this.state.settings,
-      () => {
-        const { title, description, game, destinationType, pageId } = this.state.settings;
-        localStorage.setItem(
-          this.serviceName,
-          JSON.stringify({ title, description, game, destinationType, pageId }),
-        );
-      },
-      { deep: true },
-    );
-=======
     this.syncSettingsWithLocalStorage();
->>>>>>> 503941ee
   }
 
   @mutation()
@@ -278,7 +254,6 @@
   /**
    * fetch prefill data
    */
-<<<<<<< HEAD
   async prepopulateInfo() {
     // fetch pages and groups
     const [pages, groups] = ((await Promise.all([
@@ -292,45 +267,6 @@
     const page = this.getPage(pageId);
     if (!page) this.UPDATE_STREAM_SETTINGS({ pageId: this.state.facebookPages[0].id });
     this.SET_PREPOPULATED(true);
-=======
-  async prepopulateInfo(): Promise<Partial<IFacebookStartStreamOptions>> {
-    await this.fetchActivePage();
-    if (!this.state.activePage || !this.state.activePage.id) {
-      this.SET_PREPOPULATED(true);
-      return { facebookPageId: undefined };
-    }
-    const url =
-      `${this.apiBase}/${this.state.activePage.id}/live_videos?` +
-      'fields=status,stream_url,title,description';
-    return this.requestFacebook<{ data: IFacebookLiveVideo[] }>(url, this.activeToken).then(
-      json => {
-        // First check if there are any live videos
-        let info = json.data.find((vid: any) => vid.status.includes(['LIVE_STOPPED', 'LIVE']));
-
-        // Next check for future scheduled videos
-        if (!info) {
-          info = json.data.find((vid: any) => vid.status === 'SCHEDULED_UNPUBLISHED');
-        }
-
-        // Finally, just fallback to the first video, which will be their most recent VOD
-        if (!info) {
-          info = json.data[0];
-        }
-
-        if (info && ['SCHEDULED_UNPUBLISHED', 'LIVE_STOPPED', 'LIVE'].includes(info.status)) {
-          this.SET_LIVE_VIDEO_ID(info.id);
-          this.SET_STREAM_URL(info.stream_url);
-        } else {
-          this.SET_LIVE_VIDEO_ID(null);
-        }
-        this.SET_PREPOPULATED(true);
-        return {
-          ...info,
-          facebookPageId: this.state.activePage!.id,
-        };
-      },
-    );
->>>>>>> 503941ee
   }
 
   private getPage(id: string): IFacebookPage {
