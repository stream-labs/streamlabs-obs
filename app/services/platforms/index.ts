import { TwitchService } from './twitch';
import { YoutubeService } from './youtube';
import { MixerService } from './mixer';
import { FacebookService } from './facebook';
import { StreamingContext } from '../streaming';
import { TTwitchTag } from './twitch/tags';
import { TTwitchOAuthScope } from './twitch/scopes';

export type Tag = TTwitchTag;

export interface IChannelInfo {
  title: string;
  game?: string;
  description?: string;
  tags?: Tag[];
  availableTags?: Tag[];
}

export interface IGame {
  name: string;
}

/** Authorization scope **/
type TOAuthScope = TTwitchOAuthScope;

/** Supported capabilities of the streaming platform **/
export type TPlatformCapabilityMap = {
  /** Display and interact with chat **/
  chat: IPlatformCapabilityChat;
  /** Fetch and set stream tags **/
  tags: IPlatformCapabilityTags;
  /** Fetch and set user information **/
  'user-info': IPlatformCapabilityUserInfo;
  /** Fetch viewer count **/
  'viewer-count': IPlatformCapabilityViewerCount;
  /** Schedule streams for a latter date **/
  'stream-schedule': IPlatformCapabilityScheduleStream;
  /** Ability to check whether we're authorized to perform actions under a given scope **/
  'scope-validation': IPlatformCapabilityScopeValidation;
};

export type TPlatformCapability = keyof TPlatformCapabilityMap;

interface IPlatformCapabilityChat {
  getChatUrl: (mode: string) => Promise<string>;
}

interface IPlatformCapabilityTags {
  getAllTags: () => Promise<Tag[]>;
  getStreamTags: () => Promise<Tag[]>;
  setStreamTags: () => Promise<any>;
}

interface IPlatformCapabilityViewerCount {
  fetchViewerCount: () => Promise<number>;
}

interface IPlatformCapabilityUserInfo {
  fetchUserInfo: () => Promise<IUserInfo>;
}

interface IPlatformCapabilityScheduleStream {
  scheduleStream: (startTime: string, info: IChannelInfo) => Promise<any>;
}

interface IPlatformCapabilityScopeValidation {
  hasScope: (scope: TOAuthScope) => Promise<boolean>;
}

// All platform services should implement this interface.
export interface IPlatformService {
<<<<<<< HEAD
=======
  capabilities: Set<TPlatformCapability>;

  supports<T extends TPlatformCapability>(
    capability: T,
  ): this is TPlatformCapabilityMap[T] & IPlatformService;

>>>>>>> a42ff3be
  authWindowOptions: Electron.BrowserWindowConstructorOptions;

  authUrl: string;

  // This function is responsible for setting up stream
  // settings for this platform, given an auth.
  setupStreamSettings: (auth: IPlatformAuth) => void;

  fetchViewerCount: () => Promise<number>;

  fetchStreamKey: () => Promise<string>;

  fetchChannelInfo: () => Promise<IChannelInfo>;

  fetchUserInfo: () => Promise<IUserInfo>;

  putChannelInfo: (channelInfo: IChannelInfo) => Promise<boolean>;

  searchGames: (searchString: string) => Promise<IGame[]>;

  getChatUrl: (mode: string) => Promise<string>;

  beforeGoLive: () => Promise<any>;

  afterGoLive?: (context?: StreamingContext) => Promise<void>;

  prepopulateInfo?: () => Promise<any>;

  scheduleStream?: (startTime: string, info: IChannelInfo) => Promise<any>;
}

export interface IPlatformAuth {
  widgetToken: string;
  apiToken: string; // Streamlabs API Token
  platform: {
    type: TPlatform;
    username: string;
    token: string;
    id: string;
    channelId?: string;
  };
}

export interface IUserInfo {
  username?: string;
}

export type TPlatform = 'twitch' | 'youtube' | 'mixer' | 'facebook';

export function getPlatformService(platform: TPlatform): IPlatformService {
  return {
    twitch: TwitchService.instance,
    youtube: YoutubeService.instance,
    mixer: MixerService.instance,
    facebook: FacebookService.instance,
  }[platform];
}<|MERGE_RESOLUTION|>--- conflicted
+++ resolved
@@ -69,15 +69,12 @@
 
 // All platform services should implement this interface.
 export interface IPlatformService {
-<<<<<<< HEAD
-=======
   capabilities: Set<TPlatformCapability>;
 
   supports<T extends TPlatformCapability>(
     capability: T,
   ): this is TPlatformCapabilityMap[T] & IPlatformService;
 
->>>>>>> a42ff3be
   authWindowOptions: Electron.BrowserWindowConstructorOptions;
 
   authUrl: string;
