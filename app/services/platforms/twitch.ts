--- conflicted
+++ resolved
@@ -156,22 +156,14 @@
         key = key.split('?')[0] + `?bandwidthtest=true&rnd=${Math.random()}`;
       }
       this.SET_STREAM_KEY(key);
-<<<<<<< HEAD
-      this.streamSettingsService.setSettings({
-        key,
-        platform: 'twitch',
-        streamType: 'rtmp_common',
-        server: 'auto',
-      });
-=======
       if (!this.streamingService.views.isMultiplatformMode) {
         this.streamSettingsService.setSettings({
           key,
           platform: 'twitch',
           streamType: 'rtmp_common',
+          server: 'auto',
         });
       }
->>>>>>> ece59242
     }
 
     if (goLiveSettings) {
