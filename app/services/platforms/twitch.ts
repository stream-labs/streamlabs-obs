--- conflicted
+++ resolved
@@ -61,18 +61,12 @@
 
   get authUrl() {
     const host = this.hostsService.streamlabs;
-<<<<<<< HEAD
-    const query =
-      `_=${Date.now()}&skip_splash=true&external=electron&twitch&force_verify&` +
-      'scope=channel_read,channel_editor&origin=slobs';
-=======
     const scopes: TTwitchOAuthScope[] = ['channel_read', 'channel_editor', 'user:edit:broadcast'];
 
     const query =
       `_=${Date.now()}&skip_splash=true&external=electron&twitch&force_verify&` +
       `scope=${scopes.join(',')}&origin=slobs`;
 
->>>>>>> a42ff3be
     return `https://${host}/slobs/login?${query}`;
   }
 
@@ -84,21 +78,6 @@
     return this.userService.platform.id;
   }
 
-<<<<<<< HEAD
-  getHeaders(authorized = false): Headers {
-    const headers = new Headers();
-
-    headers.append('Client-Id', this.clientId);
-    headers.append('Accept', 'application/vnd.twitchtv.v5+json');
-    headers.append('Content-Type', 'application/json');
-
-    if (authorized) headers.append('Authorization', `OAuth ${this.oauthToken}`);
-
-    return headers;
-  }
-
-=======
->>>>>>> a42ff3be
   // TODO: Some of this code could probably eventually be
   // shared with the Youtube platform.
   setupStreamSettings(auth: IPlatformAuth) {
@@ -149,10 +128,6 @@
       this.fetchRawChannelInfo().then(json => ({
         title: json.status,
         game: json.game,
-<<<<<<< HEAD
-      };
-    });
-=======
       })),
       this.getStreamTags(),
       // Fetch stream tags once per session as they're unlikely to change that often
@@ -165,7 +140,6 @@
       tags,
       availableTags,
     }));
->>>>>>> a42ff3be
   }
 
   @requiresToken()
@@ -201,15 +175,9 @@
       body: JSON.stringify(data),
     });
 
-<<<<<<< HEAD
-    return fetch(request)
-      .then(handleResponse)
-      .then(() => true);
-=======
     return Promise.all([fetch(request).then(handleResponse), this.setStreamTags(tags)]).then(
       _ => true,
     );
->>>>>>> a42ff3be
   }
 
   searchGames(searchString: string): Promise<IGame[]> {
@@ -228,8 +196,6 @@
     return Promise.resolve(
       `https://twitch.tv/popout/${this.userService.platform.username}/chat?${nightMode}`,
     );
-<<<<<<< HEAD
-=======
   }
 
   @requiresToken()
@@ -251,7 +217,6 @@
     }
 
     return updateTags(this.getRawHeaders(true, true))(tags)(this.twitchId);
->>>>>>> a42ff3be
   }
 
   searchCommunities(searchString: string) {
