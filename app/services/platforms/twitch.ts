import {
  EPlatformCallResult,
  IGame,
  IPlatformRequest,
  IPlatformService,
  IPlatformState,
  TPlatformCapability,
} from '.';
import { HostsService } from 'services/hosts';
import { Inject } from 'services/core/injector';
import { authorizedHeaders, handleResponse, jfetch } from 'util/requests';
import { UserService } from 'services/user';
import { getAllTags, getStreamTags, TTwitchTag, updateTags } from './twitch/tags';
import { TTwitchOAuthScope } from './twitch/scopes';
import { platformAuthorizedRequest, platformRequest } from './utils';
import { StreamSettingsService } from 'services/settings/streaming';
import { CustomizationService } from 'services/customization';
import { assertIsDefined } from 'util/properties-type-guards';
import { IGoLiveSettings } from 'services/streaming';
import { InheritMutations, mutation } from 'services/core';
import { throwStreamError, TStreamErrorType } from 'services/streaming/stream-error';
import { BasePlatformService } from './base-platform';
<<<<<<< HEAD
=======
import Utils from '../utils';
>>>>>>> 4e2e49d7

export interface ITwitchStartStreamOptions {
  title: string;
  game?: string;
  tags?: TTwitchTag[];
}

export interface ITwitchChannelInfo extends ITwitchStartStreamOptions {
  hasUpdateTagsPermission: boolean;
  availableTags: TTwitchTag[];
}

interface ITWitchChannelResponse {
  status: string;
  game: string;
  stream_key: string;
}

/**
 * Request headers that need to be sent to Twitch
 */
export interface ITwitchRequestHeaders extends Dictionary<string | undefined> {
  Accept: 'application/vnd.twitchtv.v5+json';
  Authorization?: string;
  'Client-Id': string;
  'Content-Type': 'application/json';
}

/**
 * Result of a token validation response, which returns information including
 * the list of authorized scopes.
 */
interface ITwitchOAuthValidateResponse {
  clientId: string;
  login: string;
  scopes: string[];
  user_id: string;
}

interface ITwitchServiceState extends IPlatformState {
  hasUpdateTagsPermission: boolean;
  availableTags: TTwitchTag[];
  settings: ITwitchStartStreamOptions;
}

@InheritMutations()
export class TwitchService extends BasePlatformService<ITwitchServiceState>
  implements IPlatformService {
  @Inject() hostsService: HostsService;
  @Inject() streamSettingsService: StreamSettingsService;
  @Inject() userService: UserService;
  @Inject() customizationService: CustomizationService;

  static initialState: ITwitchServiceState = {
    ...BasePlatformService.initialState,
    hasUpdateTagsPermission: false,
    availableTags: [],
    settings: {
      title: '',
      game: '',
      tags: [],
    },
  };

  readonly platform = 'twitch';
  readonly displayName = 'Twitch';
  readonly gameImageSize = { width: 30, height: 40 };

  readonly capabilities = new Set<TPlatformCapability>([
    'title',
    'chat',
    'scope-validation',
    'tags',
    'game',
    'user-info',
  ]);

  authWindowOptions: Electron.BrowserWindowConstructorOptions = {
    width: 600,
    height: 800,
  };

  // Streamlabs Production Twitch OAuth Client ID
  clientId = '8bmp6j83z5w4mepq0dn0q1a7g186azi';

  init() {
    // prepopulate data to make chat available after app start
    this.userService.userLogin.subscribe(_ => {
      if (this.userService.platform?.type === 'twitch') this.prepopulateInfo();
    });
  }

  get authUrl() {
    const host = this.hostsService.streamlabs;
    const scopes: TTwitchOAuthScope[] = ['channel_read', 'channel_editor', 'user:edit:broadcast'];

    const query =
      `_=${Date.now()}&skip_splash=true&external=electron&twitch&force_verify&` +
      `scope=${scopes.join(',')}&origin=slobs`;

    return `https://${host}/slobs/login?${query}`;
  }

  // TODO: Refactor so this is reusable
  get userAuth(): { token?: string; id?: string } {
    return {
      token: this.userService.state.auth?.platforms?.twitch?.token,
      id: this.userService.state.auth?.platforms?.twitch?.id,
    };
  }

  get oauthToken() {
    return this.userAuth.token;
  }

  get twitchId() {
    return this.userAuth.id;
  }

  get username(): string {
    return this.userService.state.auth?.platforms?.twitch?.username || '';
  }

  async beforeGoLive(goLiveSettings?: IGoLiveSettings) {
    if (
      this.streamSettingsService.protectedModeEnabled &&
      this.streamSettingsService.isSafeToModifyStreamKey()
    ) {
      let key = await this.fetchStreamKey();
      // do not start actual stream when testing
      if (Utils.isTestMode()) {
        key = key.split('?')[0] + `?bandwidthtest=true&rnd=${Math.random()}`;
      }
      this.SET_STREAM_KEY(key);
      if (!this.streamingService.views.isMultiplatformMode) {
        this.streamSettingsService.setSettings({
          key,
          platform: 'twitch',
          streamType: 'rtmp_common',
        });
      }
    }

    if (goLiveSettings) {
      const channelInfo = goLiveSettings?.platforms.twitch;
      if (channelInfo) await this.putChannelInfo(channelInfo);
    }
  }

  async validatePlatform() {
    const hasScopeCheck = this.hasScope('channel_read')
      .then(result => {
        if (!result) return EPlatformCallResult.TwitchScopeMissing;
        return EPlatformCallResult.Success;
      })
      .catch(e => {
        console.error('Error checking Twitch OAuth scopes', e);
        return EPlatformCallResult.Error;
      });

    const twitchTwoFactorCheck = this.fetchStreamKey()
      .then(key => {
        return EPlatformCallResult.Success;
      })
      .catch(e => {
        if (e && e.status) {
          if (e.status === 403) {
            return EPlatformCallResult.TwitchTwoFactor;
          }
        }
        console.error('Error fetching Twitch stream key', e);
        return EPlatformCallResult.Error;
      });

    const results = await Promise.all([hasScopeCheck, twitchTwoFactorCheck]);
    const failedResults = results.filter(result => result !== EPlatformCallResult.Success);
    if (failedResults.length) return failedResults[0];
    return EPlatformCallResult.Success;
  }

  fetchNewToken(): Promise<void> {
    const host = this.hostsService.streamlabs;
    const url = `https://${host}/api/v5/slobs/twitch/refresh`;
    const headers = authorizedHeaders(this.userService.apiToken!);
    const request = new Request(url, { headers });

    return jfetch<{ access_token: string }>(request).then(response =>
      this.userService.updatePlatformToken('twitch', response.access_token),
    );
  }

  /**
   * Request Twitch API and wrap failed response to a unified error model
   */
  async requestTwitch<T = unknown>(reqInfo: IPlatformRequest | string): Promise<T> {
    try {
      return await platformAuthorizedRequest<T>('twitch', reqInfo);
    } catch (e) {
      const details = e.result
        ? `${e.result.status} ${e.result.error} ${e.result.message}`
        : 'Connection failed';
      let errorType: TStreamErrorType;
      switch (e.result?.message) {
        case 'missing required oauth scope':
          errorType = 'TWITCH_MISSED_OAUTH_SCOPE';
          break;
        case 'Status contains banned words.':
          errorType = 'TWITCH_BANNED_WORDS';
          break;
        default:
          errorType = 'PLATFORM_REQUEST_FAILED';
      }
      throwStreamError(errorType, details, 'twitch');
    }
  }

  private fetchRawChannelInfo(): Promise<ITWitchChannelResponse> {
    return this.requestTwitch<ITWitchChannelResponse>('https://api.twitch.tv/kraken/channel');
  }

  fetchStreamKey(): Promise<string> {
    return this.fetchRawChannelInfo().then(json => json.stream_key);
  }

  /**
   * prepopulate channel info and save it to the store
   */
  async prepopulateInfo(): Promise<void> {
    const [channelInfo, hasUpdateTagsPermission] = await Promise.all([
      this.fetchRawChannelInfo().then(json => ({
        title: json.status,
        game: json.game,
      })),
      this.getHasUpdateTagsPermission(),
    ]);

    let tags: TTwitchTag[] = [];
    if (hasUpdateTagsPermission) {
      [tags] = await Promise.all([this.getStreamTags(), this.getAllTags()]);
    }
    this.SET_PREPOPULATED(true);
    this.SET_STREAM_SETTINGS({ tags, title: channelInfo.title, game: channelInfo.game });
  }

  @mutation()
  private SET_AVAILABLE_TAGS(tags: TTwitchTag[]) {
    this.state.availableTags = tags;
    this.state.hasUpdateTagsPermission = true;
  }

  fetchUserInfo() {
    return platformAuthorizedRequest<{ login: string }[]>(
      'twitch',
      `https://api.twitch.tv/helix/users?id=${this.twitchId}`,
    ).then(json => (json[0] && json[0].login ? { username: json[0].login! } : {}));
  }

  fetchViewerCount(): Promise<number> {
    return platformRequest<{ stream?: { viewers: number } }>(
      'twitch',
      `https://api.twitch.tv/kraken/streams/${this.twitchId}`,
    ).then(json => (json.stream ? json.stream.viewers : 0));
  }

  async putChannelInfo({ title, game, tags = [] }: ITwitchStartStreamOptions): Promise<void> {
    await Promise.all([
      this.requestTwitch({
        url: `https://api.twitch.tv/kraken/channels/${this.twitchId}`,
        method: 'PUT',
        body: JSON.stringify({ channel: { game, status: title } }),
      }),
      this.setStreamTags(tags),
    ]);
    this.SET_STREAM_SETTINGS({ title, game, tags });
  }

  async searchGames(searchString: string): Promise<IGame[]> {
    const gamesResponse = await platformAuthorizedRequest<{
      data: { id: string; name: string; box_art_url: string }[];
    }>('twitch', `https://api.twitch.tv/helix/search/categories?query=${searchString}`);
    if (!gamesResponse.data) return [];
    return gamesResponse.data.map(g => ({ id: g.id, name: g.name, image: g.box_art_url }));
  }

  async fetchGame(name: string): Promise<IGame> {
    const gamesResponse = await platformAuthorizedRequest<{
      data: { id: string; name: string; box_art_url: string }[];
    }>('twitch', `https://api.twitch.tv/helix/games?name=${name}`);
    return gamesResponse.data.map(g => {
      const imageTemplate = g.box_art_url;
      const imageSize = this.gameImageSize;
      const image = imageTemplate
        .replace('{width}', imageSize.width.toString())
        .replace('{height}', imageSize.height.toString());
      return { id: g.id, name: g.name, image };
    })[0];
  }

  get chatUrl(): string {
    const mode = this.customizationService.isDarkTheme ? 'night' : 'day';
    const nightMode = mode === 'day' ? 'popout' : 'darkpopout';
    return `https://twitch.tv/popout/${this.username}/chat?${nightMode}`;
  }

  get streamPageUrl() {
    return `https://twitch.tv/${this.username}`;
  }

  async getAllTags(): Promise<void> {
    // Fetch stream tags once per session as they're unlikely to change that often
    if (this.state.availableTags.length) return;
    this.SET_AVAILABLE_TAGS(await getAllTags());
  }

  getStreamTags(): Promise<TTwitchTag[]> {
    assertIsDefined(this.twitchId);
    return getStreamTags(this.twitchId);
  }

  async setStreamTags(tags: TTwitchTag[]) {
    const hasPermission = await this.hasScope('user:edit:broadcast');

    if (!hasPermission) {
      return false;
    }
    assertIsDefined(this.twitchId);
    return updateTags()(tags)(this.twitchId);
  }

  hasScope(scope: TTwitchOAuthScope): Promise<boolean> {
    // eslint-disable-next-line prettier/prettier
    return platformAuthorizedRequest('twitch', 'https://id.twitch.tv/oauth2/validate').then(
      (response: ITwitchOAuthValidateResponse) => response.scopes.includes(scope),
    );
  }

  async getHasUpdateTagsPermission() {
    // if available tags are loaded then the user has permissions
    if (this.state.availableTags.length) return true;
    // otherwise make a request to Twitch
    return await this.hasScope('user:edit:broadcast');
  }

  getHeaders(req: IPlatformRequest, authorized = false): ITwitchRequestHeaders {
    const isNewApi = req.url.indexOf('https://api.twitch.tv/helix/') === 0;
    return {
      'Client-Id': this.clientId,
      Accept: 'application/vnd.twitchtv.v5+json',
      'Content-Type': 'application/json',
      ...(authorized
        ? { Authorization: `${isNewApi ? 'Bearer' : 'OAuth'} ${this.oauthToken}` }
        : {}),
    };
  }

  get liveDockEnabled(): boolean {
    return true;
  }
}<|MERGE_RESOLUTION|>--- conflicted
+++ resolved
@@ -20,10 +20,7 @@
 import { InheritMutations, mutation } from 'services/core';
 import { throwStreamError, TStreamErrorType } from 'services/streaming/stream-error';
 import { BasePlatformService } from './base-platform';
-<<<<<<< HEAD
-=======
 import Utils from '../utils';
->>>>>>> 4e2e49d7
 
 export interface ITwitchStartStreamOptions {
   title: string;
