import { mutation, InheritMutations } from '../core/stateful-service';
import {
  IPlatformService,
  TPlatformCapability,
  EPlatformCallResult,
  IPlatformRequest,
  IPlatformState,
} from '.';
import { Inject } from 'services/core/injector';
import { authorizedHeaders, handleResponse, jfetch } from 'util/requests';
import { platformAuthorizedRequest } from './utils';
import { StreamSettingsService } from 'services/settings/streaming';
import { CustomizationService } from 'services/customization';
import { IGoLiveSettings } from 'services/streaming';
import { WindowsService } from 'services/windows';
import { $t, I18nService } from 'services/i18n';
import { throwStreamError } from 'services/streaming/stream-error';
import { BasePlatformService } from './base-platform';
import { assertIsDefined } from 'util/properties-type-guards';
import electron from 'electron';
import { omitBy } from 'lodash';

interface IYoutubeServiceState extends IPlatformState {
  liveStreamingEnabled: boolean;
  streamId: string;
  broadcastStatus: TBroadcastLifecycleStatus | '';
  settings: IYoutubeStartStreamOptions;
  categories: IYoutubeCategory[];
}

export interface IYoutubeStartStreamOptions extends IExtraBroadcastSettings {
  title: string;
  categoryId?: string;
  broadcastId?: string;
  description: string;
  privacyStatus?: 'private' | 'public' | 'unlisted';
}

/**
 * Represents an API response with a paginated collection
 */
interface IYoutubeCollection<T> {
  items: T[];
  pageInfo: { totalResults: number; resultsPerPage: number };
}

/**
 * A liveBroadcast resource represents an event that will be streamed, via live video, on YouTube.
 * For the full set of available fields:
 * @see https://google-developers.appspot.com/youtube/v3/live/docs/liveBroadcasts
 */
export interface IYoutubeLiveBroadcast {
  id: string;
  contentDetails: { boundStreamId: string } & IExtraBroadcastSettings & {
      recordFromStart: boolean;
      enableContentEncryption: boolean;
      startWithSlate: boolean;
      monitorStream: { enableMonitorStream: boolean; broadcastStreamDelayMs: boolean };
      enableEmbed: boolean;
    };
  snippet: {
    channelId: string;
    title: string;
    description: string;
    scheduledStartTime: string;
    isDefaultBroadcast: boolean;
    liveChatId: string;
    thumbnails: {
      default: {
        url: string;
        width: 120;
        height: 90;
      };
    };
  };
  status: {
    lifeCycleStatus: TBroadcastLifecycleStatus;
    privacyStatus: 'private' | 'public' | 'unlisted';
    recordingStatus: 'notRecording' | 'recorded' | 'recording';
    selfDeclaredMadeForKids: boolean;
  };
}

/**
 * A liveStream resource contains information about the video stream that you are transmitting to YouTube.
 * The stream provides the content that will be broadcast to YouTube users. Once created,
 * a liveStream resource can be bound to one or more liveBroadcast resources.
 * @see https://google-developers.appspot.com/youtube/v3/live/docs/liveStreams
 */
interface IYoutubeLiveStream {
  id: string;
  snippet: {
    isDefaultStream: boolean;
  };
  cdn: {
    ingestionInfo: {
      /**
       * streamName is actually a secret stream key
       */
      streamName: string;
      ingestionAddress: string;
    };
    resolution: string;
    frameRate: string;
  };
  status: {
    streamStatus: TStreamStatus;
  };
}

export interface IYoutubeCategory {
  id: string;
  snippet: {
    title: string;
    assignable: boolean;
  };
}

export interface IYoutubeVideo {
  id: string;
  snippet: {
    title: string;
    description: string;
    categoryId: string;
  };
}

interface IExtraBroadcastSettings {
  enableAutoStart?: boolean;
  enableAutoStop?: boolean;
  enableDvr?: boolean;
  projection?: 'rectangular' | '360';
  latencyPreference?: 'normal' | 'low' | 'ultraLow';
  selfDeclaredMadeForKids?: boolean;
}

type TStreamStatus = 'active' | 'created' | 'error' | 'inactive' | 'ready';
type TBroadcastLifecycleStatus =
  | 'complete'
  | 'created'
  | 'live'
  | 'liveStarting'
  | 'ready'
  | 'revoked'
  | 'testStarting'
  | 'testing';

@InheritMutations()
export class YoutubeService extends BasePlatformService<IYoutubeServiceState>
  implements IPlatformService {
  @Inject() private customizationService: CustomizationService;
  @Inject() private streamSettingsService: StreamSettingsService;
  @Inject() private windowsService: WindowsService;
  @Inject() private i18nService: I18nService;

  readonly capabilities = new Set<TPlatformCapability>(['chat', 'description', 'stream-schedule']);

  static initialState: IYoutubeServiceState = {
    ...BasePlatformService.initialState,
    liveStreamingEnabled: true,
    streamId: '',
    broadcastStatus: '',
    categories: [],
    settings: {
      broadcastId: '',
      title: '',
      description: '',
      categoryId: '20', // Set Gaming as a default category
      enableAutoStart: true,
      enableAutoStop: true,
      enableDvr: true,
      projection: 'rectangular',
      latencyPreference: 'normal',
      privacyStatus: 'public',
      selfDeclaredMadeForKids: false,
    },
  };

  readonly platform = 'youtube';
  readonly displayName = 'YouTube';

  /**
   * The list of fields we can update in the mid stream mode
   */
  readonly updatableSettings: (keyof IYoutubeStartStreamOptions)[] = [
    'title',
    'description',
    'enableAutoStop',
    'privacyStatus',
    'enableDvr',
  ];

  authWindowOptions: Electron.BrowserWindowConstructorOptions = {
    width: 1000,
    height: 600,
  };

  private apiBase = 'https://www.googleapis.com/youtube/v3';

  protected init() {
    this.syncSettingsWithLocalStorage();
  }

  get authUrl() {
    const host = this.hostsService.streamlabs;
    return (
      `https://${host}/slobs/login?_=${Date.now()}` +
      '&skip_splash=true&external=electron&youtube&force_verify&origin=slobs'
    );
  }

  get oauthToken() {
    return this.userService.state.auth?.platforms?.youtube?.token;
  }

  /**
   * Request Youtube API and handle error response
   */
  private async requestYoutube<T = unknown>(reqInfo: IPlatformRequest | string): Promise<T> {
    try {
      return await platformAuthorizedRequest<T>('youtube', reqInfo);
    } catch (e) {
      let details = e.result?.error?.message;
      if (!details) details = 'connection failed';
      const errorType =
        details === 'The user is not enabled for live streaming.'
          ? 'YOUTUBE_STREAMING_DISABLED'
          : 'PLATFORM_REQUEST_FAILED';
      throw throwStreamError(errorType, details, 'youtube');
    }
  }

  @mutation()
  private SET_ENABLED_STATUS(enabled: boolean) {
    this.state.liveStreamingEnabled = enabled;
  }

  async beforeGoLive(settings: IGoLiveSettings) {
    const ytSettings = settings.platforms.youtube;
    // update selected LiveBroadcast with new title and description
    // or create a new LiveBroadcast if there are no broadcasts selected
    let broadcast: IYoutubeLiveBroadcast;
    if (!ytSettings.broadcastId) {
      broadcast = await this.createBroadcast(ytSettings);
    } else {
      await this.updateBroadcast(ytSettings.broadcastId, ytSettings);
      broadcast = await this.fetchBroadcast(ytSettings.broadcastId);
    }

    // create a LiveStream object and bind it with current LiveBroadcast
    let stream: IYoutubeLiveStream;
    if (!broadcast.contentDetails.boundStreamId) {
      stream = await this.createLiveStream(broadcast.snippet.title);
      await this.bindStreamToBroadcast(broadcast.id, stream.id);
    } else {
      stream = await this.fetchLiveStream(broadcast.contentDetails.boundStreamId);
    }

    // set the category
    await this.updateCategory(
      broadcast.id,
      broadcast.snippet.title,
      broadcast.snippet.description,
      ytSettings.categoryId!,
    );

    // setup key and platform type in the OBS settings
    const streamKey = stream.cdn.ingestionInfo.streamName;
    this.streamSettingsService.setSettings({
      platform: 'youtube',
      key: streamKey,
      streamType: 'rtmp_common',
    });

    // update the local state
    this.UPDATE_STREAM_SETTINGS({ ...ytSettings, broadcastId: broadcast.id });
    this.SET_STREAM_ID(stream.id);
    this.SET_STREAM_KEY(streamKey);
  }

  /**
   * check that user has enabled live-streaming on their account
   */
  async validatePlatform(): Promise<EPlatformCallResult> {
    try {
      const endpoint = 'liveStreams?part=id,snippet&mine=true';
      const url = `${this.apiBase}/${endpoint}&access_token=${this.oauthToken}`;
      await platformAuthorizedRequest('youtube', url);
      this.SET_ENABLED_STATUS(true);
      return EPlatformCallResult.Success;
    } catch (resp) {
      if (resp.status !== 403) {
        console.error('Got 403 checking if YT is enabled for live streaming', resp);
        return EPlatformCallResult.Error;
      }
      const json = resp.result;
      if (
        json.error &&
        json.error.errors &&
        json.error.errors[0].reason === 'liveStreamingNotEnabled'
      ) {
        this.SET_ENABLED_STATUS(false);
      }
      return EPlatformCallResult.YoutubeStreamingDisabled;
    }
  }

  getHeaders(req: IPlatformRequest, authorized = false) {
    return {
      'Content-Type': 'application/json',
      ...(authorized ? { Authorization: `Bearer ${this.oauthToken}` } : {}),
    };
  }

  fetchDefaultDescription(): Promise<string> {
    return this.userService
      .getDonationSettings()
      .then(json =>
        json.settings.autopublish ? `Support the stream: ${json.donation_url} \n` : '',
      );
  }

  fetchUserInfo() {
    return Promise.resolve({});
  }

  protected async fetchViewerCount(): Promise<number> {
    if (!this.state.settings.broadcastId) return 0; // activeChannel is not available when streaming to custom ingest
    const endpoint = 'videos?part=snippet,liveStreamingDetails';
    // eslint-disable-next-line prettier/prettier
    const url = `${this.apiBase}/${endpoint}&id=${this.state.settings.broadcastId}&access_token=${
      this.oauthToken
    }`;
    return this.requestYoutube<{
      items: { liveStreamingDetails: { concurrentViewers: string } }[];
    }>(url).then(
      json =>
        (json.items[0] && parseInt(json.items[0].liveStreamingDetails.concurrentViewers, 10)) || 0,
    );
  }

  private async fetchCategories(): Promise<IYoutubeCategory[]> {
    // region should be in "ISO 3166 alpha 2" format
    const locale = this.i18nService.state.locale;
    const region = locale.split('-')[1];
    const endpoint = `${this.apiBase}/videoCategories?part=snippet&regionCode=${region}&locale=${locale}`;
    const collection = await this.requestYoutube<IYoutubeCollection<IYoutubeCategory>>(endpoint);
    return collection.items.filter(category => category.snippet.assignable);
  }

  private async updateCategory(
    broadcastId: string,
    title: string,
    description: string,
    categoryId: string,
  ) {
    const endpoint = 'videos?part=snippet';
    await this.requestYoutube({
      body: JSON.stringify({ id: broadcastId, snippet: { categoryId, title, description } }),
      method: 'PUT',
      url: `${this.apiBase}/${endpoint}&access_token=${this.oauthToken}`,
    });
  }

  async fetchVideo(id: string): Promise<IYoutubeVideo> {
    const endpoint = `videos?id=${id}&part=snippet`;
    const videoCollection = await this.requestYoutube<IYoutubeCollection<IYoutubeVideo>>(
      `${this.apiBase}/${endpoint}&access_token=${this.oauthToken}`,
    );
    return videoCollection.items[0];
  }

  /**
   * returns perilled data for the GoLive window
   */
  async prepopulateInfo(): Promise<void> {
    const settings = this.state.settings;
    this.UPDATE_STREAM_SETTINGS({
      description: settings.description || (await this.fetchDefaultDescription()),
    });
    if (!this.state.categories.length) this.SET_CATEGORIES(await this.fetchCategories());
    this.SET_PREPOPULATED(true);
  }

  /**
   * Create a YT broadcast (event) for the future stream
   */
  async scheduleStream(
    scheduledStartTime: string,
    options: IYoutubeStartStreamOptions,
  ): Promise<void> {
    await this.createBroadcast({ ...options, scheduledStartTime });
  }

  async fetchNewToken(): Promise<void> {
    const host = this.hostsService.streamlabs;
    const url = `https://${host}/api/v5/slobs/youtube/token`;
    const headers = authorizedHeaders(this.userService.apiToken!);
    const request = new Request(url, { headers });

    return jfetch<{ access_token: string }>(request).then(response =>
      this.userService.updatePlatformToken('youtube', response.access_token),
    );
  }

  /**
   * update data for the current active broadcast
   */
  async putChannelInfo(options: IYoutubeStartStreamOptions): Promise<void> {
    const broadcastId = this.state.settings.broadcastId;
    assertIsDefined(broadcastId);
<<<<<<< HEAD
    await this.updateBroadcast(broadcastId, options);
    this.UPDATE_STREAM_SETTINGS(options);
=======

    if (this.state.settings.categoryId !== options.categoryId) {
      await this.updateCategory(
        broadcastId,
        options.title,
        options.description,
        options.categoryId!,
      );
    }

    await this.updateBroadcast(broadcastId, options, true);
    this.UPDATE_STREAM_SETTINGS({ ...options, broadcastId });
    return true;
>>>>>>> d1a1e602
  }

  /**
   * create a new broadcast via API
   */
  private async createBroadcast(
    params: IYoutubeStartStreamOptions & { scheduledStartTime?: string },
  ): Promise<IYoutubeLiveBroadcast> {
    const fields = ['snippet', 'contentDetails', 'status'];
    const endpoint = `liveBroadcasts?part=${fields.join(',')}`;
    const data: Dictionary<any> = {
      snippet: {
        title: params.title,
        scheduledStartTime: params.scheduledStartTime || new Date().toISOString(),
        description: params.description,
      },
      contentDetails: {
        enableAutoStart: params.enableAutoStart,
        enableAutoStop: params.enableAutoStop,
        enableDvr: params.enableDvr,
        projection: params.projection,
        latencyPreference: params.latencyPreference,
      },
      status: {
        privacyStatus: params.privacyStatus,
        selfDeclaredMadeForKids: params.selfDeclaredMadeForKids,
      },
    };

    const broadcast = await this.requestYoutube<IYoutubeLiveBroadcast>({
      body: JSON.stringify(data),
      method: 'POST',
      url: `${this.apiBase}/${endpoint}&access_token=${this.oauthToken}`,
    });
    return broadcast;

    // update additional settings
    // return await this.updateBroadcast(broadcast.id, params);
  }

  /**
   * update the broadcast via API
   */
  private async updateBroadcast(
    id: string,
    params: Partial<IYoutubeStartStreamOptions>,
    isMidStreamMode = false,
  ): Promise<void> {
    const broadcast = await this.fetchBroadcast(id);

    const snippet: Partial<IYoutubeLiveBroadcast['snippet']> = {
      title: params.title,
      description: params.description,
      scheduledStartTime: new Date().toISOString(),
    };

    const contentDetails: Dictionary<any> = {
      enableAutoStart: isMidStreamMode
        ? broadcast.contentDetails.enableAutoStart
        : params.enableAutoStop,
      enableAutoStop: params.enableAutoStop,
      enableDvr: params.enableDvr,
      enableEmbed: broadcast.contentDetails.enableEmbed,
      projection: isMidStreamMode ? broadcast.contentDetails.projection : params.projection,
      enableLowLatency: params.latencyPreference === 'low',
      latencyPreference: isMidStreamMode
        ? broadcast.contentDetails.latencyPreference
        : params.latencyPreference,

      // YT requires to setup these options on broadcast update if contentDetails provided
      recordFromStart: broadcast.contentDetails.recordFromStart,
      enableContentEncryption: broadcast.contentDetails.enableContentEncryption,
      startWithSlate: broadcast.contentDetails.startWithSlate,
      monitorStream: {
        enableMonitorStream: broadcast.contentDetails.monitorStream.enableMonitorStream,
        broadcastStreamDelayMs: broadcast.contentDetails.monitorStream.broadcastStreamDelayMs,
      },
    };

    const status: Partial<IYoutubeLiveBroadcast['status']> = {
      privacyStatus: params.privacyStatus,
      selfDeclaredMadeForKids: params.selfDeclaredMadeForKids,
    };

    const fields = ['snippet', 'status', 'contentDetails'];
    const endpoint = `liveBroadcasts?part=${fields.join(',')}&id=${id}`;
    const body: Dictionary<any> = { id, snippet, contentDetails, status };

    await this.requestYoutube<IYoutubeLiveBroadcast>({
      body: JSON.stringify(body),
      method: 'PUT',
      url: `${this.apiBase}/${endpoint}&access_token=${this.oauthToken}`,
    });
  }

  /**
   * The liveStream must be bounded to the Youtube LiveBroadcast before going live
   */
  private bindStreamToBroadcast(
    broadcastId: string,
    streamId: string,
  ): Promise<IYoutubeLiveBroadcast> {
    const fields = ['snippet', 'contentDetails', 'status'];
    const endpoint = `/liveBroadcasts/bind?part=${fields.join(',')}`;
    return this.requestYoutube<IYoutubeLiveBroadcast>({
      method: 'POST',
      // es-lint-disable-next-line prettier/prettier
      url: `${this.apiBase}${endpoint}&id=${broadcastId}&streamId=${streamId}&access_token=${this.oauthToken}`,
    });
  }

  /**
   * create new LiveStream via API
   * this LiveStream must be bounded to the Youtube LiveBroadcast before going live
   */
  private async createLiveStream(title: string): Promise<IYoutubeLiveStream> {
    const endpoint = 'liveStreams?part=cdn,snippet,contentDetails';
    return platformAuthorizedRequest<IYoutubeLiveStream>('youtube', {
      url: `${this.apiBase}/${endpoint}&access_token=${this.oauthToken}`,
      method: 'POST',
      body: JSON.stringify({
        snippet: { title },
        cdn: {
          frameRate: 'variable',
          ingestionType: 'rtmp',
          resolution: 'variable',
        },
        contentDetails: { isReusable: false },
      }),
    });
  }

  get liveDockEnabled(): boolean {
    return this.streamSettingsService.settings.protectedModeEnabled;
  }

  /**
   * Fetch the list of upcoming and active broadcasts
   */
  async fetchBroadcasts(): Promise<IYoutubeLiveBroadcast[]> {
    const fields = ['snippet', 'contentDetails', 'status'];
    const query = `part=${fields.join(',')}&maxResults=50&access_token=${this.oauthToken}`;

    // fetch active and upcoming broadcasts simultaneously
    let [activeBroadcasts, upcomingBroadcasts] = await Promise.all([
      (
        await platformAuthorizedRequest<IYoutubeCollection<IYoutubeLiveBroadcast>>(
          'youtube',
          `${this.apiBase}/liveBroadcasts?${query}&broadcastStatus=active`,
        )
      ).items,
      (
        await platformAuthorizedRequest<IYoutubeCollection<IYoutubeLiveBroadcast>>(
          'youtube',
          `${this.apiBase}/liveBroadcasts?${query}&broadcastStatus=upcoming`,
        )
      ).items,
    ]);

    // show active broadcasts only with enableAutoStop=false
    // otherwise it's possible to start streaming to a broadcast when it's transitioning the state to completed
    activeBroadcasts = activeBroadcasts.filter(
      broadcast => !broadcast.contentDetails.enableAutoStop,
    );

    // cap the upcoming broadcasts list depending on the current date
    // unfortunately YT API doesn't provide a way to filter broadcasts by date
    upcomingBroadcasts = upcomingBroadcasts.filter(broadcast => {
      const timeRange = 1000 * 60 * 60 * 24;
      const maxDate = Date.now() + timeRange;
      const minDate = Date.now() - timeRange;
      const broadcastDate = new Date(broadcast.snippet.scheduledStartTime).valueOf();
      return broadcastDate > minDate && broadcastDate < maxDate;
    });

    return [...activeBroadcasts, ...upcomingBroadcasts];
  }

  private async fetchLiveStream(id: string): Promise<IYoutubeLiveStream> {
    const url = `${this.apiBase}/liveStreams?part=cdn,snippet,contentDetails&id=${id}`;
    return (await platformAuthorizedRequest<{ items: IYoutubeLiveStream[] }>('youtube', url))
      .items[0];
  }

  private async fetchBroadcast(
    id: string,
    fields = ['snippet', 'contentDetails', 'status'],
  ): Promise<IYoutubeLiveBroadcast> {
    const filter = `&id=${id}`;
    const query = `part=${fields.join(',')}${filter}&maxResults=1&access_token=${this.oauthToken}`;
    return (
      await platformAuthorizedRequest<IYoutubeCollection<IYoutubeLiveBroadcast>>(
        'youtube',
        `${this.apiBase}/liveBroadcasts?${query}`,
      )
    ).items[0];
  }

  get chatUrl() {
    const broadcastId = this.state.settings.broadcastId;
    if (!broadcastId) return '';
    const mode = this.customizationService.isDarkTheme ? 'night' : 'day';
    const youtubeDomain = mode === 'day' ? 'https://youtube.com' : 'https://gaming.youtube.com';
    return `${youtubeDomain}/live_chat?v=${broadcastId}&is_popout=1`;
  }

  openYoutubeEnable() {
    electron.remote.shell.openExternal('https://youtube.com/live_dashboard_splash');
  }

  openDashboard() {
    electron.remote.shell.openExternal(this.dashboardUrl);
  }

  get dashboardUrl(): string {
    return `https://studio.youtube.com/video/${this.state.settings.broadcastId}/livestreaming`;
  }

  get streamPageUrl() {
    const nightMode = this.customizationService.isDarkTheme ? 'night' : 'day';
    const youtubeDomain =
      nightMode === 'day' ? 'https://youtube.com' : 'https://gaming.youtube.com';
    return `${youtubeDomain}/watch?v=${this.state.settings.broadcastId}`;
  }

  @mutation()
  private SET_STREAM_ID(streamId: string) {
    this.state.streamId = streamId;
  }

  @mutation()
  private SET_CATEGORIES(categories: IYoutubeCategory[]) {
    this.state.categories = categories;
  }
}<|MERGE_RESOLUTION|>--- conflicted
+++ resolved
@@ -409,10 +409,6 @@
   async putChannelInfo(options: IYoutubeStartStreamOptions): Promise<void> {
     const broadcastId = this.state.settings.broadcastId;
     assertIsDefined(broadcastId);
-<<<<<<< HEAD
-    await this.updateBroadcast(broadcastId, options);
-    this.UPDATE_STREAM_SETTINGS(options);
-=======
 
     if (this.state.settings.categoryId !== options.categoryId) {
       await this.updateCategory(
@@ -425,8 +421,6 @@
 
     await this.updateBroadcast(broadcastId, options, true);
     this.UPDATE_STREAM_SETTINGS({ ...options, broadcastId });
-    return true;
->>>>>>> d1a1e602
   }
 
   /**
@@ -462,9 +456,6 @@
       url: `${this.apiBase}/${endpoint}&access_token=${this.oauthToken}`,
     });
     return broadcast;
-
-    // update additional settings
-    // return await this.updateBroadcast(broadcast.id, params);
   }
 
   /**
