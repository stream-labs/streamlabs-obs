--- conflicted
+++ resolved
@@ -190,7 +190,6 @@
     const endpoint = `liveStreams?part=cdn,snippet&default=true`;
     return platformAuthorizedRequest<IYoutubeCollection<IYoutubeLiveStream>>(
       `${this.apiBase}/${endpoint}&access_token=${this.oauthToken}`,
-<<<<<<< HEAD
     )
       .then(streams => streams.items[0].cdn.ingestionInfo.streamName)
       .catch(e => $t('Please enable account for streaming to recieve a stream key'));
@@ -201,7 +200,7 @@
     const url = `${this.apiBase}/${endpoint}&id=${this.state.liveBroadcast.id}&access_token=${
       this.oauthToken
     }`;
-    return platformRequest(url).then(
+    return platformAuthorizedRequest(url).then(
       json => (json.items[0] && json.items[0].liveStreamingDetails.concurrentViewers) || 0,
     );
   }
@@ -235,61 +234,6 @@
         });
         throw new Error('liveStreamingNotEnabled');
       });
-=======
-    ).then(json => json.items[0].cdn.ingestionInfo.streamName);
-  }
-
-  fetchStreamKey(): Promise<string> {
-    return this.fetchBoundStreamId()
-      .then(boundStreamId => this.fetchStreamKeyForId(boundStreamId))
-      .catch(() => $t('Please enable account for streaming to recieve a stream key'));
-  }
-
-  fetchChannelInfo(): Promise<IChannelInfo> {
-    return Promise.resolve(this.state.channelInfo);
-  }
-
-  getLiveStreamId(forceGet: boolean): Promise<void> {
-    if (this.state.liveStreamId && !forceGet) return Promise.resolve();
-
-    const endpoint = 'liveBroadcasts?part=id&broadcastStatus=active&broadcastType=persistent';
-
-    return platformAuthorizedRequest(
-      `${this.apiBase}/${endpoint}&access_token=${this.oauthToken}`,
-    ).then(json => {
-      if (json.items.length) {
-        this.SET_STREAM_ID(json.items[0].id);
-      }
-    });
-  }
-
-  fetchViewerCount(): Promise<number> {
-    return this.getLiveStreamId(false).then(() => {
-      const endpoint = 'videos?part=snippet,liveStreamingDetails';
-      const url = `${this.apiBase}/${endpoint}&id=${this.state.liveStreamId}&access_token=${
-        this.oauthToken
-      }`;
-      return platformAuthorizedRequest(url).then(
-        json => (json.items[0] && json.items[0].liveStreamingDetails.concurrentViewers) || 0,
-      );
-    });
-  }
-
-  prepopulateInfo() {
-    return this.fetchPrefillData();
-  }
-
-  fetchPrefillData() {
-    const query = `part=snippet,contentDetails,status&broadcastStatus=upcoming&access_token=${
-      this.oauthToken
-    }`;
-    return platformAuthorizedRequest(`${this.apiBase}/liveBroadcasts?${query}`).then(json => {
-      if (!json.items.length) return;
-      this.SET_STREAM_ID(json.items[0].id);
-      this.SET_SCHEDULED_START_TIME(json.items[0].snippet.scheduledStartTime);
-      return json.items[0].snippet;
-    });
->>>>>>> 86308fe1
   }
 
   scheduleStream(scheduledStartTime: string, { title, description }: IChannelInfo): Promise<any> {
@@ -326,7 +270,7 @@
         status: { privacyStatus: 'public' },
       };
 
-      return platformRequest({
+      return platformAuthorizedRequest({
         body: JSON.stringify(data),
         method: 'PUT',
         url: `${this.apiBase}/${endpoint}&access_token=${this.oauthToken}`,
