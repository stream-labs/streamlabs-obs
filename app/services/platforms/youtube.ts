import { mutation, InheritMutations } from '../core/stateful-service';
import {
  IPlatformService,
  TPlatformCapability,
  EPlatformCallResult,
  IPlatformRequest,
  IPlatformState,
} from '.';
import { Inject } from 'services/core/injector';
import { authorizedHeaders, jfetch } from 'util/requests';
<<<<<<< HEAD
import { platformAuthorizedRequest } from './utils';
=======
import { platformAuthorizedRequest, platformRequest } from './utils';
import { StreamSettingsService } from 'services/settings/streaming';
>>>>>>> 343122d4
import { CustomizationService } from 'services/customization';
import { IGoLiveSettings } from 'services/streaming';
import { WindowsService } from 'services/windows';
import { I18nService } from 'services/i18n';
import { throwStreamError } from 'services/streaming/stream-error';
import { BasePlatformService } from './base-platform';
import { assertIsDefined } from 'util/properties-type-guards';
import electron from 'electron';
import { Subject } from 'rxjs';
import Utils from '../utils';
import { YoutubeUploader } from './youtube/uploader';
import { lazyModule } from 'util/lazy-module';

interface IYoutubeServiceState extends IPlatformState {
  liveStreamingEnabled: boolean;
  streamId: string;
  broadcastStatus: TBroadcastLifecycleStatus | '';
  settings: IYoutubeStartStreamOptions;
  categories: IYoutubeCategory[];
}

export interface IYoutubeStartStreamOptions extends IExtraBroadcastSettings {
  title: string;
  thumbnail?: string | 'default';
  categoryId?: string;
  broadcastId?: string;
  description: string;
  privacyStatus?: 'private' | 'public' | 'unlisted';
  scheduledStartTime?: number;
}

/**
 * Represents an API response with a paginated collection
 */
interface IYoutubeCollection<T> {
  items: T[];
  pageInfo: { totalResults: number; resultsPerPage: number };
}

/**
 * A liveBroadcast resource represents an event that will be streamed, via live video, on YouTube.
 * For the full set of available fields:
 * @see https://google-developers.appspot.com/youtube/v3/live/docs/liveBroadcasts
 */
export interface IYoutubeLiveBroadcast {
  id: string;
  contentDetails: { boundStreamId: string } & IExtraBroadcastSettings & {
      recordFromStart: boolean;
      enableContentEncryption: boolean;
      startWithSlate: boolean;
      monitorStream: { enableMonitorStream: boolean; broadcastStreamDelayMs: boolean };
      enableEmbed: boolean;
    };
  snippet: {
    channelId: string;
    title: string;
    description: string;
    scheduledStartTime: string;
    actualStartTime: string;
    isDefaultBroadcast: boolean;
    liveChatId: string;
    thumbnails: {
      default: {
        url: string;
        width: 120;
        height: 90;
      };
      high: {
        url: string;
        width: 480;
        height: 360;
      };
    };
  };
  status: {
    lifeCycleStatus: TBroadcastLifecycleStatus;
    privacyStatus: 'private' | 'public' | 'unlisted';
    recordingStatus: 'notRecording' | 'recorded' | 'recording';
    madeForKids: boolean;
    selfDeclaredMadeForKids: boolean;
  };
}

/**
 * A liveStream resource contains information about the video stream that you are transmitting to YouTube.
 * The stream provides the content that will be broadcast to YouTube users. Once created,
 * a liveStream resource can be bound to one or more liveBroadcast resources.
 * @see https://google-developers.appspot.com/youtube/v3/live/docs/liveStreams
 */
interface IYoutubeLiveStream {
  id: string;
  snippet: {
    isDefaultStream: boolean;
  };
  cdn: {
    ingestionInfo: {
      /**
       * streamName is actually a secret stream key
       */
      streamName: string;
      ingestionAddress: string;
    };
    resolution: string;
    frameRate: string;
  };
  status: {
    streamStatus: TStreamStatus;
  };
}

export interface IYoutubeCategory {
  id: string;
  snippet: {
    title: string;
    assignable: boolean;
  };
}

export interface IYoutubeVideo {
  id: string;
  snippet: {
    title: string;
    description: string;
    categoryId: string;
    tags: string[];
    scheduledStartTime: string;
  };
}

interface IExtraBroadcastSettings {
  enableAutoStart?: boolean;
  enableAutoStop?: boolean;
  enableDvr?: boolean;
  projection?: 'rectangular' | '360';
  latencyPreference?: 'normal' | 'low' | 'ultraLow';
  selfDeclaredMadeForKids?: boolean;
}

type TStreamStatus = 'active' | 'created' | 'error' | 'inactive' | 'ready';
type TBroadcastLifecycleStatus =
  | 'complete'
  | 'created'
  | 'live'
  | 'liveStarting'
  | 'ready'
  | 'revoked'
  | 'testStarting'
  | 'testing';

@InheritMutations()
export class YoutubeService
  extends BasePlatformService<IYoutubeServiceState>
  implements IPlatformService {
  @Inject() private customizationService: CustomizationService;
  @Inject() private windowsService: WindowsService;
  @Inject() private i18nService: I18nService;

  @lazyModule(YoutubeUploader) uploader: YoutubeUploader;

  readonly capabilities = new Set<TPlatformCapability>([
    'title',
    'description',
    'chat',
    'stream-schedule',
    'streamlabels',
    'themes',
    'viewerCount',
  ]);

  static initialState: IYoutubeServiceState = {
    ...BasePlatformService.initialState,
    liveStreamingEnabled: true,
    streamId: '',
    broadcastStatus: '',
    categories: [],
    settings: {
      broadcastId: '',
      title: '',
      description: '',
      categoryId: '20', // Set Gaming as a default category
      enableAutoStart: true,
      enableAutoStop: true,
      enableDvr: true,
      projection: 'rectangular',
      latencyPreference: 'normal',
      privacyStatus: 'public',
      selfDeclaredMadeForKids: false,
      thumbnail: '',
    },
  };

  readonly platform = 'youtube';
  readonly displayName = 'YouTube';

  /**
   * The list of fields we can update in the mid stream mode
   */
  readonly updatableSettings: (keyof IYoutubeStartStreamOptions)[] = [
    'title',
    'description',
    'enableAutoStop',
    'privacyStatus',
    'enableDvr',
  ];

  authWindowOptions: Electron.BrowserWindowConstructorOptions = {
    width: 1000,
    height: 600,
  };

  readonly apiBase = 'https://www.googleapis.com/youtube/v3';

  protected init() {
    this.syncSettingsWithLocalStorage();
  }

  get authUrl() {
    const host = this.hostsService.streamlabs;
    return (
      `https://${host}/slobs/login?_=${Date.now()}` +
      '&skip_splash=true&external=electron&youtube&force_verify&origin=slobs'
    );
  }

  get oauthToken() {
    return this.userService.state.auth?.platforms?.youtube?.token;
  }

  /**
   * Request Youtube API and handle error response
   */
  private async requestYoutube<T = unknown>(
    reqInfo: IPlatformRequest | string,
    repeatRequestIfRateLimitExceed = true,
  ): Promise<T> {
    try {
      return await platformAuthorizedRequest<T>('youtube', reqInfo);
    } catch (e: unknown) {
      let details = (e as any).result?.error?.message;
      if (!details) details = 'connection failed';

      // if the rate limit exceeded then repeat request after 3s delay
      if (details === 'User requests exceed the rate limit.' && repeatRequestIfRateLimitExceed) {
        await Utils.sleep(3000);
        return await this.requestYoutube(reqInfo, false);
      }

      const errorType =
        details === 'The user is not enabled for live streaming.'
          ? 'YOUTUBE_STREAMING_DISABLED'
          : 'PLATFORM_REQUEST_FAILED';
      throw throwStreamError(errorType, e as any, details);
    }
  }

  @mutation()
  private SET_ENABLED_STATUS(enabled: boolean) {
    this.state.liveStreamingEnabled = enabled;
  }

  async beforeGoLive(settings: IGoLiveSettings) {
    const ytSettings = settings.platforms.youtube;
    const streamToScheduledBroadcast = !!ytSettings.broadcastId;
    // update selected LiveBroadcast with new title and description
    // or create a new LiveBroadcast if there are no broadcasts selected
    let broadcast: IYoutubeLiveBroadcast;
    if (!streamToScheduledBroadcast) {
      broadcast = await this.createBroadcast(ytSettings);
    } else {
      assertIsDefined(ytSettings.broadcastId);
      await this.updateBroadcast(ytSettings.broadcastId, ytSettings);
      broadcast = await this.fetchBroadcast(ytSettings.broadcastId);
    }

    // create a LiveStream object and bind it with current LiveBroadcast
    let stream: IYoutubeLiveStream;
    if (!broadcast.contentDetails.boundStreamId) {
      stream = await this.createLiveStream(broadcast.snippet.title);
      await this.bindStreamToBroadcast(broadcast.id, stream.id);
    } else {
      stream = await this.fetchLiveStream(broadcast.contentDetails.boundStreamId);
    }

    // set the category
    await this.updateCategory(broadcast.id, ytSettings.categoryId!);

    // setup key and platform type in the OBS settings
    const streamKey = stream.cdn.ingestionInfo.streamName;

    if (!this.streamingService.views.isMultiplatformMode) {
      this.streamSettingsService.setSettings({
        platform: 'youtube',
        key: streamKey,
        streamType: 'rtmp_common',
        server: 'rtmp://a.rtmp.youtube.com/live2',
      });
    }

    this.UPDATE_STREAM_SETTINGS({ ...ytSettings, broadcastId: broadcast.id });
    this.SET_STREAM_ID(stream.id);
    this.SET_STREAM_KEY(streamKey);
  }

  /**
   * check that user has enabled live-streaming on their account
   */
  async validatePlatform(): Promise<EPlatformCallResult> {
    try {
      const endpoint = 'liveStreams?part=id,snippet&mine=true';
      const url = `${this.apiBase}/${endpoint}&access_token=${this.oauthToken}`;
      await platformAuthorizedRequest('youtube', url);
      this.SET_ENABLED_STATUS(true);
      return EPlatformCallResult.Success;
    } catch (resp: unknown) {
      if ((resp as any).status !== 403) {
        console.error('Got 403 checking if YT is enabled for live streaming', resp);
        return EPlatformCallResult.Error;
      }
      const json = (resp as any).result;
      if (
        json.error &&
        json.error.errors &&
        json.error.errors[0].reason === 'liveStreamingNotEnabled'
      ) {
        this.SET_ENABLED_STATUS(false);
      }
      return EPlatformCallResult.YoutubeStreamingDisabled;
    }
  }

  getHeaders(req: IPlatformRequest, authorized = false) {
    return {
      'Content-Type': 'application/json',
      ...(authorized ? { Authorization: `Bearer ${this.oauthToken}` } : {}),
    };
  }

  fetchDefaultDescription(): Promise<string> {
    return this.userService
      .getDonationSettings()
      .then(json =>
        json.settings.autopublish ? `Support the stream: ${json.donation_url} \n` : '',
      );
  }

  protected async fetchViewerCount(): Promise<number> {
    if (!this.state.settings.broadcastId) return 0; // activeChannel is not available when streaming to custom ingest
    const endpoint = 'videos?part=snippet,liveStreamingDetails';
    // eslint-disable-next-line prettier/prettier
    const url = `${this.apiBase}/${endpoint}&id=${this.state.settings.broadcastId}&access_token=${
      this.oauthToken
    }`;
    return this.requestYoutube<{
      items: { liveStreamingDetails: { concurrentViewers: string } }[];
    }>(url).then(
      json =>
        (json.items[0] && parseInt(json.items[0].liveStreamingDetails.concurrentViewers, 10)) || 0,
    );
  }

  private async fetchCategories(): Promise<IYoutubeCategory[]> {
    // region should be in "ISO 3166 alpha 2" format
    const locale = this.i18nService.state.locale;
    const region = locale.split('-')[1];
    const endpoint = `${this.apiBase}/videoCategories?part=snippet&regionCode=${region}&locale=${locale}`;
    const collection = await this.requestYoutube<IYoutubeCollection<IYoutubeCategory>>(endpoint);
    return collection.items.filter(category => category.snippet.assignable);
  }

  private async updateCategory(broadcastId: string, categoryId: string) {
    const video = await this.fetchVideo(broadcastId);
    const endpoint = 'videos?part=snippet';
    const { title, description, tags, scheduledStartTime } = video.snippet;
    await this.requestYoutube({
      body: JSON.stringify({
        id: broadcastId,
        snippet: { categoryId, title, description, tags, scheduledStartTime },
      }),
      method: 'PUT',
      url: `${this.apiBase}/${endpoint}&access_token=${this.oauthToken}`,
    });
  }

  async fetchVideo(id: string): Promise<IYoutubeVideo> {
    const endpoint = `videos?id=${id}&part=snippet`;
    const videoCollection = await this.requestYoutube<IYoutubeCollection<IYoutubeVideo>>(
      `${this.apiBase}/${endpoint}&access_token=${this.oauthToken}`,
    );
    return videoCollection.items[0];
  }

  /**
   * returns perilled data for the GoLive window
   */
  async prepopulateInfo(): Promise<void> {
    if (!this.state.liveStreamingEnabled) {
      throw throwStreamError('YOUTUBE_STREAMING_DISABLED');
    }
    const settings = this.state.settings;
    this.UPDATE_STREAM_SETTINGS({
      description: settings.description || (await this.fetchDefaultDescription()),
    });
    if (!this.state.categories.length) this.SET_CATEGORIES(await this.fetchCategories());
    this.SET_PREPOPULATED(true);
  }

  /**
   * Create or update a YT broadcast (event) for the future stream
   */
  async scheduleStream(
    scheduledStartTime: number,
    options: IYoutubeStartStreamOptions,
  ): Promise<IYoutubeLiveBroadcast> {
    let broadcast: IYoutubeLiveBroadcast;
    if (!options.broadcastId) {
      // create an new event
      broadcast = await this.createBroadcast({ ...options, scheduledStartTime });
    } else {
      // update an existing event
      broadcast = await this.updateBroadcast(options.broadcastId, {
        ...options,
        scheduledStartTime,
      });
    }
    return broadcast;
  }

  async fetchNewToken(): Promise<void> {
    const host = this.hostsService.streamlabs;
    const url = `https://${host}/api/v5/slobs/youtube/token`;
    const headers = authorizedHeaders(this.userService.apiToken!);
    const request = new Request(url, { headers });

    return jfetch<{ access_token: string }>(request).then(response =>
      this.userService.updatePlatformToken('youtube', response.access_token),
    );
  }

  /**
   * update data for the current active broadcast
   */
  async putChannelInfo(options: IYoutubeStartStreamOptions): Promise<void> {
    const broadcastId = this.state.settings.broadcastId;
    assertIsDefined(broadcastId);

    if (this.state.settings.categoryId !== options.categoryId) {
      assertIsDefined(options.categoryId);
      await this.updateCategory(broadcastId, options.categoryId);
    }

    await this.updateBroadcast(broadcastId, options, true);
    this.UPDATE_STREAM_SETTINGS({ ...options, broadcastId });
  }

  /**
   * create a new broadcast via API
   */
  private async createBroadcast(
    params: IYoutubeStartStreamOptions & { scheduledStartTime?: number },
  ): Promise<IYoutubeLiveBroadcast> {
    const fields = ['snippet', 'contentDetails', 'status'];
    const endpoint = `liveBroadcasts?part=${fields.join(',')}`;
    const scheduledStartTime = params.scheduledStartTime
      ? new Date(params.scheduledStartTime)
      : new Date();
    const data: Dictionary<any> = {
      snippet: {
        title: params.title,
        scheduledStartTime: scheduledStartTime.toISOString(),
        description: params.description,
      },
      contentDetails: {
        enableAutoStart: params.enableAutoStart,
        enableAutoStop: params.enableAutoStop,
        enableDvr: params.enableDvr,
        projection: params.projection,
        latencyPreference: params.latencyPreference,
      },
      status: {
        privacyStatus: params.privacyStatus,
        selfDeclaredMadeForKids: params.selfDeclaredMadeForKids,
      },
    };

    const broadcast = await this.requestYoutube<IYoutubeLiveBroadcast>({
      body: JSON.stringify(data),
      method: 'POST',
      url: `${this.apiBase}/${endpoint}&access_token=${this.oauthToken}`,
    });

    // upload thumbnail
    if (params.thumbnail && params.thumbnail !== 'default') {
      await this.uploadThumbnail(params.thumbnail, broadcast.id);
    }

    return broadcast;
  }

  /**
   * update the broadcast via API
   */
  async updateBroadcast(
    id: string,
    params: Partial<IYoutubeStartStreamOptions>,
    isMidStreamMode = false,
  ): Promise<IYoutubeLiveBroadcast> {
    let broadcast = await this.fetchBroadcast(id);

    const scheduledStartTime = params.scheduledStartTime
      ? new Date(params.scheduledStartTime)
      : new Date();
    const snippet: Partial<IYoutubeLiveBroadcast['snippet']> = {
      title: params.title,
      description: params.description,
      scheduledStartTime: scheduledStartTime.toISOString(),
    };

    const contentDetails: Dictionary<any> = {
      enableAutoStart: isMidStreamMode
        ? broadcast.contentDetails.enableAutoStart
        : params.enableAutoStop,
      enableAutoStop: params.enableAutoStop,
      enableDvr: params.enableDvr,
      enableEmbed: broadcast.contentDetails.enableEmbed,
      projection: isMidStreamMode ? broadcast.contentDetails.projection : params.projection,
      latencyPreference: isMidStreamMode
        ? broadcast.contentDetails.latencyPreference
        : params.latencyPreference,

      // YT requires to setup these options on broadcast update if contentDetails provided
      recordFromStart: broadcast.contentDetails.recordFromStart,
      enableContentEncryption: broadcast.contentDetails.enableContentEncryption,
      startWithSlate: broadcast.contentDetails.startWithSlate,
      monitorStream: {
        enableMonitorStream: broadcast.contentDetails.monitorStream.enableMonitorStream,
        broadcastStreamDelayMs: broadcast.contentDetails.monitorStream.broadcastStreamDelayMs,
      },
    };

    const status: Partial<IYoutubeLiveBroadcast['status']> = {
      ...broadcast.status,
      selfDeclaredMadeForKids: params.selfDeclaredMadeForKids,
      privacyStatus: params.privacyStatus,
    };

    const fields = ['snippet', 'status', 'contentDetails'];
    const endpoint = `liveBroadcasts?part=${fields.join(',')}&id=${id}`;
    const body: Dictionary<any> = { id, snippet, contentDetails, status };

    broadcast = await this.requestYoutube<IYoutubeLiveBroadcast>({
      body: JSON.stringify(body),
      method: 'PUT',
      url: `${this.apiBase}/${endpoint}&access_token=${this.oauthToken}`,
    });

    // upload thumbnail
    if (params.thumbnail) await this.uploadThumbnail(params.thumbnail, broadcast.id);
    return broadcast;
  }

  async removeBroadcast(id: string) {
    const endpoint = `liveBroadcasts?&id=${id}`;
    await this.requestYoutube<IYoutubeLiveBroadcast>({
      method: 'DELETE',
      url: `${this.apiBase}/${endpoint}&access_token=${this.oauthToken}`,
    });
  }

  /**
   * The liveStream must be bounded to the Youtube LiveBroadcast before going live
   */
  private bindStreamToBroadcast(
    broadcastId: string,
    streamId: string,
  ): Promise<IYoutubeLiveBroadcast> {
    const fields = ['snippet', 'contentDetails', 'status'];
    const endpoint = `/liveBroadcasts/bind?part=${fields.join(',')}`;
    return this.requestYoutube<IYoutubeLiveBroadcast>({
      method: 'POST',
      // es-lint-disable-next-line prettier/prettier
      url: `${this.apiBase}${endpoint}&id=${broadcastId}&streamId=${streamId}&access_token=${this.oauthToken}`,
    });
  }

  /**
   * create new LiveStream via API
   * this LiveStream must be bounded to the Youtube LiveBroadcast before going live
   */
  private async createLiveStream(title: string): Promise<IYoutubeLiveStream> {
    const endpoint = 'liveStreams?part=cdn,snippet,contentDetails';
    return platformAuthorizedRequest<IYoutubeLiveStream>('youtube', {
      url: `${this.apiBase}/${endpoint}&access_token=${this.oauthToken}`,
      method: 'POST',
      body: JSON.stringify({
        snippet: { title },
        cdn: {
          frameRate: 'variable',
          ingestionType: 'rtmp',
          resolution: 'variable',
        },
        contentDetails: { isReusable: false },
      }),
    });
  }

  get liveDockEnabled(): boolean {
    return this.streamSettingsService.settings.protectedModeEnabled;
  }

  /**
   * Fetch the list of upcoming and active broadcasts
   */
  async fetchEligibleBroadcasts(apply24hFilter = true): Promise<IYoutubeLiveBroadcast[]> {
    const fields = ['snippet', 'contentDetails', 'status'];
    const query = `part=${fields.join(',')}&maxResults=50&access_token=${this.oauthToken}`;

    // fetch active and upcoming broadcasts simultaneously
    let [activeBroadcasts, upcomingBroadcasts] = await Promise.all([
      (
        await platformAuthorizedRequest<IYoutubeCollection<IYoutubeLiveBroadcast>>(
          'youtube',
          `${this.apiBase}/liveBroadcasts?${query}&broadcastStatus=active`,
        )
      ).items,
      (
        await platformAuthorizedRequest<IYoutubeCollection<IYoutubeLiveBroadcast>>(
          'youtube',
          `${this.apiBase}/liveBroadcasts?${query}&broadcastStatus=upcoming`,
        )
      ).items,
    ]);

    // show active broadcasts only with enableAutoStop=false
    // otherwise it's possible to start streaming to a broadcast when it's transitioning the state to completed
    activeBroadcasts = activeBroadcasts.filter(
      broadcast => !broadcast.contentDetails.enableAutoStop,
    );

    // cap the upcoming broadcasts list depending on the current date
    // unfortunately YT API doesn't provide a way to filter broadcasts by date
    if (apply24hFilter) {
      upcomingBroadcasts = upcomingBroadcasts.filter(broadcast => {
        const timeRange = 1000 * 60 * 60 * 24;
        const maxDate = Date.now() + timeRange;
        const minDate = Date.now() - timeRange;
        const broadcastDate = new Date(broadcast.snippet.scheduledStartTime).valueOf();
        return broadcastDate > minDate && broadcastDate < maxDate;
      });
    }

    return [...activeBroadcasts, ...upcomingBroadcasts];
  }

  /**
   * Fetch the list of all broadcasts
   */
  async fetchBroadcasts(): Promise<IYoutubeLiveBroadcast[]> {
    const fields = ['snippet', 'contentDetails', 'status'];
    const query = `part=${fields.join(
      ',',
    )}&broadcastType=all&mine=true&maxResults=100&access_token=${this.oauthToken}`;
    const broadcasts = (
      await platformAuthorizedRequest<IYoutubeCollection<IYoutubeLiveBroadcast>>(
        'youtube',
        `${this.apiBase}/liveBroadcasts?${query}`,
      )
    ).items;
    return broadcasts;
  }

  private async fetchLiveStream(id: string): Promise<IYoutubeLiveStream> {
    const url = `${this.apiBase}/liveStreams?part=cdn,snippet,contentDetails&id=${id}`;
    return (await platformAuthorizedRequest<{ items: IYoutubeLiveStream[] }>('youtube', url))
      .items[0];
  }

  async fetchBroadcast(
    id: string,
    fields = ['snippet', 'contentDetails', 'status'],
  ): Promise<IYoutubeLiveBroadcast> {
    const filter = `&id=${id}`;
    const query = `part=${fields.join(',')}${filter}&maxResults=1&access_token=${this.oauthToken}`;
    return (
      await platformAuthorizedRequest<IYoutubeCollection<IYoutubeLiveBroadcast>>(
        'youtube',
        `${this.apiBase}/liveBroadcasts?${query}`,
      )
    ).items[0];
  }

  get chatUrl() {
    const broadcastId = this.state.settings.broadcastId;
    if (!broadcastId) return '';
    const mode = this.customizationService.isDarkTheme ? 'night' : 'day';
    const youtubeDomain = mode === 'day' ? 'https://youtube.com' : 'https://gaming.youtube.com';
    return `${youtubeDomain}/live_chat?v=${broadcastId}&is_popout=1`;
  }

  /**
   * Returns an IYoutubeStartStreamOptions object for a given broadcastId
   */
  async fetchStartStreamOptionsForBroadcast(
    broadcastId: string,
  ): Promise<IYoutubeStartStreamOptions> {
    const [broadcast, video] = await Promise.all([
      this.fetchBroadcast(broadcastId),
      this.fetchVideo(broadcastId),
    ]);
    const { title, description } = broadcast.snippet;
    const { privacyStatus, selfDeclaredMadeForKids } = broadcast.status;
    const { enableDvr, projection, latencyPreference } = broadcast.contentDetails;
    return {
      broadcastId: broadcast.id,
      title,
      description,
      privacyStatus,
      selfDeclaredMadeForKids,
      enableDvr,
      projection,
      latencyPreference,
      categoryId: video.snippet.categoryId,
      thumbnail: broadcast.snippet.thumbnails.default.url,
    };
  }

  openYoutubeEnable() {
    electron.remote.shell.openExternal('https://youtube.com/live_dashboard_splash');
  }

  openDashboard() {
    electron.remote.shell.openExternal(this.dashboardUrl);
  }

  get dashboardUrl(): string {
    return `https://studio.youtube.com/video/${this.state.settings.broadcastId}/livestreaming`;
  }

  get streamPageUrl() {
    const nightMode = this.customizationService.isDarkTheme ? 'night' : 'day';
    const youtubeDomain =
      nightMode === 'day' ? 'https://youtube.com' : 'https://gaming.youtube.com';
    return `${youtubeDomain}/watch?v=${this.state.settings.broadcastId}`;
  }

  async uploadThumbnail(base64url: string | 'default', videoId: string) {
    // if `default` passed as url then upload default url
    // otherwise convert the passed base64url to blob
    const url =
      base64url !== 'default' ? base64url : `https://img.youtube.com/vi/${videoId}/hqdefault.jpg`;

    if (base64url.startsWith('http')) {
      // if non-base64 url passed then image is already uploaded
      // skip uploading
      return;
    }

    const body = await fetch(url).then(res => res.blob());

    try {
      await jfetch(
        `https://www.googleapis.com/upload/youtube/v3/thumbnails/set?videoId=${videoId}`,
        { method: 'POST', body, headers: { Authorization: `Bearer ${this.oauthToken}` } },
      );
    } catch (e: unknown) {
      const error = await (e as any).json();
      let details = error.result?.error?.message;
      if (!details) details = 'connection failed';
      const errorType = 'YOUTUBE_THUMBNAIL_UPLOAD_FAILED';
      throw throwStreamError(errorType, e as any, details);
    }
  }

  fetchFollowers() {
    return platformAuthorizedRequest<{ items: { statistics: { subscriberCount: number } }[] }>(
      'youtube',
      `${this.apiBase}/channels?part=statistics&mine=true`,
    )
      .then(json => Number(json.items[0].statistics.subscriberCount))
      .catch(() => 0);
  }

  @mutation()
  private SET_STREAM_ID(streamId: string) {
    this.state.streamId = streamId;
  }

  @mutation()
  private SET_CATEGORIES(categories: IYoutubeCategory[]) {
    this.state.categories = categories;
  }
}<|MERGE_RESOLUTION|>--- conflicted
+++ resolved
@@ -8,12 +8,7 @@
 } from '.';
 import { Inject } from 'services/core/injector';
 import { authorizedHeaders, jfetch } from 'util/requests';
-<<<<<<< HEAD
 import { platformAuthorizedRequest } from './utils';
-=======
-import { platformAuthorizedRequest, platformRequest } from './utils';
-import { StreamSettingsService } from 'services/settings/streaming';
->>>>>>> 343122d4
 import { CustomizationService } from 'services/customization';
 import { IGoLiveSettings } from 'services/streaming';
 import { WindowsService } from 'services/windows';
