import { HostsService } from 'services/hosts';
import { StatefulService, Inject, mutation } from 'services/core';
import { UserService, LoginLifecycle } from 'services/user';
import { authorizedHeaders, handleResponse } from 'util/requests';
import { $t } from 'services/i18n';
import { WindowsService } from 'services/windows';
import { WebsocketService, TSocketEvent, IEventSocketEvent } from 'services/websocket';
import pick from 'lodash/pick';

export interface IRecentEvent {
  name?: string;
  from?: string;
  type: string;
  platform: string;
  created_at: string;
  display_name?: string;
  from_display_name?: string;
  amount?: string;
  crate_item?: any;
  message?: string;
  product?: string;
  viewers?: number;
  host_type?: 'manual' | 'auto';
  raiders?: number;
  formatted_amount?: string;
  sub_plan?: string;
  months?: number;
  streak_months?: number;
  gifter?: string;
  currency?: string;
  skill?: string;
  since?: string;
  displayString?: string;
  comment?: string;
  title?: string;
<<<<<<< HEAD
  iso8601Created?: string;
=======
  createdAt?: string;
  streamer?: string;
  giftType?: string;
  _id?: string;
  read: boolean;
  hash: string;
  isTest?: boolean;
  repeat?: boolean;
>>>>>>> 67e58a60
}

interface IRecentEventsState {
  recentEvents: IRecentEvent[];
  muted: boolean;
}

const subscriptionMap = (subPlan: string) => {
  return {
    '1000': $t('Tier 1'),
    '2000': $t('Tier 2'),
    '3000': $t('Tier 3'),
    Prime: $t('Prime'),
  }[subPlan];
};

/**
 * This function duplicates per-event logic from streamlabs.com for
 * creating cache keys used in fetching read status of events and
 * serves as the best proxy for a unique identifier for each
 * event. Should be refactored when backend is rewritten for consistency
 */
function getHashForRecentEvent(event: IRecentEvent) {
  switch (event.type) {
    case 'donation':
      return [event.type, event.name, event.message, parseInt(event.amount, 10)].join(':');
    case 'bits':
      return [event.type, event.name, event.message, parseInt(event.amount, 10)].join(':');
    case 'donordrivedonation':
      return [event.type, event.name, event.message, parseInt(event.amount, 10)].join(':');
    case 'eldonation':
      return [event.type, event.name, event.message, parseInt(event.amount, 10)].join(':');
    case 'follow':
      return [event.type, event.name, event.message].join(':');
    case 'host':
      return [event.type, event.name, event.host_type].join(':');
    case 'justgivingdonation':
      return [event.type, event.name, event.message, parseInt(event.amount, 10)].join(':');
    case 'loyalty_store_redemption':
      return [event.type, event.from, event.message].join(':');
    case 'pledge':
      return [event.type, event.name, parseInt(event.amount, 10), event.from].join(':');
    case 'prime_sub_gift':
      return [event.type, event.name, event.streamer, event.giftType].join(':');
    case 'raid':
      return [event.type, event.name, event.from].join(':');
    case 'redemption':
      return [event.type, event.name, event.message].join(':');
    case 'sticker':
      return [event.name, event.type, event.currency].join(':');
    case 'subscription':
      return [event.type, event.name, event.message].join(':');
    case 'superchat':
      return [event.type, event.name, event.message].join(':');
    case 'superheart':
      return [event.type, event.name, event.message, parseInt(event.amount, 10)].join(':');
    case 'tiltifydonation':
      return [event.type, event.name, event.message, parseInt(event.amount, 10)].join(':');
    case 'treat':
      return [event.type, event.name, event.title, event.message, event.createdAt].join(':');
    case 'facebook_like':
      return [event.type, event.name, event._id].join(':');
    case 'facebook_share':
      return [event.type, event.name, event._id].join(':');
    case 'facebook_stars':
      return [event.type, event.name, event.message, parseInt(event.amount, 10)].join(':');
    case 'facebook_support':
      return [event.type, event.name, event._id].join(':');
    case 'merch':
      return [event.type, event.message, event.createdAt].join(':');
    default:
      return [event.type, event._id].join(':');
  }
}

const SUPPORTED_EVENTS = [
  'merch',
  'donation',
  'facemaskdonation',
  'follow',
  'subscription',
  'bits',
  'host',
  'raid',
  'sticker',
  'effect',
  'like',
  'stars',
  'support',
  'share',
  'superchat',
  'pledge',
  'eldonation',
  'tiltifydonation',
  'donordrivedonation',
  'justgivingdonation',
  'treat',
  'facebook_like',
  'facebook_share',
  'facebook_stars',
  'facebook_support',
];

export class RecentEventsService extends StatefulService<IRecentEventsState> {
  @Inject() private hostsService: HostsService;
  @Inject() private userService: UserService;
  @Inject() private windowsService: WindowsService;
  @Inject() private websocketService: WebsocketService;

  static initialState: IRecentEventsState = { recentEvents: [], muted: false };

  lifecycle: LoginLifecycle;

  async initialize() {
    this.lifecycle = await this.userService.withLifecycle({
      init: this.syncEventsState,
      destroy: () => Promise.resolve(this.SET_RECENT_EVENTS([])),
      context: this,
    });
  }

  syncEventsState() {
    this.formEventsArray();
    this.websocketService.socketEvent.subscribe(this.onSocketEvent.bind(this));
    return this.fetchMutedState();
  }

  fetchRecentEvents(): Promise<{ data: Dictionary<IRecentEvent[]> }> {
    const url = `https://${this.hostsService.streamlabs}/api/v5/slobs/recentevents/${
      this.userService.widgetToken
    }`;
    const headers = authorizedHeaders(this.userService.apiToken);
    const request = new Request(url, { headers });
    return fetch(request)
      .then(handleResponse)
      .catch(() => null);
  }

  fetchMutedState() {
    const url = `https://${
      this.hostsService.streamlabs
    }/api/v5/slobs/widget/config?widget=recent_events`;
    const headers = authorizedHeaders(this.userService.apiToken);
    return fetch(new Request(url, { headers }))
      .then(handleResponse)
      .then(resp => this.SET_MUTED(resp.eventsPanelMuted));
  }

  private async formEventsArray() {
    const events = await this.fetchRecentEvents();
    let eventArray: IRecentEvent[] = [];
    if (!events.data) return;
    Object.keys(events.data).forEach(key => {
      const fortifiedEvents = events.data[key].map(event => {
        event.hash = getHashForRecentEvent(event);
        return event;
      });

      // This server response returns a ton of stuff. We remove the noise
      // before adding it to the store.
      const culledEvents = fortifiedEvents.map(event => {
        return pick(event, [
          'name',
          'from',
          'type',
          'platform',
          'created_at',
          'display_name',
          'from_display_name',
          'amount',
          'crate_item',
          'message',
          'product',
          'viewers',
          'host_type',
          'raiders',
          'formatted_amount',
          'sub_plan',
          'months',
          'streak_months',
          'gifter',
          'currency',
          'skill',
          'since',
          'displayString',
          'comment',
          'title',
          'read',
          'hash',
        ]);
      });

      eventArray = eventArray.concat(culledEvents);
    });

    // Format string of keys to look for in server event cache
    const hashValues = eventArray.map(event => event.hash).join('|##|');

    // Get read status for all events
    const readReceipts = await this.fetchReadReceipts(hashValues);
    eventArray.forEach(event => {
      event.read = readReceipts[event.hash] ? readReceipts[event.hash] : false;
    });

    eventArray.sort((a: IRecentEvent, b: IRecentEvent) => {
      return new Date(b.created_at).getTime() - new Date(a.created_at).getTime();
    });

    this.SET_RECENT_EVENTS(eventArray);
  }

  async fetchReadReceipts(hashValues: string): Promise<{ data: Dictionary<boolean> }> {
    const url = `https://${this.hostsService.streamlabs}/api/v5/slobs/readreceipts`;
    const headers = authorizedHeaders(
      this.userService.apiToken,
      new Headers({ 'Content-Type': 'application/json' }),
    );
    const request = new Request(url, { headers });
    const body = JSON.stringify({
      hashValues,
    });
    return await fetch(new Request(url, { headers, body, method: 'POST' })).then(handleResponse);
  }

  async repeatAlert(event: IRecentEvent) {
    const headers = authorizedHeaders(
      this.userService.apiToken,
      new Headers({ 'Content-Type': 'application/json' }),
    );
    const url = `https://${this.hostsService.streamlabs}/api/v5/slobs/widget/repeatalert`;
    const body = JSON.stringify({
      data: event,
      type: event.type,
      token: this.userService.widgetToken,
    });
    return await fetch(new Request(url, { headers, body, method: 'POST' })).then(handleResponse);
  }

  async readAlert(event: IRecentEvent) {
    this.TOGGLE_RECENT_EVENT_READ(event.hash);
    const url = `https://${this.hostsService.streamlabs}/api/v5/slobs/widget/readalert`;
    const headers = authorizedHeaders(
      this.userService.apiToken,
      new Headers({ 'Content-Type': 'application/json' }),
    );
    const body = JSON.stringify({
      eventHash: event.hash,
      read: !event.read,
    });
    const request = new Request(url, { headers, body, method: 'POST' });
    return await fetch(request).then(handleResponse);
  }

  async skipAlert() {
    const url = `https://${this.hostsService.streamlabs}/api/v5/slobs/alerts/skip`;
    const headers = authorizedHeaders(this.userService.apiToken);
    const request = new Request(url, { headers, method: 'POST' });
    return await fetch(request).then(handleResponse);
  }

  async pauseAlertQueue() {
    const url = `https://${this.hostsService.streamlabs}/api/v5/slobs/alerts/pause_queue`;
    const headers = authorizedHeaders(this.userService.apiToken);
    const request = new Request(url, { headers, method: 'POST' });
    return fetch(request).then(handleResponse);
  }

  async unpauseAlertQueue() {
    const url = `https://${this.hostsService.streamlabs}/api/v5/slobs/alerts/unpause_queue`;
    const headers = authorizedHeaders(this.userService.apiToken);
    const request = new Request(url, { headers, method: 'POST' });
    return fetch(request).then(handleResponse);
  }

  getSubString(event: IRecentEvent) {
    if (event.gifter) {
      return $t('has gifted a sub (%{tier}) to', {
        tier: subscriptionMap(event.sub_plan),
      });
    }
    if (event.months > 1) {
      return $t('has resubscribed (%{tier}) for %{streak} months in a row! (%{months} total)', {
        tier: subscriptionMap(event.sub_plan),
        streak: event.streak_months,
        months: event.months,
      });
    }
    if (event.platform === 'youtube') {
      return $t('has sponsored since %{date}', { date: event.since });
    }
    return $t('has subscribed (%{tier})', { tier: subscriptionMap(event.sub_plan) });
  }

  onSocketEvent(e: TSocketEvent) {
    if (e.type === 'eventsPanelSettingsUpdate') {
      if (e.message.muted != null) {
        this.SET_MUTED(e.message.muted);
      }
    }

    if (SUPPORTED_EVENTS.includes(e.type)) {
      this.onEventSocket(e as IEventSocketEvent);
    }
  }

  onEventSocket(e: IEventSocketEvent) {
<<<<<<< HEAD
    e.message.forEach((msg: IRecentEvent) => {
      msg.type = e.type;
      msg.iso8601Created = new Date().toISOString();
    });
    this.ADD_RECENT_EVENT(e.message);
=======
    const messages = e.message.filter(msg => !msg.isTest && !msg.repeat);
    messages.forEach(msg => {
      msg.type = e.type;
      msg.hash = getHashForRecentEvent(msg);
      msg.read = false;
    });
    this.ADD_RECENT_EVENT(messages);
>>>>>>> 67e58a60
  }

  getEventString(event: IRecentEvent) {
    return {
      donation:
        $t('has donated') +
        (event.crate_item ? $t(' with %{name}', { name: event.crate_item.name }) : ''),
      merch: $t('has purchased %{product} from the store', { product: event.product }),
      follow: $t('has followed'),
      subscription: this.getSubString(event),
      // Twitch
      bits: $t('has used'),
      host: $t('has hosted you with %{viewers} viewers', { viewers: event.viewers }),
      raid: $t('has raided you with a party of %{viewers}', { viewers: event.raiders }),
      // Mixer
      sticker: $t('has used %{skill} for', { skill: event.skill }),
      effect: $t('has used %{skill} for', { skill: event.skill }),
      // Facebook
      like: $t('has liked'),
      stars: $t('has used'),
      support: $t('has supported for %{mounths} months', { months: event.months }),
      share: $t('has shared'),
      // Youtube
      superchat: $t('has superchatted'),
      // Integrations
      pledge: $t('has pledged on Patreon'),
      eldonation: $t('has donated to ExtraLife'),
      tiltifydonation: $t('has donated to Tiltify'),
      donordrivedonation: $t('has donated to Donor Drive'),
      justgivingdonation: $t('has donated to Just Giving'),
      treat: $t('has given a treat %{title}', { title: event.title }),
    }[event.type];
  }

  async toggleMuteEvents() {
    const headers = authorizedHeaders(
      this.userService.apiToken,
      new Headers({ 'Content-Type': 'application/json' }),
    );
    const url = `https://${
      this.hostsService.streamlabs
    }/api/v5/slobs/widget/recentevents/eventspanel`;
    const body = JSON.stringify({ muted: !this.state.muted });
    return await fetch(new Request(url, { headers, body, method: 'POST' })).then(handleResponse);
  }

  openRecentEventsWindow(isMediaShare?: boolean) {
    this.windowsService.createOneOffWindow(
      {
        componentName: 'RecentEvents',
        queryParams: { isMediaShare },
        title: $t('Recent Events'),
        size: { width: 800, height: 600 },
      },
      'RecentEvents',
    );
  }

  @mutation()
  private ADD_RECENT_EVENT(events: IRecentEvent[]) {
    this.state.recentEvents = events.concat(this.state.recentEvents);
  }

  @mutation()
  private TOGGLE_RECENT_EVENT_READ(eventHash: string) {
    this.state.recentEvents.forEach((event, index) => {
      if (event.hash === eventHash) {
        event.read = !event.read;
      }
    });
  }

  @mutation()
  private SET_RECENT_EVENTS(eventArray: IRecentEvent[]) {
    this.state.recentEvents = eventArray;
  }

  @mutation()
  private SET_MUTED(muted: boolean) {
    this.state.muted = muted;
  }
}<|MERGE_RESOLUTION|>--- conflicted
+++ resolved
@@ -33,9 +33,7 @@
   displayString?: string;
   comment?: string;
   title?: string;
-<<<<<<< HEAD
   iso8601Created?: string;
-=======
   createdAt?: string;
   streamer?: string;
   giftType?: string;
@@ -44,7 +42,6 @@
   hash: string;
   isTest?: boolean;
   repeat?: boolean;
->>>>>>> 67e58a60
 }
 
 interface IRecentEventsState {
@@ -351,21 +348,14 @@
   }
 
   onEventSocket(e: IEventSocketEvent) {
-<<<<<<< HEAD
-    e.message.forEach((msg: IRecentEvent) => {
-      msg.type = e.type;
-      msg.iso8601Created = new Date().toISOString();
-    });
-    this.ADD_RECENT_EVENT(e.message);
-=======
     const messages = e.message.filter(msg => !msg.isTest && !msg.repeat);
     messages.forEach(msg => {
       msg.type = e.type;
       msg.hash = getHashForRecentEvent(msg);
       msg.read = false;
+      msg.iso8601Created = new Date().toISOString();
     });
     this.ADD_RECENT_EVENT(messages);
->>>>>>> 67e58a60
   }
 
   getEventString(event: IRecentEvent) {
