--- conflicted
+++ resolved
@@ -112,12 +112,8 @@
     await this.stateService.loadManifestFile();
     await this.migrateOS();
     await this.safeSync();
-<<<<<<< HEAD
     Utils.measure('Sync finished');
-    if (this.activeCollection) {
-=======
     if (this.activeCollection && this.activeCollection.operatingSystem === getOS()) {
->>>>>>> 3907f396
       await this.load(this.activeCollection.id);
     } else if (this.loadableCollections.length > 0) {
       let latestId = this.loadableCollections[0].id;
