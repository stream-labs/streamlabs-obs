--- conflicted
+++ resolved
@@ -64,13 +64,10 @@
     return this.getNodes().filter(isFolder);
   }
 
-<<<<<<< HEAD
-=======
   getScene(): Scene {
     return this.scenesService.views.getScene(this.sceneId);
   }
 
->>>>>>> d821d2b2
   /**
    * itemIndex for SceneFolder is itemIndex of previous SceneItem
    *
