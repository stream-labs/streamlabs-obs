--- conflicted
+++ resolved
@@ -176,13 +176,8 @@
     return sceneItem;
   }
 
-<<<<<<< HEAD
-  addFile(addPath: string, folderId?: string): TSceneNode {
+  addFile(addPath: string, folderId?: string): TSceneNode | null {
     const fstat = fs.lstatSync(addPath);
-=======
-  addFile(path: string, folderId?: string): TSceneNode | null {
-    const fstat = fs.lstatSync(path);
->>>>>>> 79d392c7
     if (!fstat) return null;
     const fname = path.parse(addPath).name;
 
