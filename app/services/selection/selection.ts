--- conflicted
+++ resolved
@@ -356,13 +356,8 @@
       x: minLeft,
       y: minTop,
       width: maxRight - minLeft,
-<<<<<<< HEAD
-      height: maxBottom - minTop
-    });
-=======
       height: maxBottom - minTop,
     };
->>>>>>> 930c79e6
   }
 
   getInverted(): TSceneNode[] {
