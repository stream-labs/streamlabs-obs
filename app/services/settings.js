--- conflicted
+++ resolved
@@ -1,60 +1,17 @@
-import { StatefulService, mutation } from './stateful-service';
+import Service from './service';
 import Obs from '../api/Obs';
 
 const { remote } = window.require('electron');
 const nodeObs = Obs.nodeObs;
 
-
-export default class SettingsService extends StatefulService {
-
-  initialState = {};
-
-  static convertFormDataToState (settingsFormData) {
-    let settingsState = {};
-    for (let groupName in settingsFormData) {
-      settingsFormData[groupName].forEach(subGroup => {
-        subGroup.parameters.forEach(parameter => {
-          settingsState[groupName] = settingsState[groupName] || {};
-          settingsState[groupName][parameter.name] = parameter.currentValue;
-        });
-      });
-    }
-
-    return settingsState;
-  }
-
-
-  static getListItemDescription (possibleValue) {
-    return Object.keys(possibleValue)[0];
-  }
-
-
-  static getListItemName (possibleValue) {
-    return possibleValue[Object.keys(possibleValue)[0]];
-  }
-
-  init() {
-    // load configuration from nodeObs to state
-    let settingsFormData = {};
-    this.getCategories().forEach(categoryName => {
-      settingsFormData[categoryName] = this.getSettingsFormData(categoryName);
-    });
-    this.SET_SETTINGS(SettingsService.convertFormDataToState(settingsFormData));
-  }
-
+export default class SettingsService extends Service {
 
   getCategories () {
     return nodeObs.OBS_settings_getListCategories();
   }
 
-<<<<<<< HEAD
-
-  getSettingsFormData (categoryName) {
-    let settings = nodeObs.OBS_settings_getSettings(categoryName);
-=======
   getSettings (categoryName) {
     let settings = nodeObs.OBS_settings_getSettings(categoryName, remote.app.getPath('userData') + '\\');
->>>>>>> 5ca5e45a
     const BLACK_LIST_CATEGORIES = ['General'];
     const groupIsBlacklisted = BLACK_LIST_CATEGORIES.includes(categoryName);
 
@@ -63,26 +20,23 @@
       group.parameters.forEach(parameter => {
         if (groupIsBlacklisted) parameter.enabled = 0;
         let needToSetDefaultValue = parameter.values && !parameter.values.find(possibleValue => {
-            if (parameter.currentValue == SettingsService.getListItemName(possibleValue)) return true;
+            if (parameter.currentValue == this.getListItemName(possibleValue)) return true;
         });
-        if (needToSetDefaultValue) parameter.currentValue = SettingsService.getListItemName(parameter.values[0]);
+        if (needToSetDefaultValue) parameter.currentValue = this.getListItemName(parameter.values[0]);
       });
     });
     return settings;
   }
 
   setSettings (categoryName, settingsData) {
-<<<<<<< HEAD
-    nodeObs.OBS_settings_saveSettings(categoryName, settingsData);
-    this.SET_SETTINGS(SettingsService.convertFormDataToState({[categoryName]: settingsData}));
-=======
     return nodeObs.OBS_settings_saveSettings(categoryName, settingsData, remote.app.getPath('userData') + '\\');
->>>>>>> 5ca5e45a
   }
 
-  @mutation
-  SET_SETTINGS (settingsData) {
-    this.patchState(settingsData);
+  getListItemDescription(possibleValue) {
+    return Object.keys(possibleValue)[0];
   }
 
+  getListItemName(possibleValue) {
+    return possibleValue[Object.keys(possibleValue)[0]];
+  }
 }