import { StatefulService, mutation } from './stateful-service';
import {
  obsValuesToInputValues, inputValuesToObsValues, TObsValue, TFormData
} from '../components/shared/forms/Input';
import { nodeObs } from './obs-api';
import { SourcesService } from './sources';
import { Inject } from '../util/injector';
import { AudioService, E_AUDIO_CHANNELS } from './audio';
import { WindowsService } from './windows';
import Utils from './utils';
import { AppService } from './app';

export interface ISettingsSubCategory {
  nameSubCategory: string;
  codeSubCategory?: string;
  parameters: TFormData;
}

export interface ISettingsState {
  General: {
    KeepRecordingWhenStreamStops: boolean;
    RecordWhenStreaming: boolean;
    WarnBeforeStartingStream: boolean;
    WarnBeforeStoppingStream: boolean;
    SnappingEnabled: boolean;
    SnapDistance: number;
    ScreenSnapping: boolean;
    SourceSnapping: boolean;
    CenterSnapping: boolean;
  };
  Stream: {
    key: string;
  };
  Output: Dictionary<TObsValue>;
  Video: {
    Base: string;
  };
  Audio: Dictionary<TObsValue>;
  Advanced: Dictionary<TObsValue>;
}

declare type TSettingsFormData = Dictionary<ISettingsSubCategory[]>;

export interface ISettingsServiceApi {
  getCategories(): string[];
  getSettingsFormData(categoryName: string): ISettingsSubCategory[];
  setSettings(categoryName: string, settingsData: ISettingsSubCategory[]): void;
}

export class SettingsService extends StatefulService<ISettingsState> implements ISettingsServiceApi {

  static initialState = {};

  static convertFormDataToState(settingsFormData: TSettingsFormData): ISettingsState {
    const settingsState: Partial<ISettingsState> = {};
    for (const groupName in settingsFormData) {
      settingsFormData[groupName].forEach(subGroup => {
        subGroup.parameters.forEach(parameter => {
          settingsState[groupName] = settingsState[groupName] || {};
          settingsState[groupName][parameter.name] = parameter.value;
        });
      });
    }

    return settingsState as ISettingsState;
  }

  @Inject()
  private sourcesService: SourcesService;

  @Inject()
  private audioService: AudioService;

  @Inject()
  private windowsService: WindowsService;

  @Inject()
  private appService: AppService;

  init() {
    this.loadSettingsIntoStore();
  }

  loadSettingsIntoStore() {
    // load configuration from nodeObs to state
    const settingsFormData = {};
    this.getCategories().forEach(categoryName => {
      settingsFormData[categoryName] = this.getSettingsFormData(categoryName);
    });
    this.SET_SETTINGS(SettingsService.convertFormDataToState(settingsFormData));
  }


  showSettings() {
    this.windowsService.showWindow({
      componentName: 'Settings',
      size: {
        width: 800,
        height: 800
      }
    });
  }

  advancedSettingEnabled(): boolean {
    return Utils.isDevMode() || this.appService.state.argv.includes('--adv-settings');
  }


  getCategories(): string[] {
    let categories = nodeObs.OBS_settings_getListCategories();

    // we decided to not expose API settings for production version yet
<<<<<<< HEAD
    if (this.advancedSettingEnabled()) categories = categories.concat(['API']);
=======
    if (Utils.isDevMode()) categories = categories.concat(['API']);
    categories = categories.concat('Overlays');
>>>>>>> abfdecd7

    return categories;
  }


  getSettingsFormData(categoryName: string): ISettingsSubCategory[] {
    if (categoryName === 'Audio') return this.getAudioSettingsFormData();
    const settings = nodeObs.OBS_settings_getSettings(categoryName);

    // Names of settings that are disabled because we
    // have not implemented them yet.
    const BLACK_LIST_NAMES = [
      'SysTrayMinimizeToTray',
      'ReplayBufferWhileStreaming',
      'KeepReplayBufferStreamStops',
      'SysTrayEnabled',
      'CenterSnapping',
      'HideProjectorCursor',
      'ProjectorAlwaysOnTop',
      'SaveProjectors',
      'SysTrayWhenStarted',
      'RecRBSuffix',
      'LowLatencyEnable',
      'BindIP',
      'FilenameFormatting',
      'DelayPreserve',
      'DelaySec',
      'DelayEnable',
      'MaxRetries',
      'NewSocketLoopEnable',
      'OverwriteIfExists',
      'ProcessPriority',
      'RecRBPrefix',
      'Reconnect',
      'RetryDelay'
    ];

    for (const group of settings) {
      group.parameters = obsValuesToInputValues(group.parameters, {
        disabledFields: BLACK_LIST_NAMES,
        transformListOptions: true
      });
    }

    return settings;
  }

  private getAudioSettingsFormData(): ISettingsSubCategory[] {
    const audioDevices = this.audioService.getDevices();
    const sourcesInChannels = this.sourcesService.getSources().filter(source => source.channel !== void 0);

    const parameters: TFormData = [];

    // collect output channels info
    for (let channel = E_AUDIO_CHANNELS.OUTPUT_1; channel <= E_AUDIO_CHANNELS.OUTPUT_2; channel++) {
      const source = sourcesInChannels.find(source => source.channel === channel);
      const deviceInd = channel;

      parameters.push({
        value: source ? source.getObsInput().settings['device_id'] : null,
        description: `Desktop Audio Device ${deviceInd}`,
        name: `DesktopAudioDevice${deviceInd}`,
        type: 'OBS_PROPERTY_LIST',
        enabled: true,
        visible: true,
        options:
          [{ description: 'Disabled', value: null }].concat(
            audioDevices
              .filter(device => device.type === 'output')
              .map(device => { return { description: device.description, value: device.id };})
          )
      });
    }

    // collect input channels info
    for (let channel = E_AUDIO_CHANNELS.INPUT_1; channel <= E_AUDIO_CHANNELS.INPUT_3; channel++) {
      const source = sourcesInChannels.find(source => source.channel === channel);
      const deviceInd = channel - 2;

      parameters.push({
        value: source ? source.getObsInput().settings['device_id'] : null,
        description: `Mic/Auxiliary device ${deviceInd}`,
        name: `AuxAudioDevice${deviceInd}`,
        type: 'OBS_PROPERTY_LIST',
        enabled: true,
        visible: true,
        options:
          [{ description: 'Disabled', value: null }].concat(
            audioDevices
              .filter(device => device.type === 'input')
              .map(device => { return { description: device.description, value: device.id };})
          )
      });
    }


    return [{
      nameSubCategory: 'Untitled',
      parameters
    }];
  }

  setSettings(categoryName: string, settingsData: ISettingsSubCategory[]) {
    if (categoryName === 'Audio') return this.setAudioSettings(settingsData);

    const dataToSave = [];

    for (const subGroup of settingsData) {
      dataToSave.push({ ...subGroup, parameters: inputValuesToObsValues(
        subGroup.parameters,
        { valueToCurrentValue: true }
      )});
    }
    nodeObs.OBS_settings_saveSettings(categoryName, dataToSave);
    this.SET_SETTINGS(SettingsService.convertFormDataToState({ [categoryName]: settingsData }));
  }


  private setAudioSettings(settingsData: ISettingsSubCategory[]) {

    settingsData[0].parameters.forEach((deviceForm, ind) => {
      const channel = ind + 1;
      const isOutput = [E_AUDIO_CHANNELS.OUTPUT_1, E_AUDIO_CHANNELS.OUTPUT_2].includes(channel);
      let source = this.sourcesService.getSources().find(source => source.channel === channel);

      if (source) {
        if (deviceForm.value === null) {
          this.sourcesService.removeSource(source.sourceId);
          return;
        }
      } else if (deviceForm.value !== null) {
        source = this.sourcesService.createSource(
          deviceForm.name,
          isOutput ? 'wasapi_output_capture' : 'wasapi_input_capture',
          {},
          { channel }
        );
      }

      if (source && deviceForm.value !== null) {
        source.updateSettings({ device_id: deviceForm.value });
      }

    });
  }


  @mutation()
  SET_SETTINGS(settingsData: ISettingsState) {
    this.state = Object.assign({}, this.state, settingsData);
  }

}<|MERGE_RESOLUTION|>--- conflicted
+++ resolved
@@ -108,14 +108,10 @@
 
   getCategories(): string[] {
     let categories = nodeObs.OBS_settings_getListCategories();
+    categories = categories.concat('Overlays');
 
     // we decided to not expose API settings for production version yet
-<<<<<<< HEAD
     if (this.advancedSettingEnabled()) categories = categories.concat(['API']);
-=======
-    if (Utils.isDevMode()) categories = categories.concat(['API']);
-    categories = categories.concat('Overlays');
->>>>>>> abfdecd7
 
     return categories;
   }
