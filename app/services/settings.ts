--- conflicted
+++ resolved
@@ -100,16 +100,12 @@
 
 
   getCategories(): string[] {
-<<<<<<< HEAD
-    return nodeObs.OBS_settings_getListCategories().concat(['API']);
-=======
     let categories = nodeObs.OBS_settings_getListCategories();
 
     // we decided to not expose API settings for production version yet
     if (Utils.isDevMode()) categories = categories.concat(['API']);
 
     return categories;
->>>>>>> 33379a7a
   }
 
 
