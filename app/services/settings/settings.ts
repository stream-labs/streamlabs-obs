import { mutation, StatefulService } from 'services/stateful-service';
import {
  inputValuesToObsValues,
  IObsListInput,
  obsValuesToInputValues,
  TObsFormData,
  TObsValue
} from 'components/obs/inputs/ObsInput';
import * as obs from '../../../obs-api';
import { SourcesService } from 'services/sources';
import { Inject } from '../../util/injector';
import { AudioService, E_AUDIO_CHANNELS } from 'services/audio';
import { WindowsService } from 'services/windows';
import Utils from '../utils';
import { AppService } from 'services/app';
import { IOutputSettings, VideoEncodingOptimizationService } from '../video-encoding-optimizations';
import { ISettingsServiceApi, ISettingsSubCategory } from './settings-api';
import { $t } from 'services/i18n';
import { PlatformAppsService } from 'services/platform-apps';
import { EDeviceType } from '../hardware';

export interface ISettingsState {
  General: {
    KeepRecordingWhenStreamStops: boolean;
    RecordWhenStreaming: boolean;
    WarnBeforeStartingStream: boolean;
    WarnBeforeStoppingStream: boolean;
    SnappingEnabled: boolean;
    SnapDistance: number;
    ScreenSnapping: boolean;
    SourceSnapping: boolean;
    CenterSnapping: boolean;
  };
  Stream: {
    key: string;
    streamType: string;
  };
  Output: Dictionary<TObsValue>;
  Video: {
    Base: string;
  };
  Audio: Dictionary<TObsValue>;
  Advanced: {
    DelayEnable: boolean;
    DelaySec: number;
  };
}

declare type TSettingsFormData = Dictionary<ISettingsSubCategory[]>;


export class SettingsService extends StatefulService<ISettingsState>
  implements ISettingsServiceApi {
  static initialState = {};

  static convertFormDataToState(
    settingsFormData: TSettingsFormData
  ): ISettingsState {
    const settingsState: Partial<ISettingsState> = {};
    for (const groupName in settingsFormData) {
      settingsFormData[groupName].forEach(subGroup => {
        subGroup.parameters.forEach(parameter => {
          settingsState[groupName] = settingsState[groupName] || {};
          settingsState[groupName][parameter.name] = parameter.value;
        });
      });
    }

    return settingsState as ISettingsState;
  }

  @Inject() private sourcesService: SourcesService;
  @Inject() private audioService: AudioService;
  @Inject() private windowsService: WindowsService;
  @Inject() private appService: AppService;
  @Inject() private platformAppsService: PlatformAppsService;

  @Inject()
  private videoEncodingOptimizationService: VideoEncodingOptimizationService;

  init() {
    this.loadSettingsIntoStore();
  }

  loadSettingsIntoStore() {
    // load configuration from nodeObs to state
    const settingsFormData = {};
    this.getCategories().forEach(categoryName => {
      settingsFormData[categoryName] = this.getSettingsFormData(categoryName);
    });
    this.SET_SETTINGS(SettingsService.convertFormDataToState(settingsFormData));
  }

  showSettings(categoryName?: string) {
    this.windowsService.showWindow({
      componentName: 'Settings',
      title: $t('Settings'),
      queryParams: { categoryName },
      size: {
        width: 800,
        height: 800
      }
    });
  }

  advancedSettingEnabled(): boolean {
    return (
      Utils.isDevMode() || this.appService.state.argv.includes('--adv-settings')
    );
  }

  getCategories(): string[] {
    let categories = obs.NodeObs.OBS_settings_getListCategories();
    categories = categories
      .concat(['Scene Collections', 'Notifications', 'Appearance', 'Remote Control']);

    if (this.advancedSettingEnabled() || this.platformAppsService.state.devMode) {
      categories = categories.concat('Developer');
      categories = categories.concat(['Experimental']);
    }

    if (this.platformAppsService.state.loadedApps.filter(app => !app.unpacked).length > 0) {
      categories = categories.concat('Installed Apps');
    }

    return categories;
  }

  getSettingsFormData(categoryName: string): ISettingsSubCategory[] {
    if (categoryName === 'Audio') return this.getAudioSettingsFormData();
    const settings = obs.NodeObs.OBS_settings_getSettings(categoryName);

    // Names of settings that are disabled because we
    // have not implemented them yet.
    const BLACK_LIST_NAMES = [
      'SysTrayMinimizeToTray',
      'ReplayBufferWhileStreaming',
      'KeepReplayBufferStreamStops',
      'SysTrayEnabled',
      'CenterSnapping',
      'HideProjectorCursor',
      'ProjectorAlwaysOnTop',
      'SaveProjectors',
      'SysTrayWhenStarted',
      'RecRBSuffix',
      'FilenameFormatting',
<<<<<<< HEAD
      'NewSocketLoopEnable',
=======
      'MaxRetries',
>>>>>>> 9f5a2955
      'OverwriteIfExists',
      'RecRBPrefix',
    ];

    for (const group of settings) {
      group.parameters = obsValuesToInputValues(group.parameters, {
        disabledFields: BLACK_LIST_NAMES,
        transformListOptions: true
      });
    }

    // We hide the encoder preset and settings if the optimized ones are in used
    if (
      categoryName === 'Output' &&
      this.videoEncodingOptimizationService.getIsUsingEncodingOptimizations()
    ) {
      const outputSettings: IOutputSettings = this.videoEncodingOptimizationService.getCurrentOutputSettings();

      const indexSubCategory = settings.indexOf(
        settings.find((category: any) => {
          return category.nameSubCategory === 'Streaming';
        })
      );

      const parameters = settings[indexSubCategory].parameters;

      // Setting preset visibility
      const indexPreset = parameters.indexOf(
        parameters.find((parameter: any) => {
          return parameter.name === outputSettings.presetField;
        })
      );
      settings[indexSubCategory].parameters[indexPreset].visible = false;

      // Setting encoder settings value
      const indexX264Settings = parameters.indexOf(
        parameters.find((parameter: any) => {
          return parameter.name === outputSettings.encoderSettingsField;
        })
      );
      settings[indexSubCategory].parameters[indexX264Settings].visible = false;
    }

    return settings;
  }

  /**
   * Returns some information about the user's streaming settings.
   * This is used in aggregate to improve our optimized video encoding.
   *
   * P.S. Settings needs a refactor... badly
   */
  getStreamEncoderSettings() {
    const output = this.getSettingsFormData('Output');
    const video = this.getSettingsFormData('Video');

    const encoder = this.findSettingValue(output, 'Streaming', 'Encoder') ||
      this.findSettingValue(output, 'Streaming', 'StreamEncoder');
    const preset = this.findSettingValue(output, 'Streaming', 'preset') ||
      this.findSettingValue(output, 'Streaming', 'Preset') ||
      this.findSettingValue(output, 'Streaming', 'NVENCPreset') ||
      this.findSettingValue(output, 'Streaming', 'QSVPreset') ||
      this.findSettingValue(output, 'Streaming', 'target_usage') ||
      this.findSettingValue(output, 'Streaming', 'QualityPreset') ||
      this.findSettingValue(output, 'Streaming', 'AMDPreset');
    const bitrate = this.findSettingValue(output, 'Streaming', 'bitrate') ||
      this.findSettingValue(output, 'Streaming', 'VBitrate');
    const baseResolution = this.findSettingValue(video, 'Untitled', 'Base');
    const outputResolution = this.findSettingValue(video, 'Untitled', 'Output');

    return  {
      encoder,
      preset,
      bitrate,
      baseResolution,
      outputResolution
    };
  }

  private findSettingValue(settings: ISettingsSubCategory[], category: string, setting: string) {
    let settingValue: any;

    settings.find(subCategory => {
      if (subCategory.nameSubCategory === category) {
        subCategory.parameters.find(param => {
          if (param.name === setting) {
            settingValue = param.value || (param as IObsListInput<string>).options[0].value;
            return true;
          }
        });

        return true;
      }
    });

    return settingValue;
  }

  private getAudioSettingsFormData(): ISettingsSubCategory[] {
    const audioDevices = this.audioService.getDevices();
    const sourcesInChannels = this.sourcesService
      .getSources()
      .filter(source => source.channel !== void 0);

    const parameters: TObsFormData = [];

    // collect output channels info
    for (
      let channel = E_AUDIO_CHANNELS.OUTPUT_1;
      channel <= E_AUDIO_CHANNELS.OUTPUT_2;
      channel++
    ) {
      const source = sourcesInChannels.find(
        source => source.channel === channel
      );
      const deviceInd = channel;

      parameters.push({
        value: source ? source.getObsInput().settings['device_id'] : null,
        description: `${$t('Desktop Audio Device')} ${deviceInd}`,
        name: `Desktop Audio ${deviceInd > 1 ? deviceInd : ''}`,
        type: 'OBS_PROPERTY_LIST',
        enabled: true,
        visible: true,
        options: [{ description: 'Disabled', value: null }].concat(
          audioDevices
            .filter(device => device.type === EDeviceType.audioOutput)
            .map(device => {
              return { description: device.description, value: device.id };
            })
        )
      });
    }

    // collect input channels info
    for (
      let channel = E_AUDIO_CHANNELS.INPUT_1;
      channel <= E_AUDIO_CHANNELS.INPUT_3;
      channel++
    ) {
      const source = sourcesInChannels.find(
        source => source.channel === channel
      );
      const deviceInd = channel - 2;

      parameters.push({
        value: source ? source.getObsInput().settings['device_id'] : null,
        description: `${$t('Mic/Auxiliary Device')} ${deviceInd}`,
        name: `Mic/Aux ${deviceInd > 1 ? deviceInd : ''}`,
        type: 'OBS_PROPERTY_LIST',
        enabled: true,
        visible: true,
        options: [{ description: 'Disabled', value: null }].concat(
          audioDevices.filter(device => device.type === EDeviceType.audioInput).map(device => {
            return { description: device.description, value: device.id };
          })
        )
      });
    }

    return [
      {
        nameSubCategory: 'Untitled',
        parameters
      }
    ];
  }

  setSettings(categoryName: string, settingsData: ISettingsSubCategory[]) {
    if (categoryName === 'Audio') return this.setAudioSettings(settingsData);

    const dataToSave = [];

    for (const subGroup of settingsData) {
      dataToSave.push({
        ...subGroup,
        parameters: inputValuesToObsValues(subGroup.parameters, {
          valueToCurrentValue: true
        })
      });
    }

    obs.NodeObs.OBS_settings_saveSettings(categoryName, dataToSave);
    this.loadSettingsIntoStore();
  }

  private setAudioSettings(settingsData: ISettingsSubCategory[]) {
    const audioDevices = this.audioService.getDevices();

    settingsData[0].parameters.forEach((deviceForm, ind) => {
      const channel = ind + 1;
      const isOutput = [
        E_AUDIO_CHANNELS.OUTPUT_1,
        E_AUDIO_CHANNELS.OUTPUT_2
      ].includes(channel);
      const source = this.sourcesService
        .getSources()
        .find(source => source.channel === channel);


      if (source && deviceForm.value === null) {
        if (deviceForm.value === null) {
          this.sourcesService.removeSource(source.sourceId);
          return;
        }
      } else if (deviceForm.value !== null) {

        const device = audioDevices.find(device => device.id === deviceForm.value);
        const displayName = device.id === 'default' ? deviceForm.name : device.description;

        if (!source) {
          this.sourcesService.createSource(
            displayName,
            isOutput ? 'wasapi_output_capture' : 'wasapi_input_capture',
            {},
            { channel }
          );
        } else {
          source.updateSettings({ device_id: deviceForm.value, name: displayName });
        }
      }

    });
  }

  @mutation()
  SET_SETTINGS(settingsData: ISettingsState) {
    this.state = Object.assign({}, this.state, settingsData);
  }
}<|MERGE_RESOLUTION|>--- conflicted
+++ resolved
@@ -144,11 +144,6 @@
       'SysTrayWhenStarted',
       'RecRBSuffix',
       'FilenameFormatting',
-<<<<<<< HEAD
-      'NewSocketLoopEnable',
-=======
-      'MaxRetries',
->>>>>>> 9f5a2955
       'OverwriteIfExists',
       'RecRBPrefix',
     ];
