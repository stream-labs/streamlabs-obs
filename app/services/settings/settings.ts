--- conflicted
+++ resolved
@@ -22,11 +22,8 @@
 import { PlatformAppsService } from 'services/platform-apps';
 import { EDeviceType } from 'services/hardware';
 import { StreamingService } from 'services/streaming';
-<<<<<<< HEAD
 import { byOS, OS } from 'util/operating-systems';
-=======
 import { FacemasksService } from 'services/facemasks';
->>>>>>> 79d392c7
 
 export interface ISettingsState {
   General: {
@@ -126,23 +123,25 @@
   getCategories(): string[] {
     let categories: string[] = obs.NodeObs.OBS_settings_getListCategories();
     categories = categories.concat([
-      'Game Overlay',
-      'Virtual Webcam',
       'Scene Collections',
       'Notifications',
       'Appearance',
       'Remote Control',
     ]);
 
-<<<<<<< HEAD
-    categories = categories.filter(cat => {
-      return !(['Game Overlay', 'Face Masks'].includes(cat) && process.platform === OS.Mac);
-    });
-=======
-    if (this.facemasksService.state.active) {
-      categories = categories.concat(['Face Masks']);
-    }
->>>>>>> 79d392c7
+    // Platform-specific categories
+    byOS({
+      [OS.Mac]: () => {
+        categories = categories.concat(['Virtual Webcam']);
+      },
+      [OS.Windows]: () => {
+        categories = categories.concat(['Game Overlay']);
+
+        if (this.facemasksService.state.active) {
+          categories = categories.concat(['Face Masks']);
+        }
+      },
+    });
 
     if (this.advancedSettingEnabled() || this.platformAppsService.state.devMode) {
       categories = categories.concat('Developer');
