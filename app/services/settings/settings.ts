import cloneDeep from 'lodash/cloneDeep';
import { StatefulService, mutation } from 'services/core/stateful-service';
import {
  inputValuesToObsValues,
  obsValuesToInputValues,
  TObsFormData,
  IObsListInput,
  IObsInput,
  TObsValue,
} from 'components/obs/inputs/ObsInput';
import * as obs from '../../../obs-api';
import { SourcesService } from 'services/sources';
import { Inject } from '../core/injector';
import { AudioService, E_AUDIO_CHANNELS } from 'services/audio';
import { WindowsService } from 'services/windows';
import Utils from '../utils';
import { AppService } from 'services/app';
import { $t } from 'services/i18n';
import { encoderFieldsMap, OutputSettingsService, obsEncoderToEncoderFamily } from './output';
import { VideoEncodingOptimizationService } from 'services/video-encoding-optimizations';
import { ISettingsServiceApi, ISettingsSubCategory } from './settings-api';
import { PlatformAppsService } from 'services/platform-apps';
import { EDeviceType } from 'services/hardware';
import { StreamingService } from 'services/streaming';
import { byOS, OS } from 'util/operating-systems';

export interface ISettingsState {
  General: {
    KeepRecordingWhenStreamStops: boolean;
    RecordWhenStreaming: boolean;
    WarnBeforeStartingStream: boolean;
    WarnBeforeStoppingStream: boolean;
    SnappingEnabled: boolean;
    SnapDistance: number;
    ScreenSnapping: boolean;
    SourceSnapping: boolean;
    CenterSnapping: boolean;
    ReplayBufferWhileStreaming: boolean;
    KeepReplayBufferStreamStops: boolean;
  };
  Stream: {
    key: string;
    streamType: string;
    service: string;
    server: string;
  };
  Output: {
    RecRB?: boolean;
    RecRBTime?: number;
  };
  Video: {
    Base: string;
  };
  Audio: Dictionary<TObsValue>;
  Advanced: {
    DelayEnable: boolean;
    DelaySec: number;
  };
}

declare type TSettingsFormData = Dictionary<ISettingsSubCategory[]>;

export class SettingsService extends StatefulService<ISettingsState>
  implements ISettingsServiceApi {
  static initialState = {};

  static convertFormDataToState(settingsFormData: TSettingsFormData): ISettingsState {
    const settingsState: Partial<ISettingsState> = {};
    for (const groupName in settingsFormData) {
      settingsFormData[groupName].forEach(subGroup => {
        subGroup.parameters.forEach(parameter => {
          settingsState[groupName] = settingsState[groupName] || {};
          settingsState[groupName][parameter.name] = parameter.value;
        });
      });
    }

    return settingsState as ISettingsState;
  }

  @Inject() private sourcesService: SourcesService;
  @Inject() private audioService: AudioService;
  @Inject() private windowsService: WindowsService;
  @Inject() private appService: AppService;
  @Inject() private platformAppsService: PlatformAppsService;
  @Inject() private outputSettingsService: OutputSettingsService;
  @Inject() private streamingService: StreamingService;

  @Inject()
  private videoEncodingOptimizationService: VideoEncodingOptimizationService;

  init() {
    this.loadSettingsIntoStore();
  }

  loadSettingsIntoStore() {
    // load configuration from nodeObs to state
    const settingsFormData = {};
    this.getCategories().forEach(categoryName => {
      settingsFormData[categoryName] = this.getSettingsFormData(categoryName);
    });
    this.SET_SETTINGS(SettingsService.convertFormDataToState(settingsFormData));
  }

  showSettings(categoryName?: string) {
    this.windowsService.showWindow({
      componentName: 'Settings',
      title: $t('Settings'),
      queryParams: { categoryName },
      size: {
        width: 830,
        height: 800,
      },
    });
  }

  advancedSettingEnabled(): boolean {
    return Utils.isDevMode() || this.appService.state.argv.includes('--adv-settings');
  }

  getCategories(): string[] {
    let categories = obs.NodeObs.OBS_settings_getListCategories();
    categories = categories.concat([
      'Game Overlay',
      'Scene Collections',
      'Notifications',
      'Appearance',
      'Face Masks',
      'Remote Control',
    ]);

    if (this.advancedSettingEnabled() || this.platformAppsService.state.devMode) {
      categories = categories.concat('Developer');
      categories = categories.concat(['Experimental']);
    }

    if (this.platformAppsService.state.loadedApps.filter(app => !app.unpacked).length > 0) {
      categories = categories.concat('Installed Apps');
    }

    return categories;
  }

  isTabbedForm(categoryName: string) {
    if (!categoryName) return false;
    return obs.NodeObs.OBS_settings_getSettings(categoryName).type === 1;
  }

  getSettingsFormData(categoryName: string): ISettingsSubCategory[] {
    let settings = obs.NodeObs.OBS_settings_getSettings(categoryName).data;
    if (!settings) settings = [];

    // Names of settings that are disabled because we
    // have not implemented them yet.
    const BLACK_LIST_NAMES = [
      'SysTrayMinimizeToTray',
      'SysTrayEnabled',
      'CenterSnapping',
      'HideProjectorCursor',
      'ProjectorAlwaysOnTop',
      'SaveProjectors',
      'SysTrayWhenStarted',
    ];

    for (const group of settings) {
      group.parameters = obsValuesToInputValues(group.parameters, {
        disabledFields: BLACK_LIST_NAMES,
        transformListOptions: true,
      });
    }

    if (categoryName === 'Audio') return this.getAudioSettingsFormData(settings[0]);
    // We hide the encoder preset and settings if the optimized ones are in used
    if (
      categoryName === 'Output' &&
      !this.streamingService.isIdle &&
      this.videoEncodingOptimizationService.state.useOptimizedProfile
    ) {
      const encoder = obsEncoderToEncoderFamily(
        this.findSettingValue(settings, 'Streaming', 'Encoder') ||
          this.findSettingValue(settings, 'Streaming', 'StreamEncoder'),
      );
      // Setting preset visibility
      settings = this.patchSetting(settings, encoderFieldsMap[encoder].preset, { visible: false });
      // Setting encoder settings visibility
      if (encoder === 'x264') {
        settings = this.patchSetting(settings, encoderFieldsMap[encoder].encoderOptions, {
          visible: false,
        });
      }
    }

    return settings;
  }

  findSetting(settings: ISettingsSubCategory[], category: string, setting: string) {
    let inputModel: any;
    settings.find(subCategory => {
      if (subCategory.nameSubCategory === category) {
        subCategory.parameters.find(param => {
          if (param.name === setting) {
            inputModel = param;
            return true;
          }
        });

        return true;
      }
    });

    return inputModel;
  }

  findSettingValue(settings: ISettingsSubCategory[], category: string, setting: string) {
    const formModel = this.findSetting(settings, category, setting);
    if (!formModel) return;
    return formModel.value !== void 0
      ? formModel.value
      : (formModel as IObsListInput<string>).options[0].value;
  }

  findValidListValue(settings: ISettingsSubCategory[], category: string, setting: string) {
    const formModel = this.findSetting(settings, category, setting);
    if (!formModel) return;
    const options = (formModel as IObsListInput<string>).options;
    const option = options.find(option => option.value === formModel.value);
    return option ? option.value : options[0].value;
  }

  private patchSetting(
    settingsFormData: ISettingsSubCategory[],
    name: string,
    patch: Partial<IObsInput<TObsValue>>,
  ) {
    // tslint:disable-next-line
    settingsFormData = cloneDeep(settingsFormData);
    for (const subcategory of settingsFormData) {
      for (const field of subcategory.parameters) {
        if (field.name !== name) continue;
        Object.assign(field, patch);
      }
    }
    return settingsFormData;
  }

  setSettingValue(category: string, name: string, value: TObsValue) {
    const newSettings = this.patchSetting(this.getSettingsFormData(category), name, { value });
    this.setSettings(category, newSettings);
  }

  private getAudioSettingsFormData(OBSsettings: ISettingsSubCategory): ISettingsSubCategory[] {
    const audioDevices = this.audioService.getDevices();
    const sourcesInChannels = this.sourcesService.views
      .getSources()
      .filter(source => source.channel !== void 0);

    const parameters: TObsFormData = [];

    // collect output channels info
    for (let channel = E_AUDIO_CHANNELS.OUTPUT_1; channel <= E_AUDIO_CHANNELS.OUTPUT_2; channel++) {
      const source = sourcesInChannels.find(source => source.channel === channel);
      const deviceInd = channel;

      parameters.push({
        value: source ? source.getObsInput().settings['device_id'] : null,
        description: `${$t('Desktop Audio Device')} ${deviceInd}`,
        name: `Desktop Audio ${deviceInd > 1 ? deviceInd : ''}`,
        type: 'OBS_PROPERTY_LIST',
        enabled: true,
        visible: true,
        options: [{ description: 'Disabled', value: null }].concat(
          audioDevices
            .filter(device => device.type === EDeviceType.audioOutput)
            .map(device => {
              return { description: device.description, value: device.id };
            }),
        ),
      });
    }

    // collect input channels info
    for (let channel = E_AUDIO_CHANNELS.INPUT_1; channel <= E_AUDIO_CHANNELS.INPUT_3; channel++) {
      const source = sourcesInChannels.find(source => source.channel === channel);
      const deviceInd = channel - 2;

      parameters.push({
        value: source ? source.getObsInput().settings['device_id'] : null,
        description: `${$t('Mic/Auxiliary Device')} ${deviceInd}`,
        name: `Mic/Aux ${deviceInd > 1 ? deviceInd : ''}`,
        type: 'OBS_PROPERTY_LIST',
        enabled: true,
        visible: true,
        options: [{ description: 'Disabled', value: null }].concat(
          audioDevices
            .filter(device => device.type === EDeviceType.audioInput)
            .map(device => {
              return { description: device.description, value: device.id };
            }),
        ),
      });
    }

    return [
      OBSsettings,
      {
        parameters,
        nameSubCategory: 'Untitled',
      },
    ];
  }

  setSettings(categoryName: string, settingsData: ISettingsSubCategory[]) {
    if (categoryName === 'Audio') this.setAudioSettings([settingsData.pop()]);

    const dataToSave = [];

    for (const subGroup of settingsData) {
      dataToSave.push({
        ...subGroup,
        parameters: inputValuesToObsValues(subGroup.parameters, {
          valueToCurrentValue: true,
        }),
      });
    }

    obs.NodeObs.OBS_settings_saveSettings(categoryName, dataToSave);
    this.loadSettingsIntoStore();
  }

  setSettingsPatch(patch: Partial<ISettingsState>) {
    // Tech Debt: This is a product of the node-obs settings API.
    // This function represents a cleaner API we would like to have
    // in the future.

    Object.keys(patch).forEach(categoryName => {
      const category: Dictionary<any> = patch[categoryName];
      const formSubCategories = this.getSettingsFormData(categoryName);

      Object.keys(category).forEach(paramName => {
        formSubCategories.forEach(subCategory => {
          subCategory.parameters.forEach(subCategoryParam => {
            if (subCategoryParam.name === paramName) {
              subCategoryParam.value = category[paramName];
            }
          });
        });
      });

      this.setSettings(categoryName, formSubCategories);
    });
  }

  private setAudioSettings(settingsData: ISettingsSubCategory[]) {
    const audioDevices = this.audioService.getDevices();

    settingsData[0].parameters.forEach((deviceForm, ind) => {
      const channel = ind + 1;
      const isOutput = [E_AUDIO_CHANNELS.OUTPUT_1, E_AUDIO_CHANNELS.OUTPUT_2].includes(channel);
<<<<<<< HEAD
      let source = this.sourcesService.getSources().find(source => source.channel === channel);
=======
      const source = this.sourcesService.views
        .getSources()
        .find(source => source.channel === channel);
>>>>>>> f29020e5

      if (source && deviceForm.value === null) {
        if (deviceForm.value === null) {
          this.sourcesService.removeSource(source.sourceId);
          return;
        }
      } else if (deviceForm.value !== null) {
        const device = audioDevices.find(device => device.id === deviceForm.value);
        const displayName = device.id === 'default' ? deviceForm.name : device.description;

        if (!source) {
          source = this.sourcesService.createSource(
            displayName,
            byOS({
              [OS.Windows]: isOutput ? 'wasapi_output_capture' : 'wasapi_input_capture',
              [OS.Mac]: isOutput ? 'coreaudio_output_capture' : 'coreaudio_input_capture',
            }),
            { device_id: deviceForm.value },
            { channel },
          );
        } else {
          source.updateSettings({ device_id: deviceForm.value });
        }

        source.setName(displayName);
      }
    });
  }

  @mutation()
  SET_SETTINGS(settingsData: ISettingsState) {
    this.state = Object.assign({}, this.state, settingsData);
  }
}<|MERGE_RESOLUTION|>--- conflicted
+++ resolved
@@ -356,13 +356,9 @@
     settingsData[0].parameters.forEach((deviceForm, ind) => {
       const channel = ind + 1;
       const isOutput = [E_AUDIO_CHANNELS.OUTPUT_1, E_AUDIO_CHANNELS.OUTPUT_2].includes(channel);
-<<<<<<< HEAD
-      let source = this.sourcesService.getSources().find(source => source.channel === channel);
-=======
-      const source = this.sourcesService.views
+      let source = this.sourcesService.views
         .getSources()
         .find(source => source.channel === channel);
->>>>>>> f29020e5
 
       if (source && deviceForm.value === null) {
         if (deviceForm.value === null) {
