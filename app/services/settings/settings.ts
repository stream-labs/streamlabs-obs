--- conflicted
+++ resolved
@@ -4,11 +4,8 @@
   inputValuesToObsValues,
   obsValuesToInputValues,
   TObsFormData,
-<<<<<<< HEAD
-=======
   IObsListInput,
   IObsInput,
->>>>>>> a42ff3be
   TObsValue,
 } from 'components/obs/inputs/ObsInput';
 import * as obs from '../../../obs-api';
@@ -48,13 +45,10 @@
     key: string;
     streamType: string;
     service: string;
-<<<<<<< HEAD
-=======
   };
   Output: {
     RecRB?: boolean;
     RecRBTime?: number;
->>>>>>> a42ff3be
   };
   Video: {
     Base: string;
@@ -161,13 +155,6 @@
       'ProjectorAlwaysOnTop',
       'SaveProjectors',
       'SysTrayWhenStarted',
-<<<<<<< HEAD
-      'RecRBSuffix',
-      'FilenameFormatting',
-      'OverwriteIfExists',
-      'RecRBPrefix',
-=======
->>>>>>> a42ff3be
     ];
 
     for (const group of settings) {
@@ -183,36 +170,11 @@
       !this.streamingService.isIdle &&
       this.videoEncodingOptimizationService.state.useOptimizedProfile
     ) {
-<<<<<<< HEAD
-      const outputSettings: IOutputSettings = this.videoEncodingOptimizationService.getCurrentOutputSettings();
-
-      const indexSubCategory = settings.indexOf(
-        settings.find((category: any) => {
-          return category.nameSubCategory === 'Streaming';
-        }),
-=======
       const encoder = obsEncoderToEncoder(
         this.findSettingValue(settings, 'Streaming', 'Encoder') ||
           this.findSettingValue(settings, 'Streaming', 'StreamEncoder'),
->>>>>>> a42ff3be
       );
       // Setting preset visibility
-<<<<<<< HEAD
-      const indexPreset = parameters.indexOf(
-        parameters.find((parameter: any) => {
-          return parameter.name === outputSettings.presetField;
-        }),
-      );
-      settings[indexSubCategory].parameters[indexPreset].visible = false;
-
-      // Setting encoder settings value
-      const indexX264Settings = parameters.indexOf(
-        parameters.find((parameter: any) => {
-          return parameter.name === outputSettings.encoderSettingsField;
-        }),
-      );
-      settings[indexSubCategory].parameters[indexX264Settings].visible = false;
-=======
       settings = this.patchSetting(settings, encoderFieldsMap[encoder].preset, { visible: false });
       // Setting encoder settings visibility
       if (encoder === 'x264') {
@@ -220,56 +182,13 @@
           visible: false,
         });
       }
->>>>>>> a42ff3be
     }
 
     return settings;
   }
 
-<<<<<<< HEAD
-  /**
-   * Returns some information about the user's streaming settings.
-   * This is used in aggregate to improve our optimized video encoding.
-   *
-   * P.S. Settings needs a refactor... badly
-   */
-  getStreamEncoderSettings() {
-    const output = this.getSettingsFormData('Output');
-    const video = this.getSettingsFormData('Video');
-
-    const encoder =
-      this.findSettingValue(output, 'Streaming', 'Encoder') ||
-      this.findSettingValue(output, 'Streaming', 'StreamEncoder');
-    const preset =
-      this.findSettingValue(output, 'Streaming', 'preset') ||
-      this.findSettingValue(output, 'Streaming', 'Preset') ||
-      this.findSettingValue(output, 'Streaming', 'NVENCPreset') ||
-      this.findSettingValue(output, 'Streaming', 'QSVPreset') ||
-      this.findSettingValue(output, 'Streaming', 'target_usage') ||
-      this.findSettingValue(output, 'Streaming', 'QualityPreset') ||
-      this.findSettingValue(output, 'Streaming', 'AMDPreset');
-    const bitrate =
-      this.findSettingValue(output, 'Streaming', 'bitrate') ||
-      this.findSettingValue(output, 'Streaming', 'VBitrate');
-    const baseResolution = this.findSettingValue(video, 'Untitled', 'Base');
-    const outputResolution = this.findSettingValue(video, 'Untitled', 'Output');
-
-    return {
-      encoder,
-      preset,
-      bitrate,
-      baseResolution,
-      outputResolution,
-    };
-  }
-
-  private findSettingValue(settings: ISettingsSubCategory[], category: string, setting: string) {
-    let settingValue: any;
-
-=======
   findSetting(settings: ISettingsSubCategory[], category: string, setting: string) {
     let inputModel: any;
->>>>>>> a42ff3be
     settings.find(subCategory => {
       if (subCategory.nameSubCategory === category) {
         subCategory.parameters.find(param => {
