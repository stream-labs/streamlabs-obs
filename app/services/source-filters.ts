import { Service } from './service';
import {
  TObsFormData,
  getPropertiesFormData,
  setPropertiesFormData,
  IObsListOption,
  TObsValue,
  IObsListInput,
} from 'components/obs/inputs/ObsInput';

import { Inject } from '../util/injector';
import { SourcesService } from './sources';
import { WindowsService } from './windows';
import * as obs from '../../obs-api';
import namingHelpers from '../util/NamingHelpers';
import { $t } from 'services/i18n';
import { EOrderMovement } from 'obs-studio-node';

export type TSourceFilterType =
  | 'mask_filter'
  | 'crop_filter'
  | 'gain_filter'
  | 'color_filter'
  | 'scale_filter'
  | 'scroll_filter'
  | 'gpu_delay'
  | 'color_key_filter'
  | 'clut_filter'
  | 'sharpness_filter'
  | 'chroma_key_filter'
  | 'async_delay_filter'
  | 'noise_suppress_filter'
  | 'noise_gate_filter'
  | 'compressor_filter'
  | 'vst_filter'
  | 'face_mask_filter';

interface ISourceFilterType {
  type: TSourceFilterType;
  description: string;
  video: boolean;
  audio: boolean;
  async: boolean;
}

export interface ISourceFilter {
  name: string;
  type: TSourceFilterType;
  visible: boolean;
  settings: Dictionary<TObsValue>;
}

export class SourceFiltersService extends Service {
  @Inject()
  sourcesService: SourcesService;

  @Inject()
  windowsService: WindowsService;

  getTypesList(): IObsListOption<TSourceFilterType>[] {
    const obsAvailableTypes = obs.FilterFactory.types();
    const whitelistedTypes: IObsListOption<TSourceFilterType>[] = [
      { description: $t('Image Mask/Blend'), value: 'mask_filter' },
      { description: $t('Crop/Pad'), value: 'crop_filter' },
      { description: $t('Gain'), value: 'gain_filter' },
      { description: $t('Color Correction'), value: 'color_filter' },
      { description: $t('Scaling/Aspect Ratio'), value: 'scale_filter' },
      { description: $t('Scroll'), value: 'scroll_filter' },
      { description: $t('Render Delay'), value: 'gpu_delay' },
      { description: $t('Color Key'), value: 'color_key_filter' },
      { description: $t('Apply LUT'), value: 'clut_filter' },
      { description: $t('Sharpen'), value: 'sharpness_filter' },
      { description: $t('Chroma Key'), value: 'chroma_key_filter' },
      { description: $t('Video Delay (Async)'), value: 'async_delay_filter' },
      { description: $t('Noise Suppression'), value: 'noise_suppress_filter' },
      { description: $t('Noise Gate'), value: 'noise_gate_filter' },
      { description: $t('Compressor'), value: 'compressor_filter' },
      { description: $t('VST 2.x Plugin'), value: 'vst_filter' },
      { description: $t('Face Mask Plugin'), value: 'face_mask_filter' },
    ];

    return whitelistedTypes.filter(type => obsAvailableTypes.includes(type.value));
  }

  getTypes(): ISourceFilterType[] {
    const typesList = this.getTypesList();
    const types: ISourceFilterType[] = [];

    obs.FilterFactory.types().forEach((type: TSourceFilterType) => {
      const listItem = typesList.find(item => item.value === type);
      if (!listItem) {
        console.warn(`filter ${type} is not found in available types`);
        return;
      }
      const description = listItem.description;
      const flags = obs.Global.getOutputFlagsFromId(type);
      types.push({
        type,
        description,
        audio: !!(obs.ESourceOutputFlags.Audio & flags),
        video: !!(obs.ESourceOutputFlags.Video & flags),
        async: !!(obs.ESourceOutputFlags.Async & flags),
      });
    });

    return types;
  }

  getTypesForSource(sourceId: string): ISourceFilterType[] {
    const source = this.sourcesService.getSource(sourceId);
    return this.getTypes().filter(filterType => {
      /* Audio filters can be applied to audio sources. */
      if (source.audio && filterType.audio) {
        return true;
      }

      /* We have either a video filter or source */
      /* Can't apply asynchronous video filters to non-asynchronous video sources. */
      if (!source.async && filterType.async) {
        return false;
      }

      /* Video filters can be applied to video sources. */
      if (source.video && filterType.video) {
        return true;
      }

      return false;
    });
  }

  add(
    sourceId: string,
    filterType: TSourceFilterType,
    filterName: string,
    settings?: Dictionary<TObsValue>,
  ) {
    const source = this.sourcesService.getSource(sourceId);
    const obsFilter = obs.FilterFactory.create(filterType, filterName, settings || {});

    const obsSource = source.getObsInput();
    obsSource.addFilter(obsFilter);
    // The filter should be created with the settings provided, is this necessary?
    if (settings) obsFilter.update(settings);
    const filterReference = obsSource.findFilter(filterName);
    // There is now 2 references to the filter at that point
    // We need to release one
    obsFilter.release();
    return filterReference;
  }

  copyFilters(fromSourceId: string, toSourceId: string) {
    this.getFilters(fromSourceId).forEach(filter => {
      this.add(toSourceId, filter.type, this.suggestName(toSourceId, filter.name), filter.settings);
    });
  }

  suggestName(sourceId: string, filterName: string): string {
    return namingHelpers.suggestName(filterName, (name: string) =>
      this.getObsFilter(sourceId, name),
    );
  }

  remove(sourceId: string, filterName: string) {
    const obsFilter = this.getObsFilter(sourceId, filterName);
    const source = this.sourcesService.getSource(sourceId);
    source.getObsInput().removeFilter(obsFilter);
  }

  setPropertiesFormData(sourceId: string, filterName: string, properties: TObsFormData) {
    if (!filterName) return;
    setPropertiesFormData(this.getObsFilter(sourceId, filterName), properties);
  }

  getFilters(sourceId: string): ISourceFilter[] {
    return this.sourcesService
      .getSource(sourceId)
      .getObsInput()
      .filters.map(obsFilter => ({
        visible: obsFilter.enabled,
        name: obsFilter.name,
        type: obsFilter.id as TSourceFilterType,
        settings: obsFilter.settings,
      }));
  }

  setVisibility(sourceId: string, filterName: string, visible: boolean) {
    this.getObsFilter(sourceId, filterName).enabled = visible;
  }

  getAddNewFormData(sourceId: string) {
    const availableTypesList = this.getTypesForSource(sourceId).map(filterType => {
      return { description: filterType.description, value: filterType.type };
    });

    return {
<<<<<<< HEAD
      type: {
        description: $t('Filter type'),
        name: 'type',
        value: availableTypesList[0].value,
        options: availableTypesList,
      },
      name: {
        description: $t('Filter name'),
        name: 'name',
        value: 'New filter',
      },
=======
      type: availableTypesList[0].value,
      name: $t('New filter'),
>>>>>>> a42ff3be
    };
  }

  getPropertiesFormData(sourceId: string, filterName: string): TObsFormData {
    if (!filterName) return [];
    const formData = getPropertiesFormData(this.getObsFilter(sourceId, filterName));

    // Show SLOBS frontend display names for the sidechain source options
    formData.forEach(input => {
      if (input.name === 'sidechain_source') {
        (input as IObsListInput<string>).options.forEach(option => {
          if (option.value === 'none') return;

          const source = this.sourcesService.getSourceById(option.value);
          if (source) option.description = source.name;
        });
      }
    });

    return formData;
  }

  setOrder(sourceId: string, filterName: string, delta: number) {
    const obsFilter = this.getObsFilter(sourceId, filterName);
    const obsInput = this.sourcesService.getSource(sourceId).getObsInput();
    const movement = delta > 0 ? EOrderMovement.Down : EOrderMovement.Up;
    let i = Math.abs(delta);
    while (i--) {
      obsInput.setFilterOrder(obsFilter, movement);
    }
  }

  showSourceFilters(sourceId: string, selectedFilterName = '') {
    const sourceDisplayName = this.sourcesService.getSource(sourceId).name;
    this.windowsService.showWindow({
      componentName: 'SourceFilters',
      title: `${$t('Source filters')} (${sourceDisplayName})`,
      queryParams: { sourceId, selectedFilterName },
      size: {
        width: 800,
        height: 800,
      },
    });
  }

  showAddSourceFilter(sourceId: string) {
    this.windowsService.showWindow({
      componentName: 'AddSourceFilter',
      title: $t('Add source filter'),
      queryParams: { sourceId },
      size: {
        width: 600,
        height: 400,
      },
    });
  }

  private getObsFilter(sourceId: string, filterName: string): obs.IFilter {
    return this.sourcesService
      .getSource(sourceId)
      .getObsInput()
      .findFilter(filterName);
  }
}<|MERGE_RESOLUTION|>--- conflicted
+++ resolved
@@ -194,22 +194,8 @@
     });
 
     return {
-<<<<<<< HEAD
-      type: {
-        description: $t('Filter type'),
-        name: 'type',
-        value: availableTypesList[0].value,
-        options: availableTypesList,
-      },
-      name: {
-        description: $t('Filter name'),
-        name: 'name',
-        value: 'New filter',
-      },
-=======
       type: availableTypesList[0].value,
       name: $t('New filter'),
->>>>>>> a42ff3be
     };
   }
 
