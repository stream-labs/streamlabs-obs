import { Service } from './service';
import {
<<<<<<< HEAD
  TObsFormData, getPropertiesFormData, setPropertiesFormData, IObsListOption,
  TObsValue
} from 'components/obs/inputs/ObsInput';
=======
  TFormData, getPropertiesFormData, setPropertiesFormData, IListOption,
  TObsValue,
  IListInput
} from '../components/shared/forms/Input';
>>>>>>> e460ea19
import { Inject } from '../util/injector';
import { SourcesService } from './sources';
import { WindowsService } from './windows';
import * as obs from '../../obs-api';
import namingHelpers from '../util/NamingHelpers';
import { $t } from 'services/i18n';
import { EOrderMovement } from 'obs-studio-node';

export type TSourceFilterType =
  'mask_filter' |
  'crop_filter' |
  'gain_filter' |
  'color_filter' |
  'scale_filter' |
  'scroll_filter' |
  'gpu_delay' |
  'color_key_filter' |
  'clut_filter' |
  'sharpness_filter' |
  'chroma_key_filter' |
  'async_delay_filter' |
  'noise_suppress_filter' |
  'noise_gate_filter' |
  'compressor_filter' |
  'vst_filter' |
  'face_mask_filter';

interface ISourceFilterType {
  type: TSourceFilterType;
  description: string;
  video: boolean;
  audio: boolean;
  async: boolean;
}

export interface ISourceFilter {
  name: string;
  type: TSourceFilterType;
  visible: boolean;
  settings: Dictionary<TObsValue>;
}


export class SourceFiltersService extends Service {

  @Inject()
  sourcesService: SourcesService;

  @Inject()
  windowsService: WindowsService;

  getTypesList(): IObsListOption<TSourceFilterType>[] {
    const obsAvailableTypes = obs.FilterFactory.types();
    const whitelistedTypes: IObsListOption<TSourceFilterType>[] = [
      { description: $t('Image Mask/Blend'), value: 'mask_filter' },
      { description: $t('Crop/Pad'), value: 'crop_filter' },
      { description: $t('Gain'), value: 'gain_filter' },
      { description: $t('Color Correction'), value: 'color_filter' },
      { description: $t('Scaling/Aspect Ratio'), value: 'scale_filter' },
      { description: $t('Scroll'), value: 'scroll_filter' },
      { description: $t('Render Delay'), value: 'gpu_delay' },
      { description: $t('Color Key'), value: 'color_key_filter' },
      { description: $t('Apply LUT'), value: 'clut_filter' },
      { description: $t('Sharpen'), value: 'sharpness_filter' },
      { description: $t('Chroma Key'), value: 'chroma_key_filter' },
      { description: $t('Video Delay (Async)'), value: 'async_delay_filter' },
      { description: $t('Noise Suppression'), value: 'noise_suppress_filter' },
      { description: $t('Noise Gate'), value: 'noise_gate_filter' },
      { description: $t('Compressor'), value: 'compressor_filter' },
      { description: $t('VST 2.x Plugin'), value: 'vst_filter' },
      { description: $t('Face Mask Plugin'), value: 'face_mask_filter' }
    ];

    return whitelistedTypes.filter(type => obsAvailableTypes.includes(type.value));
  }


  getTypes(): ISourceFilterType[] {
    const typesList = this.getTypesList();
    const types: ISourceFilterType[] = [];

    obs.FilterFactory.types().forEach((type: TSourceFilterType) => {
      const listItem = typesList.find(item => item.value === type);
      if (!listItem) {
        console.warn(`filter ${type} is not found in available types`);
        return;
      }
      const description = listItem.description;
      const flags = obs.Global.getOutputFlagsFromId(type);
      types.push({
        audio: !!(obs.ESourceOutputFlags.Audio & flags),
        video: !!(obs.ESourceOutputFlags.Video & flags),
        async: !!(obs.ESourceOutputFlags.Async & flags),
        type,
        description
      });
    });

    return types;
  }


  getTypesForSource(sourceId: string): ISourceFilterType[] {
    const source = this.sourcesService.getSource(sourceId);
    return this.getTypes().filter(filterType => {
      /* Audio filters can be applied to audio sources. */
      if (source.audio && filterType.audio) {
        return true;
      }

      /* We have either a video filter or source */
      /* Can't apply asynchronous video filters to non-asynchronous video souces. */
      if (!source.async && filterType.async) {
        return false;
      }

      /* Video filters can be applied to video sources. */
      if (source.video && filterType.video) {
        return true;
      }

      return false;
    });
  }


  add(sourceId: string, filterType: TSourceFilterType, filterName: string, settings?: Dictionary<TObsValue>) {
    const source = this.sourcesService.getSource(sourceId);
    const obsFilter = obs.FilterFactory.create(filterType, filterName, settings || {});

    source.getObsInput().addFilter(obsFilter);
    // There is now 2 references to the filter at that point
    // We need to release one
    obsFilter.release();
    return obsFilter;
  }


  copyFilters(fromSourceId: string, toSourceId: string) {
    this.getFilters(fromSourceId).forEach(filter => {
      this.add(
        toSourceId,
        filter.type,
        this.suggestName(toSourceId, filter.name),
        filter.settings
      );
    });
  }


  suggestName(sourceId: string, filterName: string): string {
    return namingHelpers.suggestName(filterName, (name: string) => this.getObsFilter(sourceId, name));
  }


  remove(sourceId: string, filterName: string) {
    const obsFilter = this.getObsFilter(sourceId, filterName);
    const source = this.sourcesService.getSource(sourceId);
    source.getObsInput().removeFilter(obsFilter);
  }


  setPropertiesFormData(sourceId: string, filterName: string, properties: TObsFormData) {
    if (!filterName) return;
    setPropertiesFormData(this.getObsFilter(sourceId, filterName), properties);
  }


  getFilters(sourceId: string): ISourceFilter[] {
    return this.sourcesService
      .getSource(sourceId)
      .getObsInput()
      .filters.map(obsFilter => ({
        visible: obsFilter.enabled,
        name: obsFilter.name,
        type: obsFilter.id as TSourceFilterType,
        settings: obsFilter.settings
      }));
  }


  setVisibility(sourceId: string, filterName: string, visible: boolean) {
    this.getObsFilter(sourceId, filterName).enabled = visible;
  }


  getAddNewFormData(sourceId: string) {
    const availableTypesList = this.getTypesForSource(sourceId).map(filterType => {
      return { description: filterType.description, value: filterType.type };
    });

    return {
      type: {
        description: $t('Filter type'),
        name: 'type',
        value: availableTypesList[0].value,
        options: availableTypesList
      },
      name: {
        description: $t('Filter name'),
        name: 'name',
        value: 'New filter'
      }
    };
  }


  getPropertiesFormData(sourceId: string, filterName: string): TObsFormData {
    if (!filterName) return [];
    const formData = getPropertiesFormData(this.getObsFilter(sourceId, filterName));

    // Show SLOBS frontend display names for the sidechain source options
    formData.forEach(input => {
      if (input.name === 'sidechain_source') {
        (input as IListInput<string>).options.forEach(option => {
          if (option.value === 'none') return;

          const source = this.sourcesService.getSourceById(option.value);
          if (source) option.description = source.name;
        });
      }
    });

    return formData;
  }


  setOrder(sourceId: string, filterName: string, delta: number) {
    const obsFilter = this.getObsFilter(sourceId, filterName);
    const obsInput = this.sourcesService.getSource(sourceId).getObsInput();
    const movement = delta > 0 ? EOrderMovement.Down : EOrderMovement.Up;
    let i = Math.abs(delta);
    while (i--) {
      obsInput.setFilterOrder(obsFilter, movement);
    }
  }


  showSourceFilters(sourceId: string, selectedFilterName = '') {
    this.windowsService.showWindow({
      componentName: 'SourceFilters',
      queryParams: { sourceId, selectedFilterName },
      size: {
        width: 800,
        height: 800
      }
    });
  }


  showAddSourceFilter(sourceId: string) {
    this.windowsService.showWindow({
      componentName: 'AddSourceFilter',
      queryParams: { sourceId },
      size: {
        width: 600,
        height: 400
      }
    });
  }

  private getObsFilter(sourceId: string, filterName: string): obs.IFilter {
    return this.sourcesService.getSource(sourceId).getObsInput().findFilter(filterName);
  }
}<|MERGE_RESOLUTION|>--- conflicted
+++ resolved
@@ -1,15 +1,9 @@
 import { Service } from './service';
 import {
-<<<<<<< HEAD
   TObsFormData, getPropertiesFormData, setPropertiesFormData, IObsListOption,
-  TObsValue
+  TObsValue, IObsListInput
 } from 'components/obs/inputs/ObsInput';
-=======
-  TFormData, getPropertiesFormData, setPropertiesFormData, IListOption,
-  TObsValue,
-  IListInput
-} from '../components/shared/forms/Input';
->>>>>>> e460ea19
+
 import { Inject } from '../util/injector';
 import { SourcesService } from './sources';
 import { WindowsService } from './windows';
@@ -224,7 +218,7 @@
     // Show SLOBS frontend display names for the sidechain source options
     formData.forEach(input => {
       if (input.name === 'sidechain_source') {
-        (input as IListInput<string>).options.forEach(option => {
+        (input as IObsListInput<string>).options.forEach(option => {
           if (option.value === 'none') return;
 
           const source = this.sourcesService.getSourceById(option.value);
