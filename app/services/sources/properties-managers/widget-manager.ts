--- conflicted
+++ resolved
@@ -1,10 +1,6 @@
 import { PropertiesManager } from './properties-manager';
 import { Inject } from 'util/injector';
-<<<<<<< HEAD
-import { WidgetsService, WidgetDefinitions, IWidget, WidgetType } from 'services/widgets';
-=======
 import { WidgetsService, WidgetType } from 'services/widgets';
->>>>>>> a42ff3be
 
 export interface IWidgetManagerSettings {
   widgetType: WidgetType;
