import * as fs from 'fs';
import Vue from 'vue';
import { Subject } from 'rxjs/Subject';
import { IObsListOption, setupConfigurableDefaults, TObsValue } from 'components/obs/inputs/ObsInput';
import { StatefulService, mutation } from 'services/stateful-service';
import * as obs from '../../../obs-api';
import electron from 'electron';
import { Inject } from 'util/injector';
import namingHelpers from 'util/NamingHelpers';
import { WindowsService } from 'services/windows';
import { WidgetsService, WidgetType, WidgetDisplayData } from 'services/widgets';
import { DefaultManager } from './properties-managers/default-manager';
import { WidgetManager } from './properties-managers/widget-manager';
import { ScenesService, ISceneItem } from 'services/scenes';
import { StreamlabelsManager } from './properties-managers/streamlabels-manager';
import { PlatformAppManager } from './properties-managers/platform-app-manager';
import { UserService } from 'services/user';
import {
  IActivePropertyManager, ISource, ISourceCreateOptions, ISourcesServiceApi, ISourcesState,
  TSourceType,
  Source,
  TPropertiesManager,
  ISourceAddOptions
} from './index';
import uuid from 'uuid/v4';
import { $t } from 'services/i18n';
import { SourceDisplayData } from './sources-data';
import { NavigationService } from 'services/navigation';
import { PlatformAppsService } from 'services/platform-apps';


const SOURCES_UPDATE_INTERVAL = 1000;

const { ipcRenderer } = electron;

const AudioFlag = obs.ESourceOutputFlags.Audio;
const VideoFlag = obs.ESourceOutputFlags.Video;
const AsyncFlag = obs.ESourceOutputFlags.Async;
const DoNotDuplicateFlag = obs.ESourceOutputFlags.DoNotDuplicate;

export const PROPERTIES_MANAGER_TYPES = {
  default: DefaultManager,
  widget: WidgetManager,
  streamlabels: StreamlabelsManager,
  platformApp: PlatformAppManager
};

export class SourcesService extends StatefulService<ISourcesState> implements ISourcesServiceApi {

  static initialState = {
    sources: {},
    temporarySources: {} // don't save temporarySources in the config file
  } as ISourcesState;

  sourceAdded = new Subject<ISource>();
  sourceUpdated = new Subject<ISource>();
  sourceRemoved = new Subject<ISource>();

  @Inject() private scenesService: ScenesService;
  @Inject() private windowsService: WindowsService;
  @Inject() private widgetsService: WidgetsService;
  @Inject() private userService: UserService;
  @Inject() private navigationService: NavigationService;
  @Inject() private platformAppsService: PlatformAppsService;

  /**
   * Maps a source id to a property manager
   */
  propertiesManagers: Dictionary<IActivePropertyManager> = {};


  protected init() {
    setInterval(() => this.requestSourceSizes(), SOURCES_UPDATE_INTERVAL);

    ipcRenderer.on('notifySourceAttributes', (e: Electron.Event, data: obs.ISourceSize[]) => {
      data.forEach(update => {
        const source = this.getSource(update.name);

        if (!source) return;

        if ((source.width !== update.width) || (source.height !== update.height)) {
          const size = { id: source.sourceId, width: update.width,
            height: update.height };
          this.UPDATE_SOURCE(size);
        }
        this.updateSourceFlags(source, update.outputFlags);
      });
    });

    this.scenesService.itemRemoved.subscribe(
      (sceneSourceModel) => this.onSceneItemRemovedHandler(sceneSourceModel)
    );

    this.scenesService.sceneRemoved.subscribe(
      (sceneModel) => this.removeSource(sceneModel.id)
    );
  }

  @mutation()
  private RESET_SOURCES() {
    this.state.sources = {};
  }

  @mutation()
  private ADD_SOURCE(id: string, name: string, type: TSourceType, channel?: number, isTemporary?: boolean) {
    const sourceModel: ISource = {
      sourceId: id,
      name,
      type,

      // Whether the source has audio and/or video
      // Will be updated periodically
      audio: false,
      video: false,
      async: false,
      doNotDuplicate: false,

      // Unscaled width and height
      width: 0,
      height: 0,

      muted: false,
      resourceId: 'Source' + JSON.stringify([id]),
      channel
    };

    if (isTemporary) {
      Vue.set(this.state.temporarySources, id, sourceModel);
    } else {
      Vue.set(this.state.sources, id, sourceModel);
    }
  }

  @mutation()
  private REMOVE_SOURCE(id: string) {
    Vue.delete(this.state.sources, id);
  }

  @mutation()
  private UPDATE_SOURCE(sourcePatch: TPatch<ISource>) {
    Object.assign(this.state.sources[sourcePatch.id], sourcePatch);
  }


  createSource(
    name: string,
    type: TSourceType,
    settings: Dictionary<any> = {},
    options: ISourceCreateOptions = {}
  ): Source {
    

    const id: string = options.sourceId || `${type}_${uuid()}`;

    if (type === 'browser_source') {
      if (settings.shutdown === void 0) settings.shutdown = true;
      if (settings.url === void 0) settings.url = 'https://streamlabs.com/browser-source';
    }

    if (type === 'text_gdiplus') {
      if (settings.text === void 0) settings.text = name;
    }

    const obsInput = obs.InputFactory.create(type, id, settings);

    this.addSource(obsInput, name, options);

    return this.getSource(id);
  }

  addSource(obsInput: obs.IInput, name: string, options: ISourceCreateOptions = {}) {
    
    if (options.channel !== void 0) {
      obs.Global.setOutputSource(options.channel, obsInput);
    }
    const id = obsInput.name;
    const type: TSourceType = obsInput.id as TSourceType;
    this.ADD_SOURCE(id, name, type, options.channel, options.isTemporary);
    const source = this.getSource(id);
    const muted = obsInput.muted;
    this.UPDATE_SOURCE({ id, muted });
    this.updateSourceFlags(source.sourceState, obsInput.outputFlags, true);

    const managerType = options.propertiesManager || 'default';
    const managerKlass = PROPERTIES_MANAGER_TYPES[managerType];
    this.propertiesManagers[id] = {
      manager: new managerKlass(obsInput, options.propertiesManagerSettings),
      type: managerType
    };

    if (source.hasProps()) setupConfigurableDefaults(obsInput);
    this.sourceAdded.next(source.sourceState);
  }

  removeSource(id: string) {
    const source = this.getSource(id);

    if (!source) throw  new Error(`Source ${id} not found`);

    /* When we release sources, we need to make
     * sure we reset the channel it's set to,
     * otherwise OBS thinks it's still attached
     * and won't release it. */
    if (source.channel !== void 0) {
      obs.Global.setOutputSource(source.channel, null);
    }

    this.REMOVE_SOURCE(id);
    this.propertiesManagers[id].manager.destroy();
    delete this.propertiesManagers[id];
    this.sourceRemoved.next(source.sourceState);
    source.getObsInput().release();
  }

  addFile(path: string): Source {
    const SUPPORTED_EXT = {
      image_source: ['png', 'jpg', 'jpeg', 'tga', 'bmp'],
      ffmpeg_source: ['mp4', 'ts', 'mov', 'flv', 'mkv', 'avi', 'mp3', 'ogg', 'aac', 'wav', 'gif', 'webm'],
      browser_source: ['html'],
      text_gdiplus: ['txt']
    };
    let ext = path.split('.').splice(-1)[0];
    if (!ext) return null;
    ext = ext.toLowerCase();
    const filename = path.split('\\').splice(-1)[0];

    const types = Object.keys(SUPPORTED_EXT);
    for (const type of types) {
      if (!SUPPORTED_EXT[type].includes(ext)) continue;
      let settings: Dictionary<TObsValue>;
      if (type === 'image_source') {
        settings = { file: path };
      } else if (type === 'browser_source') {
        settings = {
          is_local_file: true,
          local_file: path
        };
      } else if (type === 'ffmpeg_source') {
        settings = {
          is_local_file: true,
          local_file: path,
          looping: true
        };
      } else if (type === 'text_gdiplus') {
        settings = { text: fs.readFileSync(path).toString() };
      }
      return this.createSource(filename, type as TSourceType, settings);
    }
    return null;
  }

  suggestName(name: string): string {
    return namingHelpers.suggestName(name, (name: string) => this.getSourcesByName(name).length);
  }

  private onSceneItemRemovedHandler(sceneItemState: ISceneItem) {
    // remove source if it has been removed from the all scenes
    const source = this.getSource(sceneItemState.sourceId);

    if (source.type === 'scene') return;

    if (this.scenesService.getSourceScenes(source.sourceId).length > 0) return;
    this.removeSource(source.sourceId);
  }


  getAvailableSourcesTypesList(): IObsListOption<TSourceType>[] {
    const obsAvailableTypes = obs.InputFactory.types();
    const whitelistedTypes: IObsListOption<TSourceType>[] = [
      { description: 'Image', value: 'image_source' },
      { description: 'Color Source', value: 'color_source' },
      { description: 'Browser Source', value: 'browser_source' },
      { description: 'Media Source', value: 'ffmpeg_source' },
      { description: 'Image Slide Show', value: 'slideshow' },
      { description: 'Text (GDI+)', value: 'text_gdiplus' },
      { description: 'Text (FreeType 2)', value: 'text_ft2_source' },
      { description: 'Display Capture', value: 'monitor_capture' },
      { description: 'Window Capture', value: 'window_capture' },
      { description: 'Game Capture', value: 'game_capture' },
      { description: 'Video Capture Device', value: 'dshow_input' },
      { description: 'Audio Input Capture', value: 'wasapi_input_capture' },
      { description: 'Audio Output Capture', value: 'wasapi_output_capture' },
      { description: 'Blackmagic Device', value: 'decklink-input' },
      { description: 'NDI Source', value: 'ndi_source' },
      { description: 'OpenVR Capture', value: 'openvr_capture' },
      { description: 'LIV Client Capture', value: 'liv_capture' },
      { description: 'OvrStream', value: 'ovrstream_dc_source' }
    ];

    const availableWhitelistedType = whitelistedTypes.filter(type => obsAvailableTypes.includes(type.value));
    // 'scene' is not an obs input type so we have to set it manually
    availableWhitelistedType.push({ description: 'Scene', value: 'scene' });

    return availableWhitelistedType;
  }

  getAvailableSourcesTypes(): TSourceType[] {
    return this.getAvailableSourcesTypesList().map(listItem => listItem.value);
  }

  refreshSourceAttributes() {
    const activeItems = this.scenesService.activeScene.getItems();
    const sourcesNames: string[] = [];

    activeItems.forEach(activeItem => {
      sourcesNames.push(activeItem.name);
    });

    const sourcesSize = obs.getSourcesSize(sourcesNames);

    activeItems.forEach((item, index) => {
      const source = this.state.sources[item.sourceId];

      if ((source.width !== sourcesSize[index].width) || (source.height !== sourcesSize[index].height)) {
        const size = { id: item.sourceId, width: sourcesSize[index].width,
          height: sourcesSize[index].height };
        this.UPDATE_SOURCE(size);
      }
      this.updateSourceFlags(source, sourcesSize[index].outputFlags);
    });
  }

  requestSourceSizes() {
    const activeScene = this.scenesService.activeScene;
    if (activeScene) {
      const activeItems = activeScene.getItems();
      const sourcesNames: string[] = [];

      activeItems.forEach(activeItem => {
        sourcesNames.push(activeItem.sourceId);
      });
      ipcRenderer.send('requestSourceAttributes', sourcesNames);
    }
  }

  private updateSourceFlags(source: ISource, flags: number, doNotEmit? : boolean) {
    const audio = !!(AudioFlag & flags);
    const video = !!(VideoFlag & flags);
    const async = !!(AsyncFlag & flags);
    const doNotDuplicate = !!(DoNotDuplicateFlag & flags);

    if ((source.audio !== audio) || (source.video !== video)) {
      this.UPDATE_SOURCE({ id: source.sourceId, audio, video, async, doNotDuplicate });

      if (!doNotEmit) this.sourceUpdated.next(source);
    }
  }


  setMuted(id: string, muted: boolean) {
    const source = this.getSource(id);
    source.getObsInput().muted = muted;
    this.UPDATE_SOURCE({ id, muted });
    this.sourceUpdated.next(source.sourceState);
  }


  reset() {
    this.RESET_SOURCES();
  }

  // Utility functions / getters

  getSourceById(id: string): Source {
    return this.getSource(id);
  }


  getSourcesByName(name: string): Source[] {
    const sourceModels = Object.values(this.state.sources).filter(source => {
      return source.name === name;
    });
    return sourceModels.map(sourceModel => this.getSource(sourceModel.sourceId));
  }


  get sources(): Source[] {
    return Object.values(this.state.sources).map(sourceModel => this.getSource(sourceModel.sourceId));
  }


  getSource(id: string): Source {
    return this.state.sources[id] || this.state.temporarySources[id] ? new Source(id) : void 0;
  }


  getSources() {
    return this.sources;
  }


  showSourceProperties(sourceId: string) {
    const source = this.getSource(sourceId);
    const propertiesManagerType = source.getPropertiesManagerType();
    const isWidget = propertiesManagerType === 'widget';

    // show a custom component for widgets below
    const widgetsWhitelist = [
      WidgetType.BitGoal,
      WidgetType.DonationGoal,
      WidgetType.FollowerGoal,
      WidgetType.ChatBox,
      WidgetType.ViewerCount,
      WidgetType.DonationTicker,
      WidgetType.Credits,
      WidgetType.EventList,
      WidgetType.StreamBoss,
      WidgetType.TipJar,
      WidgetType.SubGoal,
      WidgetType.MediaShare,
      WidgetType.SponsorBanner
    ];

    if (isWidget && this.userService.isLoggedIn()) {
      const widgetType = source.getPropertiesManagerSettings().widgetType;
      if (widgetsWhitelist.includes(widgetType)) {
        const componentName = this.widgetsService.getWidgetComponent(widgetType);

        this.windowsService.showWindow({
          componentName,
          title: $t('Settings for ') + WidgetDisplayData()[widgetType].name,
          queryParams: { sourceId },
          size: {
            width: 900,
            height: 1024
          }
        });

        return;
      }
    }
<<<<<<< HEAD
=======

    // Figure out if we should redirect to settings
    if (propertiesManagerType === 'platformApp') {
      const settings = source.getPropertiesManagerSettings();
      const app = this.platformAppsService.getApp(settings.appId);

      if (app) {
        const page = app.manifest.sources.find(appSource => {
          return appSource.id === settings.appSourceId;
        });

        if (page && page.redirectPropertiesToTopNavSlot) {
          this.navigationService.navigate('PlatformAppContainer', {
            appId: app.id,
            sourceId: source.sourceId
          });

          // If we navigated, we don't want to open source properties,
          // and should close any open child windows instead
          this.windowsService.closeChildWindow();
          return;
        }
      }
    }
>>>>>>> b27fce4d

    this.windowsService.showWindow({
      componentName: 'SourceProperties',
      title: $t('Settings for ') + SourceDisplayData()[source.type].name,
      queryParams: { sourceId },
      size: {
        width: 600,
        height: 800
      }
    });
  }


  showShowcase() {
    this.windowsService.showWindow({
      componentName: 'SourcesShowcase',
      title: $t('Add Source'),
      size: {
        width: 1000,
        height: 650
      }
    });
  }


  showAddSource(sourceType: TSourceType, sourceAddOptions?: ISourceAddOptions) {
    this.windowsService.showWindow({
      componentName: 'AddSource',
      title: $t('Add Source'),
      queryParams: { sourceType, sourceAddOptions },
      size: {
        width: 600,
        height: 540
      }
    });
  }

  showRenameSource(sourceId: string) {
    this.windowsService.showWindow({
      componentName: 'RenameSource',
      title: $t('Rename Source'),
      queryParams: { sourceId },
      size: {
        width: 400,
        height: 250
      }
    });
  }

}<|MERGE_RESOLUTION|>--- conflicted
+++ resolved
@@ -148,7 +148,7 @@
     settings: Dictionary<any> = {},
     options: ISourceCreateOptions = {}
   ): Source {
-    
+
 
     const id: string = options.sourceId || `${type}_${uuid()}`;
 
@@ -169,7 +169,7 @@
   }
 
   addSource(obsInput: obs.IInput, name: string, options: ISourceCreateOptions = {}) {
-    
+
     if (options.channel !== void 0) {
       obs.Global.setOutputSource(options.channel, obsInput);
     }
@@ -429,8 +429,6 @@
         return;
       }
     }
-<<<<<<< HEAD
-=======
 
     // Figure out if we should redirect to settings
     if (propertiesManagerType === 'platformApp') {
@@ -455,7 +453,6 @@
         }
       }
     }
->>>>>>> b27fce4d
 
     this.windowsService.showWindow({
       componentName: 'SourceProperties',
