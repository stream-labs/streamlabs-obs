import { StatefulService, mutation } from 'services/core/stateful-service';
import { IChannelInfo, getPlatformService, Tag } from 'services/platforms';
import { UserService } from './user';
import { Inject } from 'services/core/injector';
import { StreamingService } from './streaming';
import { HostsService } from 'services/hosts';
import { authorizedHeaders } from 'util/requests';
import { Subject } from 'rxjs';
import { TwitchService } from './platforms/twitch';
import { FacebookService } from './platforms/facebook';

interface IStreamInfoServiceState {
  fetching: boolean;
  error: boolean;
  viewerCount: number;
  channelInfo: IChannelInfo;
}

const VIEWER_COUNT_UPDATE_INTERVAL = 60 * 1000;

/**
 * The stream info service is responsible for keeping
 * reliable, up-to-date information about the user's
 * channel and current stream in the Vuex store for
 * components to make use of.
 */
export class StreamInfoService extends StatefulService<IStreamInfoServiceState> {
  @Inject() userService: UserService;
  @Inject() streamingService: StreamingService;
  @Inject() hostsService: HostsService;
  @Inject() twitchService: TwitchService;
  @Inject() facebookService: FacebookService;

  static initialState: IStreamInfoServiceState = null;

  viewerCountInterval: number;

  streamInfoChanged = new Subject();

  init() {
    this.RESET();
    this.userService.userLogin.subscribe(_ => this.refreshStreamInfo().catch(e => null));
    this.userService.userLogout.subscribe(_ => this.RESET());

    this.viewerCountInterval = window.setInterval(() => {
      if (!this.userService.isLoggedIn()) return;

      if (this.streamingService.isStreaming) {
        const platform = getPlatformService(this.userService.platform.type);

        platform.fetchViewerCount().then(viewers => {
          this.SET_VIEWER_COUNT(viewers);
          this.streamInfoChanged.next();
        });
      }
    }, VIEWER_COUNT_UPDATE_INTERVAL);
  }

  async refreshStreamInfo(): Promise<void> {
    this.SET_ERROR(false);
    this.SET_FETCHING(true);

    if (!this.userService.isLoggedIn()) {
      this.SET_FETCHING(false);
      return;
    }

    const platform = getPlatformService(this.userService.platform.type);
    try {
<<<<<<< HEAD
      const info = await platform.prepopulateInfo();
      this.SET_CHANNEL_INFO(info);
=======
      await platform.prepopulateInfo();
      const info = await platform.fetchChannelInfo();

      if (info) this.SET_CHANNEL_INFO(info);
>>>>>>> 86308fe1

      if (this.userService.platform.type === 'twitch') {
        this.SET_HAS_UPDATE_TAGS_PERM(await this.twitchService.hasScope('user:edit:broadcast'));
      }

      if (this.userService.platform.type === 'facebook') {
        this.SET_FACEBOOK_PAGE(this.facebookService.state.facebookPages.page_id);
      }

      this.streamInfoChanged.next();
    } catch (e) {
      console.error('Unable to refresh stream info', e);
      this.SET_ERROR(true);
    }
    this.SET_FETCHING(false);
  }

  async setChannelInfo(info: IChannelInfo): Promise<boolean> {
    const platform = getPlatformService(this.userService.platform.type);
    if (this.userService.platform.type === 'facebook' && info.game === '') {
      return Promise.reject('You must select a game.');
    }

    try {
      await platform.putChannelInfo(info);
      this.createGameAssociation(info.game);
      await this.refreshStreamInfo();
      return true;
    } catch (e) {
      console.error('Unable to set stream info: ', e);
    }
    return false;
  }

  /**
   * Used to track in aggregate which overlays streamers are using
   * most often for which games, in order to offer a better search
   * experience in the overlay library.
   * @param game the name of the game
   */
  private createGameAssociation(game: string) {
    const url = `https://${this.hostsService.overlays}/api/overlay-games-association`;

    const headers = authorizedHeaders(this.userService.apiToken);
    headers.append('Content-Type', 'application/x-www-form-urlencoded');

    const body = `game=${encodeURIComponent(game)}`;
    const request = new Request(url, { headers, body, method: 'POST' });

    // This is best effort data gathering, don't explicitly handle errors
    return fetch(request);
  }

  @mutation()
  SET_FETCHING(fetching: boolean) {
    this.state.fetching = fetching;
  }

  @mutation()
  SET_ERROR(error: boolean) {
    this.state.error = error;
  }

  @mutation()
  SET_CHANNEL_INFO(info: IChannelInfo) {
    this.state.channelInfo = info;
  }

  @mutation()
  SET_HAS_UPDATE_TAGS_PERM(perm: boolean) {
    this.state.channelInfo.hasUpdateTagsPermission = perm;
  }

  @mutation()
  SET_VIEWER_COUNT(viewers: number) {
    this.state.viewerCount = viewers;
  }

  @mutation()
  SET_FACEBOOK_PAGE(pageId: string) {
    this.state.channelInfo.facebookPageId = pageId;
  }

  @mutation()
  RESET() {
    this.state = {
      fetching: false,
      error: false,
      viewerCount: 0,
      channelInfo: {
        title: '',
        game: '',
        description: '',
        tags: [],
        availableTags: [],
        hasUpdateTagsPermission: false,
        facebookPageId: '',
      },
    };
  }
}<|MERGE_RESOLUTION|>--- conflicted
+++ resolved
@@ -67,15 +67,8 @@
 
     const platform = getPlatformService(this.userService.platform.type);
     try {
-<<<<<<< HEAD
       const info = await platform.prepopulateInfo();
-      this.SET_CHANNEL_INFO(info);
-=======
-      await platform.prepopulateInfo();
-      const info = await platform.fetchChannelInfo();
-
       if (info) this.SET_CHANNEL_INFO(info);
->>>>>>> 86308fe1
 
       if (this.userService.platform.type === 'twitch') {
         this.SET_HAS_UPDATE_TAGS_PERM(await this.twitchService.hasScope('user:edit:broadcast'));
