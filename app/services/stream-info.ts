--- conflicted
+++ resolved
@@ -5,11 +5,7 @@
 import { StreamingService } from './streaming';
 import { HostsService } from 'services/hosts';
 import { authorizedHeaders } from 'util/requests';
-<<<<<<< HEAD
-import { Subject } from 'rxjs';
-=======
 import { BehaviorSubject, Subject } from 'rxjs';
->>>>>>> a42ff3be
 
 interface IStreamInfoServiceState {
   fetching: boolean;
@@ -45,11 +41,7 @@
 
   viewerCountInterval: number;
 
-<<<<<<< HEAD
-  streamInfoChanged = new Subject<IStreamInfo>();
-=======
   streamInfoChanged = new BehaviorSubject<IStreamInfo>(StreamInfoService.initialState);
->>>>>>> a42ff3be
 
   init() {
     this.refreshStreamInfo();
@@ -94,22 +86,14 @@
       });
   }
 
-<<<<<<< HEAD
-  setStreamInfo(title: string, description: string, game: string): Promise<boolean> {
-=======
   setStreamInfo(title: string, description: string, game: string, tags?: Tag[]): Promise<boolean> {
->>>>>>> a42ff3be
     const platform = getPlatformService(this.userService.platform.type);
     if (this.userService.platform.type === 'facebook' && game === '') {
       return Promise.reject('You must select a game.');
     }
 
     return platform
-<<<<<<< HEAD
-      .putChannelInfo({ title, game, description })
-=======
       .putChannelInfo({ title, game, description, tags })
->>>>>>> a42ff3be
       .then(success => {
         this.refreshStreamInfo();
         this.createGameAssociation(game);
