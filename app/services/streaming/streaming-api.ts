--- conflicted
+++ resolved
@@ -13,8 +13,6 @@
   Starting = 'starting',
   Recording = 'recording',
   Stopping = 'stopping',
-<<<<<<< HEAD
-=======
 }
 
 export enum EReplayBufferState {
@@ -22,7 +20,6 @@
   Stopping = 'stopping',
   Offline = 'offline',
   Saving = 'saving',
->>>>>>> a42ff3be
 }
 
 export interface IStreamingServiceState {
