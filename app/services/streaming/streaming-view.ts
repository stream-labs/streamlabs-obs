--- conflicted
+++ resolved
@@ -69,15 +69,11 @@
   }
 
   get isMultiplatformMode(): boolean {
-<<<<<<< HEAD
-    return this.streamSettingsView.state.protectedModeEnabled && this.enabledPlatforms.length > 1;
-=======
     return (
-      this.streamSettingsService.state.protectedModeEnabled &&
+      this.streamSettingsView.state.protectedModeEnabled &&
       (this.enabledPlatforms.length > 1 ||
         this.goLiveSettings.customDestinations.filter(dest => dest.enabled).length > 0)
     );
->>>>>>> c4bf6088
   }
 
   get isMidStreamMode(): boolean {
@@ -111,15 +107,11 @@
       destinations[platform] = this.getPlatformSettings(platform);
     });
 
-    const savedGoLiveSettings = this.streamSettingsService.state.goLiveSettings;
+    const savedGoLiveSettings = this.streamSettingsView.state.goLiveSettings;
 
     return {
       platforms: destinations as IGoLiveSettings['platforms'],
-<<<<<<< HEAD
       advancedMode: !!this.streamSettingsView.state.goLiveSettings?.advancedMode,
-=======
-      advancedMode: !!savedGoLiveSettings?.advancedMode,
->>>>>>> c4bf6088
       optimizedProfile: undefined,
       customDestinations: savedGoLiveSettings?.customDestinations || [],
       tweetText: '',
