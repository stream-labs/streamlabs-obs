import { mutation, StatefulService } from 'services/core/stateful-service';
import * as obs from '../../../obs-api';
import { Inject } from 'services/core/injector';
import moment from 'moment';
import padStart from 'lodash/padStart';
import { IOutputSettings, OutputSettingsService } from 'services/settings';
import { WindowsService } from 'services/windows';
import { Subject } from 'rxjs';
import electron from 'electron';
import {
  ERecordingState,
  EReplayBufferState,
  EStreamingState,
  IGoLiveSettings,
  IStreamInfo,
  IStreamingServiceApi,
  IStreamingServiceState,
  IStreamSettings,
  TGoLiveChecklistItemState,
} from './streaming-api';
import { UsageStatisticsService } from 'services/usage-statistics';
import { $t } from 'services/i18n';
import { getPlatformService, TPlatform, TStartStreamOptions } from 'services/platforms';
import { UserService } from 'services/user';
import {
  ENotificationSubType,
  ENotificationType,
  INotification,
  NotificationsService,
} from 'services/notifications';
import { VideoEncodingOptimizationService } from 'services/video-encoding-optimizations';
import { NavigationService } from 'services/navigation';
import { CustomizationService } from 'services/customization';
import { IncrementalRolloutService } from 'services/incremental-rollout';
import { StreamSettingsService } from '../settings/streaming';
import { RestreamService } from 'services/restream';
import { FacebookService, IFacebookLiveVideo } from 'services/platforms/facebook';
import Utils from 'services/utils';
import { cloneDeep, isEqual } from 'lodash';
import { createStreamError, StreamError, TStreamErrorType } from './stream-error';
import { authorizedHeaders } from 'util/requests';
import { HostsService } from '../hosts';
import { TwitterService } from '../integrations/twitter';
import { assertIsDefined } from 'util/properties-type-guards';
import { IYoutubeLiveBroadcast, YoutubeService } from '../platforms/youtube';
import { StreamInfoView } from './streaming-view';
import Vue from 'vue';

enum EOBSOutputType {
  Streaming = 'streaming',
  Recording = 'recording',
  ReplayBuffer = 'replay-buffer',
}

enum EOBSOutputSignal {
  Starting = 'starting',
  Start = 'start',
  Stopping = 'stopping',
  Stop = 'stop',
  Reconnect = 'reconnect',
  ReconnectSuccess = 'reconnect_success',
  Wrote = 'wrote',
  WriteError = 'writing_error',
}

interface IOBSOutputSignalInfo {
  type: EOBSOutputType;
  signal: EOBSOutputSignal;
  code: obs.EOutputCode;
  error: string;
}

export interface IStreamEvent {
  id: string;
  platform: TPlatform;
  status: 'completed' | 'scheduled';
  title: string;
  date: number;
}

export class StreamingService extends StatefulService<IStreamingServiceState>
  implements IStreamingServiceApi {
  @Inject() private streamSettingsService: StreamSettingsService;
  @Inject() private outputSettingsService: OutputSettingsService;
  @Inject() private windowsService: WindowsService;
  @Inject() private usageStatisticsService: UsageStatisticsService;
  @Inject() private notificationsService: NotificationsService;
  @Inject() private userService: UserService;
  @Inject() private incrementalRolloutService: IncrementalRolloutService;
  @Inject() private videoEncodingOptimizationService: VideoEncodingOptimizationService;
  @Inject() private navigationService: NavigationService;
  @Inject() private customizationService: CustomizationService;
  @Inject() private restreamService: RestreamService;
  @Inject() private hostsService: HostsService;
  @Inject() private facebookService: FacebookService;
  @Inject() private youtubeService: YoutubeService;
  @Inject() private twitterService: TwitterService;

  streamingStatusChange = new Subject<EStreamingState>();
  recordingStatusChange = new Subject<ERecordingState>();
  replayBufferStatusChange = new Subject<EReplayBufferState>();
  replayBufferFileWrite = new Subject<string>();
  streamInfoChanged = new Subject<StreamInfoView>();

  // Dummy subscription for stream deck
  streamingStateChange = new Subject<void>();

  powerSaveId: number;

  private resolveStartStreaming: Function = () => {};
  private rejectStartStreaming: Function = () => {};

  static initialState: IStreamingServiceState = {
    streamingStatus: EStreamingState.Offline,
    streamingStatusTime: new Date().toISOString(),
    recordingStatus: ERecordingState.Offline,
    recordingStatusTime: new Date().toISOString(),
    replayBufferStatus: EReplayBufferState.Offline,
    replayBufferStatusTime: new Date().toISOString(),
    selectiveRecording: false,
    info: {
      settings: null,
      lifecycle: 'empty',
      error: null,
      warning: '',
      checklist: {
        applyOptimizedSettings: 'not-started',
        twitch: 'not-started',
        youtube: 'not-started',
        mixer: 'not-started',
        facebook: 'not-started',
        setupMultistream: 'not-started',
        startVideoTransmission: 'not-started',
        postTweet: 'not-started',
      },
    },
    streamEventsLoaded: false,
    streamEvents: [],
  };

  init() {
    obs.NodeObs.OBS_service_connectOutputSignals((info: IOBSOutputSignalInfo) => {
      this.handleOBSOutputSignal(info);
    });

    // watch for StreamInfoView at emit `streamInfoChanged` event if something has been hanged there
    this.store.watch(
      () => {
        this.views.chatUrl; // read `chatUrl` to tell vuex that this computed property is reactive
        return this.views;
      },
      val => {
        // show the error if child window is closed
        if (
          val.info.error &&
          !this.windowsService.state.child.isShown &&
          this.streamSettingsService.protectedModeEnabled
        ) {
          this.showGoLiveWindow();
        }
        this.streamInfoChanged.next(val);
      },
      {
        deep: true,
      },
    );

    // sync scheduled streams with store
    this.youtubeService.streamScheduled.subscribe(scheduledLiveStream =>
      this.onStreamScheduledHandler('youtube', scheduledLiveStream),
    );
    this.facebookService.streamScheduled.subscribe(scheduledLiveStream =>
      this.onStreamScheduledHandler('facebook', scheduledLiveStream),
    );
    this.youtubeService.streamRemoved.subscribe(id => this.REMOVE_STREAM_EVENT(id));
    this.facebookService.streamRemoved.subscribe(id => this.REMOVE_STREAM_EVENT(id));
  }

  private onStreamScheduledHandler(
    platform: TPlatform,
    scheduledLiveStream: IYoutubeLiveBroadcast | IFacebookLiveVideo,
  ) {
    const event =
      platform === 'youtube'
        ? this.convertYTBroadcastToEvent(scheduledLiveStream as IYoutubeLiveBroadcast)
        : this.convertFBLiveVideoToEvent(scheduledLiveStream as IFacebookLiveVideo);

    this.REMOVE_STREAM_EVENT(event.id);
    this.SET_STREAM_EVENTS(true, [...this.state.streamEvents, event]);
  }

  get views(): StreamInfoView {
    return new StreamInfoView(this.state);
  }

  /**
   * sync the settings from platforms with the local state
   */
  async prepopulateInfo(platforms?: TPlatform[]) {
    platforms = platforms || this.views.enabledPlatforms;
    this.UPDATE_STREAM_INFO({ lifecycle: 'prepopulate', error: null });
    for (const platform of platforms) {
      const service = getPlatformService(platform);

      // check eligibility for restream
      // primary platform is always available to stream into
      // prime users are eligeble for streaming to any platform
      let primeRequired = false;
      if (!this.views.isPrimaryPlatform(platform) && !this.userService.isPrime) {
        const primaryPlatform = this.userService.state.auth?.primaryPlatform;

        // grandfathared users allowed to stream primary + FB
        if (!this.restreamService.state.grandfathered) {
          primeRequired = true;
        } else if (
          isEqual([primaryPlatform, platform], ['twitch', 'facebook']) ||
          isEqual([primaryPlatform, platform], ['youtube', 'facebook'])
        ) {
          primeRequired = false;
        } else {
          primeRequired = true;
        }
        if (primeRequired) {
          this.SET_ERROR('PRIME_REQUIRED', undefined, platform);
          this.UPDATE_STREAM_INFO({ lifecycle: 'empty' });
          return;
        }
      }

      try {
        await service.prepopulateInfo();
      } catch (e) {
        // cast all PLATFORM_REQUEST_FAILED errors to PREPOPULATE_FAILED
        const errorType =
          (e.type as TStreamErrorType) === 'PLATFORM_REQUEST_FAILED'
            ? 'PREPOPULATE_FAILED'
            : e.type || 'UNKNOWN_ERROR';
        this.SET_ERROR(errorType, e.details, platform);
        this.UPDATE_STREAM_INFO({ lifecycle: 'empty' });
        return;
      }
    }
    // successfully prepopulated
    this.UPDATE_STREAM_INFO({ lifecycle: 'waitForNewSettings' });
  }

  /**
   * Make a transition to Live
   */
  async goLive(newSettings?: IGoLiveSettings) {
    // don't interact with API in loged out mode and when protected mode is disabled
    if (
      !this.userService.isLoggedIn ||
      (!this.streamSettingsService.state.protectedModeEnabled &&
        this.userService.state.auth?.primaryPlatform !== 'twitch') // twitch is a special case
    ) {
      this.finishStartStreaming();
      return;
    }

    // clear the current stream info
    this.RESET_STREAM_INFO();

    // if settings are not provided then GoLive window has been not shown
    // consider this as unattendedMode
    const unattendedMode = !newSettings;

    // use default settings if no new settings provided
    const settings = newSettings || cloneDeep(this.views.goLiveSettings);

    // save enabled platforms to reuse setting with the next app start
    this.streamSettingsService.setSettings({ goLiveSettings: settings });

    // save current settings in store so we can re-use them if something will go wrong
    this.SET_GO_LIVE_SETTINGS(settings);

    // show the GoLive checklist
    this.UPDATE_STREAM_INFO({ lifecycle: 'runChecklist' });

    // update channel settings for each platform
    const platforms = this.views.enabledPlatforms;
    for (const platform of platforms) {
      const service = getPlatformService(platform);
      try {
        // don't update settings for twitch in unattendedMode
        const settingsForPlatform = platform === 'twitch' && unattendedMode ? undefined : settings;
        await this.runCheck(platform, () => service.beforeGoLive(settingsForPlatform));
      } catch (e) {
        console.error(e);
        // cast all PLATFORM_REQUEST_FAILED errors to SETTINGS_UPDATE_FAILED
        const errorType =
          (e.type as TStreamErrorType) === 'PLATFORM_REQUEST_FAILED'
            ? 'SETTINGS_UPDATE_FAILED'
            : e.type || 'UNKNOWN_ERROR';
        this.setError(errorType, e.details, platform);
        return;
      }
    }

    // setup restream
    if (this.views.isMultiplatformMode) {
      // check the Restream service is available
      let ready = false;
      try {
        await this.runCheck(
          'setupMultistream',
          async () => (ready = await this.restreamService.checkStatus()),
        );
      } catch (e) {
        console.error('Error fetching restreaming service', e);
      }
      // Assume restream is down
      if (!ready) {
        this.setError('RESTREAM_DISABLED');
        return;
      }

      // update restream settings
      try {
        await this.runCheck('setupMultistream', async () => {
          // enable restream on the backend side
          if (!this.restreamService.state.enabled) await this.restreamService.setEnabled(true);
          await this.restreamService.beforeGoLive();
        });
      } catch (e) {
        console.error('Failed to setup restream', e);
        this.setError('RESTREAM_SETUP_FAILED');
        return;
      }
    }

    // apply optimized settings
    const optimizer = this.videoEncodingOptimizationService;
    if (optimizer.state.useOptimizedProfile && settings.optimizedProfile) {
      if (unattendedMode && optimizer.canApplyProfileFromCache()) {
        optimizer.applyProfileFromCache();
      } else {
        optimizer.applyProfile(settings.optimizedProfile);
      }
      await this.runCheck('applyOptimizedSettings');
    }

    // start video transmission
    try {
      await this.runCheck('startVideoTransmission', () => this.finishStartStreaming());
    } catch (e) {
      return;
    }

    // check if we should show the waring about the disabled Auto-start
    if (settings.platforms.youtube?.enabled && !settings.platforms.youtube.enableAutoStart) {
      this.SET_WARNING('YT_AUTO_START_IS_DISABLED');
    }

    // run afterGoLive hooks
    try {
      this.views.enabledPlatforms.forEach(platform => {
        getPlatformService(platform).afterGoLive();
      });
    } catch (e) {
      console.error(e);
    }

    // tweet
    if (
      settings.tweetText &&
      this.twitterService.state.linked &&
      this.twitterService.state.tweetWhenGoingLive
    ) {
      try {
        await this.runCheck('postTweet', () => this.twitterService.postTweet(settings.tweetText));
      } catch (e) {
        console.error('unable to post a tweet', e);
        this.setError(e);
        return;
      }
    }

    // all done
    if (this.state.streamingStatus === EStreamingState.Live) {
      this.UPDATE_STREAM_INFO({ lifecycle: 'live' });
      this.createGameAssociation(this.views.commonFields.game);
      this.recordAfterStreamStartAnalytics(settings);
    }
  }

  private recordAfterStreamStartAnalytics(settings: IGoLiveSettings) {
    if (settings.customDestinations.filter(dest => dest.enabled).length) {
      this.usageStatisticsService.recordFeatureUsage('CustomStreamDestination');
    }

    // send analytics for Facebook
    if (settings.platforms.facebook?.enabled) {
      const fbSettings = settings.platforms.facebook;
      this.usageStatisticsService.recordFeatureUsage('StreamToFacebook');
      if (fbSettings.game) {
        this.usageStatisticsService.recordFeatureUsage('StreamToFacebookGaming');
      }
      if (fbSettings.liveVideoId) {
        this.usageStatisticsService.recordFeatureUsage('StreamToFacebookScheduledVideo');
      }
      if (fbSettings.destinationType === 'me') {
        this.usageStatisticsService.recordFeatureUsage('StreamToFacebookTimeline');
      } else if (fbSettings.destinationType === 'group') {
        this.usageStatisticsService.recordFeatureUsage('StreamToFacebookGroup');
      } else {
        this.usageStatisticsService.recordFeatureUsage('StreamToFacebookPage');
      }
    }
  }

  /**
   * Update stream stetting while being live
   */
  async updateStreamSettings(settings: IGoLiveSettings) {
    const lifecycle = this.state.info.lifecycle;

    // save current settings in store so we can re-use them if something will go wrong
    this.SET_GO_LIVE_SETTINGS(settings);

    // run checklist
    this.UPDATE_STREAM_INFO({ lifecycle: 'runChecklist' });

    // call putChannelInfo for each platform
    const platforms = this.views.enabledPlatforms;

    platforms.forEach(platform => {
      this.UPDATE_STREAM_INFO({
        checklist: { ...this.state.info.checklist, [platform]: 'not-started' },
      });
    });

    for (const platform of platforms) {
      // don't update settings for a non-primary platform if we're not live
      if (
        this.state.info.checklist.startVideoTransmission !== 'done' &&
        !this.views.isPrimaryPlatform(platform)
      ) {
        continue;
      }

      const service = getPlatformService(platform);
      const newSettings = settings.platforms[platform];
      try {
        await this.runCheck(platform, () => service.putChannelInfo(newSettings));
      } catch (e) {
        console.error(e);
        // cast all PLATFORM_REQUEST_FAILED errors to SETTINGS_UPDATE_FAILED
        const errorType =
          (e.type as TStreamErrorType) === 'PLATFORM_REQUEST_FAILED'
            ? 'SETTINGS_UPDATE_FAILED'
            : e.type || 'UNKNOWN_ERROR';
        this.setError(errorType, e.details, platform);
        return;
      }
    }

    // save updated settings locally
    this.streamSettingsService.setSettings({ goLiveSettings: settings });
    // finish the 'runChecklist' step
    this.UPDATE_STREAM_INFO({ lifecycle });
  }

  /**
   * Schedule stream for eligible platforms
   */
  async scheduleStream(settings: IStreamSettings, time: string) {
    const destinations = settings.platforms;
    const platforms = (Object.keys(destinations) as TPlatform[]).filter(
      dest => destinations[dest].enabled && this.views.supports('stream-schedule', [dest]),
    );
    for (const platform of platforms) {
      const service = getPlatformService(platform);
      assertIsDefined(service.scheduleStream);
      await service.scheduleStream(time, destinations[platform]);
    }
  }

  /**
   * Run task and update the checklist item status based on task result
   */
  private async runCheck(
    checkName: keyof IStreamInfo['checklist'],
    cb?: (...args: unknown[]) => Promise<unknown>,
  ) {
    this.SET_CHECKLIST_ITEM(checkName, 'pending');
    try {
      if (cb) await cb();
      this.SET_CHECKLIST_ITEM(checkName, 'done');
    } catch (e) {
      this.SET_CHECKLIST_ITEM(checkName, 'failed');
      throw e;
    }
  }

  @mutation()
  private UPDATE_STREAM_INFO(infoPatch: Partial<IStreamInfo>) {
    this.state.info = { ...this.state.info, ...infoPatch };
  }

  /**
   * Set the error state for the GoLive window
   */
  private setError(
    errorTypeOrError?: TStreamErrorType | StreamError,
    errorDetails?: string,
    platform?: TPlatform,
  ) {
    if (typeof errorTypeOrError === 'object') {
      // an error object has been passed as a first arg
      const error = errorTypeOrError.getModel
        ? (errorTypeOrError as StreamError).getModel()
        : errorTypeOrError;
      this.SET_ERROR(error.type, error.details, error.platform);
    } else {
      // an error type has been passed as a first arg
      const errorType = errorTypeOrError as TStreamErrorType;
      this.SET_ERROR(errorType, errorDetails, platform);
    }
    const error = this.state.info.error;
    assertIsDefined(error);
    console.error(error.message, error);
  }

  resetInfo() {
    this.RESET_STREAM_INFO();
  }

  resetError() {
    this.RESET_ERROR();
    if (this.state.info.checklist.startVideoTransmission === 'done') {
      this.UPDATE_STREAM_INFO({ lifecycle: 'live' });
    }
  }

  resetStreamInfo() {
    this.RESET_STREAM_INFO();
  }

  @mutation()
  private SET_ERROR(type: TStreamErrorType, details?: string, platform?: TPlatform) {
    if (!type) type = 'UNKNOWN_ERROR';
    this.state.info.error = createStreamError(type, details, platform).getModel();
  }

  @mutation()
  private RESET_ERROR() {
    this.state.info.error = null;
  }

  @mutation()
  private SET_CHECKLIST_ITEM(
    itemName: keyof IStreamInfo['checklist'],
    state: TGoLiveChecklistItemState,
  ) {
    this.state.info.checklist[itemName] = state;
  }

  @mutation()
  private RESET_STREAM_INFO() {
    this.state.info = cloneDeep(StreamingService.initialState.info);
  }

  getModel() {
    return this.state;
  }

  get isStreaming() {
    return this.state.streamingStatus !== EStreamingState.Offline;
  }

  get isRecording() {
    return this.state.recordingStatus !== ERecordingState.Offline;
  }

  get isReplayBufferActive() {
    return this.state.replayBufferStatus !== EReplayBufferState.Offline;
  }

  get isIdle(): boolean {
    return !this.isStreaming && !this.isRecording;
  }

  setSelectiveRecording(enabled: boolean) {
    // Selective recording cannot be toggled while live
    if (this.state.streamingStatus !== EStreamingState.Offline) return;

    if (enabled) this.usageStatisticsService.recordFeatureUsage('SelectiveRecording');

    this.SET_SELECTIVE_RECORDING(enabled);
    obs.Global.multipleRendering = enabled;
  }

  /**
   * @deprecated Use toggleStreaming instead
   */
  startStreaming() {
    this.toggleStreaming();
  }

  /**
   * @deprecated Use toggleStreaming instead
   */
  stopStreaming() {
    this.toggleStreaming();
  }

  async finishStartStreaming(): Promise<unknown> {
    // register a promise that we should reject or resolve in the `handleObsOutputSignal`
    const startStreamingPromise = new Promise((resolve, reject) => {
      this.resolveStartStreaming = resolve;
      this.rejectStartStreaming = reject;
    });

    const shouldConfirm = this.streamSettingsService.settings.warnBeforeStartingStream;

    if (shouldConfirm) {
      const goLive = await electron.remote.dialog.showMessageBox(Utils.getMainWindow(), {
        title: $t('Go Live'),
        type: 'warning',
        message: $t('Are you sure you want to start streaming?'),
        buttons: [$t('Cancel'), $t('Go Live')],
      });

      if (!goLive.response) {
        return Promise.reject();
      }
    }

    this.powerSaveId = electron.remote.powerSaveBlocker.start('prevent-display-sleep');

    obs.NodeObs.OBS_service_startStreaming();

    const recordWhenStreaming = this.streamSettingsService.settings.recordWhenStreaming;

    if (recordWhenStreaming && this.state.recordingStatus === ERecordingState.Offline) {
      this.toggleRecording();
    }

    const replayWhenStreaming = this.streamSettingsService.settings.replayBufferWhileStreaming;

    if (replayWhenStreaming && this.state.replayBufferStatus === EReplayBufferState.Offline) {
      this.startReplayBuffer();
    }
    return startStreamingPromise;
  }

  async toggleStreaming(options?: TStartStreamOptions, force = false) {
    if (this.state.streamingStatus === EStreamingState.Offline) {
      // in the "force" mode just try to start streaming without updating channel info
      if (force) {
        await this.finishStartStreaming();
        return Promise.resolve();
      }
      try {
        await this.goLive();
        return Promise.resolve();
      } catch (e) {
        return Promise.reject(e);
      }
    }

    if (
      this.state.streamingStatus === EStreamingState.Starting ||
      this.state.streamingStatus === EStreamingState.Live ||
      this.state.streamingStatus === EStreamingState.Reconnecting
    ) {
      const shouldConfirm = this.streamSettingsService.settings.warnBeforeStoppingStream;

      if (shouldConfirm) {
        const endStream = await electron.remote.dialog.showMessageBox(Utils.getMainWindow(), {
          title: $t('End Stream'),
          type: 'warning',
          message: $t('Are you sure you want to stop streaming?'),
          buttons: [$t('Cancel'), $t('End Stream')],
        });

        if (!endStream.response) return;
      }

      if (this.powerSaveId) {
        electron.remote.powerSaveBlocker.stop(this.powerSaveId);
      }

      obs.NodeObs.OBS_service_stopStreaming(false);

      const keepRecording = this.streamSettingsService.settings.keepRecordingWhenStreamStops;
      if (!keepRecording && this.state.recordingStatus === ERecordingState.Recording) {
        this.toggleRecording();
      }

      const keepReplaying = this.streamSettingsService.settings.keepReplayBufferStreamStops;
      if (!keepReplaying && this.state.replayBufferStatus === EReplayBufferState.Running) {
        this.stopReplayBuffer();
      }

      this.windowsService.closeChildWindow();
      this.views.enabledPlatforms.forEach(platform => {
        const service = getPlatformService(platform);
        if (service.afterStopStream) service.afterStopStream();
      });
      this.UPDATE_STREAM_INFO({ lifecycle: 'empty' });
      return Promise.resolve();
    }

    if (this.state.streamingStatus === EStreamingState.Ending) {
      obs.NodeObs.OBS_service_stopStreaming(true);
      return Promise.resolve();
    }
  }

  /**
   * @deprecated Use toggleRecording instead
   */
  startRecording() {
    this.toggleRecording();
  }

  /**
   * @deprecated Use toggleRecording instead
   */
  stopRecording() {
    this.toggleRecording();
  }

  toggleRecording() {
    if (this.state.recordingStatus === ERecordingState.Recording) {
      obs.NodeObs.OBS_service_stopRecording();
      return;
    }

    if (this.state.recordingStatus === ERecordingState.Offline) {
      obs.NodeObs.OBS_service_startRecording();
      return;
    }
  }

  startReplayBuffer() {
    if (this.state.replayBufferStatus !== EReplayBufferState.Offline) return;
    this.usageStatisticsService.recordFeatureUsage('ReplayBuffer');
    obs.NodeObs.OBS_service_startReplayBuffer();
  }

  stopReplayBuffer() {
    if (this.state.replayBufferStatus === EReplayBufferState.Running) {
      obs.NodeObs.OBS_service_stopReplayBuffer(false);
    } else if (this.state.replayBufferStatus === EReplayBufferState.Stopping) {
      obs.NodeObs.OBS_service_stopReplayBuffer(true);
    }
  }

  saveReplay() {
    if (this.state.replayBufferStatus === EReplayBufferState.Running) {
      this.SET_REPLAY_BUFFER_STATUS(EReplayBufferState.Saving);
      this.replayBufferStatusChange.next(EReplayBufferState.Saving);
      obs.NodeObs.OBS_service_processReplayBufferHotkey();
    }
  }

  showGoLiveWindow() {
    const height = this.views.linkedPlatforms.length > 1 ? 750 : 650;
    const width = 900;

    this.windowsService.showWindow({
      componentName: 'GoLiveWindow',
      title: $t('Go Live'),
      size: {
        height,
        width,
      },
    });
  }

  showEditStream() {
    const height = 750;
    const width = 900;

    this.windowsService.showWindow({
      componentName: 'EditStreamWindow',
      title: $t('Update Stream Info'),
      size: {
        height,
        width,
      },
    });
  }

  get delayEnabled() {
    return this.streamSettingsService.settings.delayEnable;
  }

  get delaySeconds() {
    return this.streamSettingsService.settings.delaySec;
  }

  get delaySecondsRemaining() {
    if (!this.delayEnabled) return 0;

    if (
      this.state.streamingStatus === EStreamingState.Starting ||
      this.state.streamingStatus === EStreamingState.Ending
    ) {
      const elapsedTime = moment().unix() - this.streamingStateChangeTime.unix();
      return Math.max(this.delaySeconds - elapsedTime, 0);
    }

    return 0;
  }

  /**
   * Gives a formatted time that the streaming output has been in
   * its current state.
   */
  get formattedDurationInCurrentStreamingState() {
    const formattedTime = this.formattedDurationSince(this.streamingStateChangeTime);
    if (formattedTime === '07:50:00' && this.userService?.platform?.type === 'facebook') {
      const msg = $t('You are 10 minutes away from the 8 hour stream limit');
      const existingTimeupNotif = this.notificationsService.views
        .getUnread()
        .filter((notice: INotification) => notice.message === msg);
      if (existingTimeupNotif.length !== 0) return formattedTime;
      this.notificationsService.push({
        type: ENotificationType.INFO,
        lifeTime: 600000,
        showTime: true,
        message: msg,
      });
    }
    return formattedTime;
  }

  get formattedDurationInCurrentRecordingState() {
    return this.formattedDurationSince(moment(this.state.recordingStatusTime));
  }

  get streamingStateChangeTime() {
    return moment(this.state.streamingStatusTime);
  }

  private sendReconnectingNotification() {
    const msg = $t('Stream has disconnected, attempting to reconnect.');
    const existingReconnectNotif = this.notificationsService.views
      .getUnread()
      .filter((notice: INotification) => notice.message === msg);
    if (existingReconnectNotif.length !== 0) return;
    this.notificationsService.push({
      type: ENotificationType.WARNING,
      subType: ENotificationSubType.DISCONNECTED,
      lifeTime: -1,
      showTime: true,
      message: msg,
    });
  }

  private clearReconnectingNotification() {
    const notice = this.notificationsService.views
      .getAll()
      .find(
        (notice: INotification) =>
          notice.message === $t('Stream has disconnected, attempting to reconnect.'),
      );
    if (!notice) return;
    this.notificationsService.markAsRead(notice.id);
  }

  private formattedDurationSince(timestamp: moment.Moment) {
    const duration = moment.duration(moment().diff(timestamp));
    const seconds = padStart(duration.seconds().toString(), 2, '0');
    const minutes = padStart(duration.minutes().toString(), 2, '0');
    const dayHours = duration.days() * 24;
    const hours = padStart((dayHours + duration.hours()).toString(), 2, '0');

    return `${hours}:${minutes}:${seconds}`;
  }

  private outputErrorOpen = false;

  private handleOBSOutputSignal(info: IOBSOutputSignalInfo) {
    console.debug('OBS Output signal: ', info);

    const time = new Date().toISOString();

    if (info.type === EOBSOutputType.Streaming) {
      if (info.signal === EOBSOutputSignal.Start) {
        this.SET_STREAMING_STATUS(EStreamingState.Live, time);
        this.resolveStartStreaming();
        this.streamingStatusChange.next(EStreamingState.Live);

        let streamEncoderInfo: Partial<IOutputSettings> = {};
        let game: string = '';

        try {
          streamEncoderInfo = this.outputSettingsService.getSettings();
          game = this.views.commonFields.game;
        } catch (e) {
          console.error('Error fetching stream encoder info: ', e);
        }

        const eventMetadata: Dictionary<any> = {
          ...streamEncoderInfo,
          game,
        };

        if (this.videoEncodingOptimizationService.state.useOptimizedProfile) {
          eventMetadata.useOptimizedProfile = true;
        }

        const streamSettings = this.streamSettingsService.settings;

        eventMetadata.streamType = streamSettings.streamType;
        eventMetadata.platform = streamSettings.platform;
        eventMetadata.server = streamSettings.server;

        this.usageStatisticsService.recordEvent('stream_start', eventMetadata);
        this.usageStatisticsService.recordAnalyticsEvent('StreamingStatus', {
          code: info.code,
          status: EStreamingState.Live,
        });
        this.usageStatisticsService.recordFeatureUsage('Streaming');
      } else if (info.signal === EOBSOutputSignal.Starting) {
        this.SET_STREAMING_STATUS(EStreamingState.Starting, time);
        this.streamingStatusChange.next(EStreamingState.Starting);
      } else if (info.signal === EOBSOutputSignal.Stop) {
        this.SET_STREAMING_STATUS(EStreamingState.Offline, time);
        this.RESET_STREAM_INFO();
        this.rejectStartStreaming();
        this.streamingStatusChange.next(EStreamingState.Offline);
        this.usageStatisticsService.recordAnalyticsEvent('StreamingStatus', {
          code: info.code,
          status: EStreamingState.Offline,
        });
      } else if (info.signal === EOBSOutputSignal.Stopping) {
        this.SET_STREAMING_STATUS(EStreamingState.Ending, time);
        this.streamingStatusChange.next(EStreamingState.Ending);
        this.usageStatisticsService.recordEvent('stream_end');
      } else if (info.signal === EOBSOutputSignal.Reconnect) {
        this.SET_STREAMING_STATUS(EStreamingState.Reconnecting);
        this.streamingStatusChange.next(EStreamingState.Reconnecting);
        this.sendReconnectingNotification();
      } else if (info.signal === EOBSOutputSignal.ReconnectSuccess) {
        this.SET_STREAMING_STATUS(EStreamingState.Live);
        this.streamingStatusChange.next(EStreamingState.Live);
        this.clearReconnectingNotification();
      }
    } else if (info.type === EOBSOutputType.Recording) {
      const nextState: ERecordingState = {
        [EOBSOutputSignal.Start]: ERecordingState.Recording,
        [EOBSOutputSignal.Starting]: ERecordingState.Starting,
        [EOBSOutputSignal.Stop]: ERecordingState.Offline,
        [EOBSOutputSignal.Stopping]: ERecordingState.Stopping,
      }[info.signal];

      if (info.signal === EOBSOutputSignal.Start) {
        this.usageStatisticsService.recordFeatureUsage('Recording');
        this.usageStatisticsService.recordAnalyticsEvent('RecordingStatus', {
          status: nextState,
          code: info.code,
        });
      }

      this.SET_RECORDING_STATUS(nextState, time);
      this.recordingStatusChange.next(nextState);
    } else if (info.type === EOBSOutputType.ReplayBuffer) {
      const nextState: EReplayBufferState = {
        [EOBSOutputSignal.Start]: EReplayBufferState.Running,
        [EOBSOutputSignal.Stopping]: EReplayBufferState.Stopping,
        [EOBSOutputSignal.Stop]: EReplayBufferState.Offline,
        [EOBSOutputSignal.Wrote]: EReplayBufferState.Running,
        [EOBSOutputSignal.WriteError]: EReplayBufferState.Running,
      }[info.signal];

      if (nextState) {
        this.SET_REPLAY_BUFFER_STATUS(nextState, time);
        this.replayBufferStatusChange.next(nextState);
      }

      if (info.signal === EOBSOutputSignal.Wrote) {
        this.usageStatisticsService.recordAnalyticsEvent('ReplayBufferStatus', {
          status: 'wrote',
          code: info.code,
        });
        this.replayBufferFileWrite.next(obs.NodeObs.OBS_service_getLastReplay());
      }
    }

    if (info.code) {
      if (this.outputErrorOpen) {
        console.warn('Not showing error message because existing window is open.', info);
        return;
      }

      let errorText = '';
      let extendedErrorText = '';
      let linkToDriverInfo = false;
      let showNativeErrorMessage = false;

      if (info.code === obs.EOutputCode.BadPath) {
        errorText = $t(
          'Invalid Path or Connection URL.  Please check your settings to confirm that they are valid.',
        );
      } else if (info.code === obs.EOutputCode.ConnectFailed) {
        errorText = $t(
          'Failed to connect to the streaming server.  Please check your internet connection.',
        );
      } else if (info.code === obs.EOutputCode.Disconnected) {
        errorText = $t(
          'Disconnected from the streaming server.  Please check your internet connection.',
        );
      } else if (info.code === obs.EOutputCode.InvalidStream) {
        errorText = $t(
          'Could not access the specified channel or stream key. Please log out and back in to refresh your credentials. If the problem persists, there may be a problem connecting to the server.',
        );
      } else if (info.code === obs.EOutputCode.NoSpace) {
        errorText = $t('There is not sufficient disk space to continue recording.');
      } else if (info.code === obs.EOutputCode.Unsupported) {
        errorText =
          $t(
            'The output format is either unsupported or does not support more than one audio track.  ',
          ) + $t('Please check your settings and try again.');
      } else if (info.code === obs.EOutputCode.OutdatedDriver) {
        linkToDriverInfo = true;
        errorText = $t(
          'An error occurred with the output. This is usually caused by out of date video drivers. Please ensure your Nvidia or AMD drivers are up to date and try again.',
        );
      } else {
        // -4 is used for generic unknown messages in OBS. Both -4 and any other code
        // we don't recognize should fall into this branch and show a generic error.
        errorText = $t(
          'An error occurred with the output. Please check your streaming and recording settings.',
        );
        if (info.error) {
          showNativeErrorMessage = true;
          extendedErrorText = errorText + '\n\n' + $t('System error message:') + info.error + '"';
        }
      }
      const buttons = [$t('OK')];

      const title = {
        [EOBSOutputType.Streaming]: $t('Streaming Error'),
        [EOBSOutputType.Recording]: $t('Recording Error'),
        [EOBSOutputType.ReplayBuffer]: $t('Replay Buffer Error'),
      }[info.type];

      if (linkToDriverInfo) buttons.push($t('Learn More'));
      if (showNativeErrorMessage) buttons.push($t('More'));

      this.outputErrorOpen = true;
      const errorType = 'error';
      electron.remote.dialog
        .showMessageBox(Utils.getMainWindow(), {
          buttons,
          title,
          type: errorType,
          message: errorText,
        })
        .then(({ response }) => {
          if (linkToDriverInfo && response === 1) {
            this.outputErrorOpen = false;
            electron.remote.shell.openExternal(
              'https://howto.streamlabs.com/streamlabs-obs-19/nvidia-graphics-driver-clean-install-tutorial-7000',
            );
          } else {
            let expectedResponse = 1;
            if (linkToDriverInfo) {
              expectedResponse = 2;
            }
            if (showNativeErrorMessage && response === expectedResponse) {
              const buttons = [$t('OK')];
              electron.remote.dialog
                .showMessageBox({
                  buttons,
                  title,
                  type: errorType,
                  message: extendedErrorText,
                })
                .then(({ response }) => {
                  this.outputErrorOpen = false;
                })
                .catch(() => {
                  this.outputErrorOpen = false;
                });
            } else {
              this.outputErrorOpen = false;
            }
          }
        })
        .catch(() => {
          this.outputErrorOpen = false;
        });
      this.windowsService.actions.closeChildWindow();
    }
  }

  async loadStreamEvents() {
    // load fb and yt events simultaneously
    this.SET_STREAM_EVENTS(false);
    const events: IStreamEvent[] = [];
    const [fbEvents, ytEvents] = await Promise.all([this.loadFbEvents(), this.loadYTBEvents()]);

    // convert fb and yt events to the unified IStreamEvent format
    ytEvents.forEach(ytEvent => {
      events.push(this.convertYTBroadcastToEvent(ytEvent));
    });

    fbEvents.forEach(fbEvent => {
      events.push(this.convertFBLiveVideoToEvent(fbEvent));
    });

    this.SET_STREAM_EVENTS(true, events);
  }

  private convertYTBroadcastToEvent(ytBroadcast: IYoutubeLiveBroadcast): IStreamEvent {
    return {
      platform: 'youtube',
      id: ytBroadcast.id,
      date: new Date(
        ytBroadcast.snippet.scheduledStartTime || ytBroadcast.snippet.actualStartTime,
      ).valueOf(),
      title: ytBroadcast.snippet.title,
      status: ytBroadcast.status.lifeCycleStatus === 'complete' ? 'completed' : 'scheduled',
    };
  }

  private convertFBLiveVideoToEvent(fbLiveVideo: IFacebookLiveVideo): IStreamEvent {
    return {
      platform: 'facebook',
      id: fbLiveVideo.id,
      date: new Date(fbLiveVideo.planned_start_time || fbLiveVideo.broadcast_start_time).valueOf(),
      title: fbLiveVideo.title,
      status: 'scheduled',
    };
  }

  private async loadYTBEvents() {
    if (!this.views.isPlatformLinked('youtube')) return;
    return await this.youtubeService.fetchBroadcasts();
  }

  private async loadFbEvents() {
    if (!this.views.isPlatformLinked('facebook')) return;
    return await this.facebookService.fetchAllVideos();
  }

  /**
   * Used to track in aggregate which overlays streamers are using
   * most often for which games, in order to offer a better search
   * experience in the overlay library.
   * @param game the name of the game
   */
  createGameAssociation(game: string) {
    const url = `https://${this.hostsService.overlays}/api/overlay-games-association`;

    const headers = authorizedHeaders(this.userService.apiToken);
    headers.append('Content-Type', 'application/x-www-form-urlencoded');

    const body = `game=${encodeURIComponent(game)}`;
    const request = new Request(url, { headers, body, method: 'POST' });

    // This is best effort data gathering, don't explicitly handle errors
    return fetch(request);
  }

  @mutation()
  private SET_STREAMING_STATUS(status: EStreamingState, time?: string) {
    this.state.streamingStatus = status;
    if (time) this.state.streamingStatusTime = time;
  }

  @mutation()
  private SET_RECORDING_STATUS(status: ERecordingState, time: string) {
    this.state.recordingStatus = status;
    this.state.recordingStatusTime = time;
  }

  @mutation()
  private SET_REPLAY_BUFFER_STATUS(status: EReplayBufferState, time?: string) {
    this.state.replayBufferStatus = status;
    if (time) this.state.replayBufferStatusTime = time;
  }

  @mutation()
  private SET_SELECTIVE_RECORDING(enabled: boolean) {
    this.state.selectiveRecording = enabled;
  }

  @mutation()
  private SET_WARNING(warningType: 'YT_AUTO_START_IS_DISABLED') {
    this.state.info.warning = warningType;
  }

  @mutation()
<<<<<<< HEAD
  private SET_STREAM_EVENTS(loaded: boolean, events?: IStreamEvent[]) {
    if (!loaded) this.state.streamEvents = [];
    this.state.streamEventsLoaded = loaded;
    if (events) this.state.streamEvents = events;
  }

  @mutation()
  private REMOVE_STREAM_EVENT(eventId: string) {
    const ind = this.state.streamEvents.findIndex(ev => ev.id === eventId);
    if (ind === -1) return;
    Vue.delete(this.state.streamEvents, ind);
=======
  private SET_GO_LIVE_SETTINGS(settings: IGoLiveSettings) {
    this.state.info.settings = settings;
>>>>>>> 54c221c6
  }
}<|MERGE_RESOLUTION|>--- conflicted
+++ resolved
@@ -34,7 +34,12 @@
 import { IncrementalRolloutService } from 'services/incremental-rollout';
 import { StreamSettingsService } from '../settings/streaming';
 import { RestreamService } from 'services/restream';
-import { FacebookService, IFacebookLiveVideo } from 'services/platforms/facebook';
+import {
+  FacebookService,
+  IFacebookLiveVideo,
+  IFacebookLiveVideoExtended,
+  TDestinationType,
+} from 'services/platforms/facebook';
 import Utils from 'services/utils';
 import { cloneDeep, isEqual } from 'lodash';
 import { createStreamError, StreamError, TStreamErrorType } from './stream-error';
@@ -76,6 +81,13 @@
   status: 'completed' | 'scheduled';
   title: string;
   date: number;
+  /**
+   * We need additional fields for FB
+   */
+  facebook?: {
+    destinationType: TDestinationType;
+    destinationId: string;
+  };
 }
 
 export class StreamingService extends StatefulService<IStreamingServiceState>
@@ -183,7 +195,7 @@
     const event =
       platform === 'youtube'
         ? this.convertYTBroadcastToEvent(scheduledLiveStream as IYoutubeLiveBroadcast)
-        : this.convertFBLiveVideoToEvent(scheduledLiveStream as IFacebookLiveVideo);
+        : this.convertFBLiveVideoToEvent(scheduledLiveStream as IFacebookLiveVideoExtended);
 
     this.REMOVE_STREAM_EVENT(event.id);
     this.SET_STREAM_EVENTS(true, [...this.state.streamEvents, event]);
@@ -464,7 +476,7 @@
   /**
    * Schedule stream for eligible platforms
    */
-  async scheduleStream(settings: IStreamSettings, time: string) {
+  async scheduleStream(settings: IStreamSettings, time: number) {
     const destinations = settings.platforms;
     const platforms = (Object.keys(destinations) as TPlatform[]).filter(
       dest => destinations[dest].enabled && this.views.supports('stream-schedule', [dest]),
@@ -1094,6 +1106,7 @@
   async loadStreamEvents() {
     // load fb and yt events simultaneously
     this.SET_STREAM_EVENTS(false);
+    await this.prepopulateInfo();
     const events: IStreamEvent[] = [];
     const [fbEvents, ytEvents] = await Promise.all([this.loadFbEvents(), this.loadYTBEvents()]);
 
@@ -1121,23 +1134,27 @@
     };
   }
 
-  private convertFBLiveVideoToEvent(fbLiveVideo: IFacebookLiveVideo): IStreamEvent {
+  private convertFBLiveVideoToEvent(fbLiveVideo: IFacebookLiveVideoExtended): IStreamEvent {
     return {
       platform: 'facebook',
       id: fbLiveVideo.id,
       date: new Date(fbLiveVideo.planned_start_time || fbLiveVideo.broadcast_start_time).valueOf(),
       title: fbLiveVideo.title,
       status: 'scheduled',
+      facebook: {
+        destinationType: fbLiveVideo.destinationType,
+        destinationId: fbLiveVideo.destinationId,
+      },
     };
   }
 
   private async loadYTBEvents() {
-    if (!this.views.isPlatformLinked('youtube')) return;
+    if (!this.views.isPlatformLinked('youtube')) return [];
     return await this.youtubeService.fetchBroadcasts();
   }
 
   private async loadFbEvents() {
-    if (!this.views.isPlatformLinked('facebook')) return;
+    if (!this.views.isPlatformLinked('facebook')) return [];
     return await this.facebookService.fetchAllVideos();
   }
 
@@ -1189,7 +1206,6 @@
   }
 
   @mutation()
-<<<<<<< HEAD
   private SET_STREAM_EVENTS(loaded: boolean, events?: IStreamEvent[]) {
     if (!loaded) this.state.streamEvents = [];
     this.state.streamEventsLoaded = loaded;
@@ -1201,9 +1217,10 @@
     const ind = this.state.streamEvents.findIndex(ev => ev.id === eventId);
     if (ind === -1) return;
     Vue.delete(this.state.streamEvents, ind);
-=======
+  }
+
+  @mutation()
   private SET_GO_LIVE_SETTINGS(settings: IGoLiveSettings) {
     this.state.info.settings = settings;
->>>>>>> 54c221c6
   }
 }