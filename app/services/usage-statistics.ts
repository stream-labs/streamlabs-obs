--- conflicted
+++ resolved
@@ -142,23 +142,14 @@
 
     this.anaiticsEvents.length = 0;
 
-<<<<<<< HEAD
-    const request = new Request(`https://${this.hostsService.streamlabs}/api/v5/analytics/slobs/ping`, {
-      method: 'post',
-      headers: authorizedHeaders(this.userService.apiToken),
-      body: JSON.stringify(data || {})
-    });
-    fetch(request).then(handleResponse);
-=======
     const request = new Request(
       `https://${this.hostsService.streamlabs}/api/v5/analytics/slobs/ping`,
       {
         method: 'post',
         headers: authorizedHeaders(this.userService.apiToken),
-        body: JSON.stringify(data || {}),
-      },
+        body: JSON.stringify(data || {})
+      }
     );
-    fetch(request).then(handleErrors);
->>>>>>> b94f0b5b
+    fetch(request).then(handleResponse);
   }
 }