--- conflicted
+++ resolved
@@ -134,11 +134,7 @@
       product: 'SLOBS',
       version: this.version,
       count: 1,
-<<<<<<< HEAD
-      uuid: this.userService.state.auth ? this.userService.state.auth.platform.id : void 0,
-=======
       uuid: this.userService.getLocalUserId(),
->>>>>>> a42ff3be
     });
     this.sendAnalytics();
   }
@@ -151,22 +147,11 @@
 
     this.anaiticsEvents.length = 0;
 
-<<<<<<< HEAD
-    const request = new Request(
-      `https://${this.hostsService.streamlabs}/api/v5/analytics/slobs/ping`,
-      {
-        method: 'post',
-        headers: authorizedHeaders(this.userService.apiToken),
-        body: JSON.stringify(data || {}),
-      },
-    );
-=======
     const request = new Request(`https://${this.hostsService.analitycs}/slobs/data/ping`, {
       headers,
       method: 'post',
       body: JSON.stringify(data || {}),
     });
->>>>>>> a42ff3be
     fetch(request).then(handleResponse);
   }
 }