--- conflicted
+++ resolved
@@ -45,7 +45,7 @@
   };
 }
 
-<<<<<<< HEAD
+
 interface IUsageStatisticsServiceState {
   uuid: string;
 }
@@ -55,9 +55,6 @@
     uuid: ''
   };
 
-=======
-export class UsageStatisticsService extends Service {
->>>>>>> ccd10243
   @Inject() userService: UserService;
   @Inject() hostsService: HostsService;
 
@@ -144,13 +141,9 @@
       product: 'SLOBS',
       version: this.version,
       count: 1,
-<<<<<<< HEAD
       uuid: this.userService.state.auth ?
         this.userService.state.auth.platform.id :
         this.state.uuid
-=======
-      uuid: this.userService.state.auth ? this.userService.state.auth.platform.id : void 0,
->>>>>>> ccd10243
     });
     this.sendAnalytics();
   }
@@ -163,24 +156,13 @@
 
     this.anaiticsEvents.length = 0;
 
-<<<<<<< HEAD
     const request = new Request(`https://${this.hostsService.analitycs}/slobs/data/ping`, {
       method: 'post',
       headers,
       body: JSON.stringify(data || {})
     });
     fetch(request).then(handleErrors);
-=======
-    const request = new Request(
-      `https://${this.hostsService.streamlabs}/api/v5/analytics/slobs/ping`,
-      {
-        method: 'post',
-        headers: authorizedHeaders(this.userService.apiToken),
-        body: JSON.stringify(data || {}),
-      },
-    );
-    fetch(request).then(handleResponse);
->>>>>>> ccd10243
+
   }
 
   @mutation()
