import Vue from 'vue';
import URI from 'urijs';
import { defer } from 'lodash';
import { PersistentStatefulService } from 'services/persistent-stateful-service';
import { Inject } from 'util/injector';
import { handleErrors, authorizedHeaders } from 'util/requests';
import { mutation } from 'services/stateful-service';
import electron from 'electron';
import { HostsService } from './hosts';
import { ChatbotApiService } from './chatbot';
import { IncrementalRolloutService } from 'services/incremental-rollout';
import { PlatformAppsService } from 'services/platform-apps';
import {
  getPlatformService,
  IPlatformAuth,
  TPlatform,
  IPlatformService
} from './platforms';
import { CustomizationService } from 'services/customization';
import Raven from 'raven-js';
import { AppService } from 'services/app';
import { SceneCollectionsService } from 'services/scene-collections';
import { Subject } from 'rxjs/Subject';
import Util from 'services/utils';
import { WindowsService } from 'services/windows';
import { $t } from 'services/i18n';
import uuid from 'uuid/v4';
import { OnboardingService } from './onboarding';
import { NavigationService } from './navigation';

// Eventually we will support authing multiple platforms at once
interface IUserServiceState {
  auth?: IPlatformAuth;
}

export class UserService extends PersistentStatefulService<IUserServiceState> {
  @Inject() private hostsService: HostsService;
  @Inject() private customizationService: CustomizationService;
  @Inject() private appService: AppService;
  @Inject() private sceneCollectionsService: SceneCollectionsService;
  @Inject() private windowsService: WindowsService;
  @Inject() private onboardingService: OnboardingService;
  @Inject() private navigationService: NavigationService;
  @Inject() private chatbotApiService: ChatbotApiService;
  @Inject() private incrementalRolloutService: IncrementalRolloutService;
  @Inject() private platformAppsService: PlatformAppsService;

  @mutation()
  LOGIN(auth: IPlatformAuth) {
    Vue.set(this.state, 'auth', auth);
  }

  @mutation()
  LOGOUT() {
    Vue.delete(this.state, 'auth');
  }

  @mutation()
  private SET_PLATFORM_TOKEN(token: string) {
    this.state.auth.platform.token = token;
  }

  @mutation()
  private SET_CHANNEL_ID(id: string) {
    this.state.auth.platform.channelId = id;
  }

  @mutation()
  private SET_USERNAME(name: string) {
    this.state.auth.platform.channelId = name;
  }

  userLogin = new Subject<IPlatformAuth>();

  init() {
    super.init();
    this.setRavenContext();
    this.validateLogin();
    this.incrementalRolloutService.fetchAvailableFeatures();
  }

  async initialize() {
    await this.refreshUserInfo();
  }

  mounted() {
    // This is used for faking authentication in tests.  We have
    // to do this because Twitch adds a captcha when we try to
    // actually log in from integration tests.
    electron.ipcRenderer.on(
      'testing-fakeAuth',
      async (e: Electron.Event, auth: any) => {
        this.LOGIN(auth);
        await this.sceneCollectionsService.setupNewUser();
      }
    );
  }

  // Makes sure the user's login is still good
  validateLogin() {
    if (!this.isLoggedIn()) return;

    const host = this.hostsService.streamlabs;
    const headers = authorizedHeaders(this.apiToken);
    const url = `https://${host}/api/v5/slobs/validate`;
    const request = new Request(url, { headers });

    fetch(request)
      .then(res => {
        return res.text();
      })
      .then(valid => {
        if (valid.match(/false/)) this.LOGOUT();
      });
  }

  /**
   * Attempt to update user info via API.  This is mainly
   * to support name changes on Twitch.
   */
  async refreshUserInfo() {
    if (!this.isLoggedIn()) return;

    // Make a best attempt to refresh the user data
    try {
      const service = getPlatformService(this.platform.type);
      const userInfo = await service.fetchUserInfo();

      if (userInfo.username) {
        this.SET_USERNAME(userInfo.username);
      }
    } catch (e) {
      console.error('Error fetching user info', e);
    }
  }

  isLoggedIn() {
    return !!(this.state.auth && this.state.auth.widgetToken);
  }

  /**
   * This is a uuid that persists across the application lifetime and uniquely
   * identifies this particular installation of slobs, even when the user is
   * not logged in.
   */
  getLocalUserId() {
    const localStorageKey = 'SlobsLocalUserId';
    let userId = localStorage.getItem(localStorageKey);

    if (!userId) {
      userId = uuid();
      localStorage.setItem(localStorageKey, userId);
    }

    return userId;
  }

  get apiToken() {
    if (this.isLoggedIn()) return this.state.auth.apiToken;
  }

  get widgetToken() {
    if (this.isLoggedIn()) {
      return this.state.auth.widgetToken;
    }
  }

  get platform() {
    if (this.isLoggedIn()) {
      return this.state.auth.platform;
    }
  }

  get username() {
    if (this.isLoggedIn()) {
      return this.state.auth.platform.username;
    }
  }

  get platformId() {
    if (this.isLoggedIn()) {
      return this.state.auth.platform.id;
    }
  }

  get channelId() {
    if (this.isLoggedIn()) {
      return this.state.auth.platform.channelId;
    }
  }

  recentEventsUrl() {
    if (this.isLoggedIn()) {
      const host = this.hostsService.streamlabs;
      const token = this.widgetToken;
      const nightMode = this.customizationService.nightMode ? 'night' : 'day';

      return `https://${host}/dashboard/recent-events?token=${token}&mode=${nightMode}&electron`;
    }
  }

  dashboardUrl(subPage: string) {
    const host = Util.isPreview()
      ? this.hostsService.beta3
      : this.hostsService.streamlabs;
    const token = this.apiToken;
    const nightMode = this.customizationService.nightMode ? 'night' : 'day';

    return `https://${host}/slobs/dashboard?oauth_token=${token}&mode=${nightMode}&r=${subPage}`;
  }

  appStoreUrl() {
    const host = this.hostsService.platform;
    const token = this.apiToken;
    const nightMode = this.customizationService.nightMode ? 'night' : 'day';

<<<<<<< HEAD
    return `https://${host}/slobs-store?token=${token}&mode=${nightMode}`;
=======
    return `https://${host}/slobs-store?token=${token}`;
>>>>>>> ccf6cc18
  }

  overlaysUrl(type?: 'overlay' | 'widget-theme', id?: string) {
    const host = Util.isPreview()
      ? this.hostsService.beta3
      : this.hostsService.streamlabs;
    const uiTheme = this.customizationService.nightMode ? 'night' : 'day';
    let url = `https://${host}/library?mode=${uiTheme}&slobs`;

    if (this.isLoggedIn()) {
      url += `&oauth_token=${this.apiToken}`;
    }

    if (type && id) {
      url += `#/?type=${type}&id=${id}`;
    }

    return url;
  }

  getDonationSettings() {
    const host = this.hostsService.streamlabs;
    const url = `https://${host}/api/v5/slobs/donation/settings`;
    const headers = authorizedHeaders(this.apiToken);
    const request = new Request(url, { headers });

    return fetch(request)
      .then(handleErrors)
      .then(response => response.json());
  }

  async showLogin() {
    if (this.isLoggedIn()) await this.logOut();
    this.onboardingService.start({ isLogin: true });
  }

  private async login(service: IPlatformService, auth: IPlatformAuth) {
    this.LOGIN(auth);
    this.userLogin.next(auth);
    this.setRavenContext();
    service.setupStreamSettings(auth);
    await this.sceneCollectionsService.setupNewUser();
  }

  async logOut() {
    // Attempt to sync scense before logging out
    this.appService.startLoading();
    await this.sceneCollectionsService.save();
    await this.sceneCollectionsService.safeSync();
    // signs out of chatbot
    await this.chatbotApiService.logOut();
    // Navigate away from disabled tabs on logout
    this.navigationService.navigate('Studio');
    this.LOGOUT();
    electron.remote.session.defaultSession.clearStorageData({ storages: ['cookies'] });
    this.appService.finishLoading();
    this.platformAppsService.unloadApps();
  }

  /**
   * Starts the authentication process.  Multiple callbacks
   * can be passed for various events.
   */
  startAuth(
    platform: TPlatform,
    onWindowShow: (...args: any[]) => any,
    onAuthStart: (...args: any[]) => any,
    onAuthFinish: (...args: any[]) => any
  ) {
    const service = getPlatformService(platform);

    const authWindow = new electron.remote.BrowserWindow({
      ...service.authWindowOptions,
      alwaysOnTop: false,
      show: false,
      webPreferences: {
        nodeIntegration: false,
        nativeWindowOpen: true,
        sandbox: true
      }
    });

    authWindow.webContents.on('did-navigate', async (e, url) => {
      const parsed = this.parseAuthFromUrl(url);

      if (parsed) {
        authWindow.close();
        onAuthStart();
        await this.login(service, parsed);
        defer(onAuthFinish);
      }
    });

    authWindow.once('ready-to-show', () => {
      authWindow.show();
      defer(onWindowShow);
    });

    authWindow.setMenu(null);
    authWindow.loadURL(service.authUrl);
  }

  updatePlatformToken(token: string) {
    this.SET_PLATFORM_TOKEN(token);
  }

  updatePlatformChannelId(id: string) {
    this.SET_CHANNEL_ID(id);
  }

  /**
   * Parses tokens out of the auth URL
   */
  private parseAuthFromUrl(url: string) {
    const query = URI.parseQuery(URI.parse(url).query) as Dictionary<string>;

    if (
      query.token &&
      query.platform_username &&
      query.platform_token &&
      query.platform_id &&
      query.oauth_token
    ) {
      return {
        widgetToken: query.token,
        apiToken: query.oauth_token,
        platform: {
          type: query.platform,
          username: query.platform_username,
          token: query.platform_token,
          id: query.platform_id
        }
      } as IPlatformAuth;
    }

    return false;
  }

  /**
   * Registers the current user information with Raven so
   * we can view more detailed information in sentry.
   */
  setRavenContext() {
    if (!this.isLoggedIn()) return;
    Raven.setUserContext({ username: this.username });
    Raven.setExtraContext({ platform: this.platform.type });
  }

  popoutRecentEvents() {
    this.windowsService.createOneOffWindow({
      componentName: 'RecentEvents',
      title: $t('Recent Events'),
      size: {
        width: 800,
        height: 600
      }
    }, 'RecentEvents');
  }
}

/**
 * You can use this decorator to ensure the user is logged in
 * before proceeding
 */
export function requiresLogin() {
  return (target: any, methodName: string, descriptor: PropertyDescriptor) => {
    const original = descriptor.value;

    return {
      ...descriptor,
      value(...args: any[]) {
        // TODO: Redirect to login if not logged in?
        if (UserService.instance.isLoggedIn()) return original.apply(target, args);
      }
    };
  };
}<|MERGE_RESOLUTION|>--- conflicted
+++ resolved
@@ -214,11 +214,7 @@
     const token = this.apiToken;
     const nightMode = this.customizationService.nightMode ? 'night' : 'day';
 
-<<<<<<< HEAD
     return `https://${host}/slobs-store?token=${token}&mode=${nightMode}`;
-=======
-    return `https://${host}/slobs-store?token=${token}`;
->>>>>>> ccf6cc18
   }
 
   overlaysUrl(type?: 'overlay' | 'widget-theme', id?: string) {
