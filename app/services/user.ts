--- conflicted
+++ resolved
@@ -37,11 +37,8 @@
   @Inject() private sceneCollectionsService: SceneCollectionsService;
   @Inject() private windowsService: WindowsService;
   @Inject() private onboardingService: OnboardingService;
-<<<<<<< HEAD
   @Inject() private navigationService: NavigationService;
-=======
   @Inject() private chatbotApiService: ChatbotApiService;
->>>>>>> 737d3aea
 
   @mutation()
   LOGIN(auth: IPlatformAuth) {
@@ -223,12 +220,9 @@
     this.appService.startLoading();
     await this.sceneCollectionsService.save();
     await this.sceneCollectionsService.safeSync();
-<<<<<<< HEAD
     // Navigate away from disabled tabs on logout
     this.navigationService.navigate('Studio');
-=======
     await this.chatbotApiService.logOut();
->>>>>>> 737d3aea
     this.LOGOUT();
     electron.remote.session.defaultSession.clearStorageData({ storages: ['cookies'] });
     this.appService.finishLoading();
