import Vue from 'vue';
import URI from 'urijs';
import { defer } from 'lodash';
import { PersistentStatefulService } from './persistent-stateful-service';
import { Inject } from '../util/injector';
import { mutation } from './stateful-service';
import electron from 'electron';
import { HostsService } from './hosts';
import { getPlatformService, IPlatformAuth, TPlatform, IPlatformService } from './platforms';
import { CustomizationService } from './customization';
import Raven from 'raven-js';
<<<<<<< HEAD
import { AppService } from 'services/app';
import { SceneCollectionsService } from 'services/scene-collections';
=======
import { Subject } from 'rxjs/Subject';
>>>>>>> 3c3956f2

// Eventually we will support authing multiple platforms at once
interface IUserServiceState {
  auth?: IPlatformAuth;
}

export class UserService extends PersistentStatefulService<IUserServiceState> {
  @Inject() hostsService: HostsService;
  @Inject() customizationService: CustomizationService;
  @Inject() appService: AppService;
  @Inject() sceneCollectionsService: SceneCollectionsService;

  @mutation()
  LOGIN(auth: IPlatformAuth) {
    Vue.set(this.state, 'auth', auth);
  }

  @mutation()
  LOGOUT() {
    Vue.delete(this.state, 'auth');
  }

  userLogin = new Subject<IPlatformAuth>();

  init() {
    super.init();
    this.setRavenContext();
    this.validateLogin();
  }

  mounted() {
    // This is used for faking authentication in tests.  We have
    // to do this because Twitch adds a captcha when we try to
    // actually log in from integration tests.
    electron.ipcRenderer.on(
      'testing-fakeAuth',
      (e: Electron.Event, auth: any) => {
        this.LOGIN(auth);
      }
    );
  }

  // Makes sure the user's login is still good
  validateLogin() {
    if (!this.isLoggedIn()) return;

    const host = this.hostsService.streamlabs;
    const token = this.widgetToken;
    const url = `https://${host}/api/v5/slobs/validate/${token}`;
    const request = new Request(url);

    fetch(request)
      .then(res => {
        return res.text();
      })
      .then(valid => {
        if (valid.match(/false/)) this.LOGOUT();
      });
  }

  isLoggedIn() {
    return !!(this.state.auth && this.state.auth.widgetToken);
  }

  /**
   * This is a uuid that persists across the application lifetime and uniquely
   * identifies this particular installation of slobs, even when the user is
   * not logged in.
   */
  getLocalUserId() {
    const localStorageKey = 'SlobsLocalUserId';
    let userId = localStorage.getItem(localStorageKey);

    if (!userId) {
      userId = electron.ipcRenderer.sendSync('getUniqueId');
      localStorage.setItem(localStorageKey, userId);
    }

    return userId;
  }

  get widgetToken() {
    if (this.isLoggedIn()) {
      return this.state.auth.widgetToken;
    }
  }

  get platform() {
    if (this.isLoggedIn()) {
      return this.state.auth.platform;
    }
  }

  get username() {
    if (this.isLoggedIn()) {
      return this.state.auth.platform.username;
    }
  }

  get platformId() {
    if (this.isLoggedIn()) {
      return this.state.auth.platform.id;
    }
  }

  widgetUrl(type: string) {
    if (this.isLoggedIn()) {
      const host = this.hostsService.streamlabs;
      const token = this.widgetToken;
      const nightMode = this.customizationService.nightMode ? 'night' : 'day';

      if (type === 'recent-events') {
        return `https://${host}/dashboard/recent-events?token=${token}&mode=${
          nightMode
        }&electron`;
      }

      if (type === 'dashboard') {
        return `https://${host}/slobs/dashboard/${token}?mode=${
          nightMode
        }&show_recent_events=0`;
      }
    }
  }

  overlaysUrl() {
    const host = this.hostsService.beta2;
    const uiTheme = this.customizationService.nightMode ? 'night' : 'day';
    let url = `https://${host}/library?mode=${uiTheme}&slobs`;

    if (this.isLoggedIn()) {
      url = url + `&token=${this.widgetToken}`;
    }

    return url;
  }

  private async login(service: IPlatformService, auth: IPlatformAuth) {
    this.LOGIN(auth);
    this.setRavenContext();
    service.setupStreamSettings(auth);
    await this.sceneCollectionsService.setupNewUser();
  }

  async logOut() {
    // Attempt to sync scense before logging out
    this.appService.startLoading();
    await this.sceneCollectionsService.save();
    await this.sceneCollectionsService.safeSync();
    this.LOGOUT();
    this.appService.finishLoading();
  }

  /**
   * Starts the authentication process.  Multiple callbacks
   * can be passed for various events.
   */
  startAuth(
    platform: TPlatform,
    onWindowShow: Function,
    onAuthStart: Function,
    onAuthFinish: Function
  ) {
    const service = getPlatformService(platform);

    const authWindow = new electron.remote.BrowserWindow({
      ...service.authWindowOptions,
      alwaysOnTop: true,
      show: false,
      webPreferences: {
        nodeIntegration: false
      }
    });

    authWindow.webContents.on('did-navigate', async (e, url) => {
      const parsed = this.parseAuthFromUrl(url);

      if (parsed) {
        authWindow.close();
<<<<<<< HEAD
        onAuthStart();
        await this.login(service, parsed);
=======
        this.LOGIN(parsed);
        this.userLogin.next(parsed);
        this.setRavenContext();
        service.setupStreamSettings(parsed);
>>>>>>> 3c3956f2
        defer(onAuthFinish);
      }
    });

    authWindow.once('ready-to-show', () => {
      authWindow.show();
      defer(onWindowShow);
    });

    authWindow.setMenu(null);
    authWindow.loadURL(service.authUrl);
  }

  /**
   * Parses tokens out of the auth URL
   */
  private parseAuthFromUrl(url: string) {
    const query = URI.parseQuery(URI.parse(url).query);

    if (
      query.token &&
      query.platform_username &&
      query.platform_token &&
      query.platform_id
    ) {
      return {
        widgetToken: query.token,
        platform: {
          type: query.platform,
          username: query.platform_username,
          token: query.platform_token,
          id: query.platform_id
        }
      } as IPlatformAuth;
    }

    return false;
  }

  /**
   * Registers the current user information with Raven so
   * we can view more detailed information in sentry.
   */
  setRavenContext() {
    if (!this.isLoggedIn()) return;
    Raven.setUserContext({ username: this.username });
    Raven.setExtraContext({ platform: this.platform.type });
  }
}

/**
 * You can use this decorator to ensure the user is logged in
 * before proceeding
 */
export function requiresLogin() {
  return (target: any, methodName: string, descriptor: PropertyDescriptor) => {
    const original = descriptor.value;

    return {
      ...descriptor,
      value(...args: any[]) {
        // TODO: Redirect to login if not logged in?
        if (UserService.instance.isLoggedIn())
          return original.apply(target, args);
      }
    };
  };
}<|MERGE_RESOLUTION|>--- conflicted
+++ resolved
@@ -9,12 +9,9 @@
 import { getPlatformService, IPlatformAuth, TPlatform, IPlatformService } from './platforms';
 import { CustomizationService } from './customization';
 import Raven from 'raven-js';
-<<<<<<< HEAD
 import { AppService } from 'services/app';
 import { SceneCollectionsService } from 'services/scene-collections';
-=======
 import { Subject } from 'rxjs/Subject';
->>>>>>> 3c3956f2
 
 // Eventually we will support authing multiple platforms at once
 interface IUserServiceState {
@@ -154,6 +151,7 @@
 
   private async login(service: IPlatformService, auth: IPlatformAuth) {
     this.LOGIN(auth);
+    this.userLogin.next(auth);
     this.setRavenContext();
     service.setupStreamSettings(auth);
     await this.sceneCollectionsService.setupNewUser();
@@ -194,15 +192,8 @@
 
       if (parsed) {
         authWindow.close();
-<<<<<<< HEAD
         onAuthStart();
         await this.login(service, parsed);
-=======
-        this.LOGIN(parsed);
-        this.userLogin.next(parsed);
-        this.setRavenContext();
-        service.setupStreamSettings(parsed);
->>>>>>> 3c3956f2
         defer(onAuthFinish);
       }
     });
