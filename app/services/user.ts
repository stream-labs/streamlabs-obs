import Vue from 'vue';
import URI from 'urijs';
import defer from 'lodash/defer';
import { PersistentStatefulService } from 'services/core/persistent-stateful-service';
import { Inject } from 'services/core/injector';
import { handleResponse, authorizedHeaders } from 'util/requests';
import { mutation } from 'services/core/stateful-service';
import { Service } from 'services/core';
import electron from 'electron';
import { HostsService } from './hosts';
import { IncrementalRolloutService } from 'services/incremental-rollout';
import { PlatformAppsService } from 'services/platform-apps';
import { getPlatformService, IPlatformAuth, TPlatform, IPlatformService } from './platforms';
import { CustomizationService } from 'services/customization';
import * as Sentry from '@sentry/browser';
import { RunInLoadingMode } from 'services/app/app-decorators';
import { SceneCollectionsService } from 'services/scene-collections';
import { Subject } from 'rxjs';
import Util from 'services/utils';
import { WindowsService } from 'services/windows';
import { $t, I18nService } from 'services/i18n';
import uuid from 'uuid/v4';
import { OnboardingService } from './onboarding';
import { NavigationService } from './navigation';

// Eventually we will support authing multiple platforms at once
interface IUserServiceState {
  auth?: IPlatformAuth;
}

<<<<<<< HEAD
export type LoginLifecycleOptions = {
  init: () => Promise<void>;
  destroy: () => Promise<void>;
  context: Service;
};

export type LoginLifecycle = {
  destroy: () => Promise<void>;
};
=======
interface ISentryContext {
  username: string;
  platform: string;
}

export function setSentryContext(ctx: ISentryContext) {
  Sentry.configureScope(scope => {
    scope.setUser({ username: ctx.username });
    scope.setExtra('platform', ctx.platform);
  });
}
>>>>>>> 286e5f05

export class UserService extends PersistentStatefulService<IUserServiceState> {
  @Inject() private hostsService: HostsService;
  @Inject() private customizationService: CustomizationService;
  @Inject() private sceneCollectionsService: SceneCollectionsService;
  @Inject() private windowsService: WindowsService;
  @Inject() private onboardingService: OnboardingService;
  @Inject() private navigationService: NavigationService;
  @Inject() private incrementalRolloutService: IncrementalRolloutService;
  @Inject() private platformAppsService: PlatformAppsService;

  @mutation()
  LOGIN(auth: IPlatformAuth) {
    Vue.set(this.state, 'auth', auth);
  }

  @mutation()
  LOGOUT() {
    Vue.delete(this.state, 'auth');
  }

  @mutation()
  private SET_PLATFORM_TOKEN(token: string) {
    this.state.auth.platform.token = token;
  }

  @mutation()
  private SET_CHANNEL_ID(id: string) {
    this.state.auth.platform.channelId = id;
  }

  @mutation()
  private SET_USERNAME(name: string) {
    this.state.auth.platform.channelId = name;
  }

  userLogin = new Subject<IPlatformAuth>();
  userLogout = new Subject();

  /**
   * Used by child and 1-off windows to update their sentry contexts
   */
  sentryContext = new Subject<ISentryContext>();

  init() {
    super.init();
    this.setSentryContext();
    this.validateLogin();
    this.incrementalRolloutService.fetchAvailableFeatures();
  }

  async initialize() {
    await this.refreshUserInfo();
  }

  mounted() {
    // This is used for faking authentication in tests.  We have
    // to do this because Twitch adds a captcha when we try to
    // actually log in from integration tests.
    electron.ipcRenderer.on('testing-fakeAuth', async (e: Electron.Event, auth: IPlatformAuth) => {
      const service = getPlatformService(auth.platform.type);
      await this.login(service, auth);
      this.onboardingService.next();
    });
  }

  // Makes sure the user's login is still good
  validateLogin() {
    if (!this.isLoggedIn()) return;

    const host = this.hostsService.streamlabs;
    const headers = authorizedHeaders(this.apiToken);
    const url = `https://${host}/api/v5/slobs/validate`;
    const request = new Request(url, { headers });

    fetch(request)
      .then(res => {
        return res.text();
      })
      .then(valid => {
        if (valid.match(/false/)) this.LOGOUT();
      });
  }

  /**
   * Attempt to update user info via API.  This is mainly
   * to support name changes on Twitch.
   */
  async refreshUserInfo() {
    if (!this.isLoggedIn()) return;

    // Make a best attempt to refresh the user data
    try {
      const service = getPlatformService(this.platform.type);
      const userInfo = await service.fetchUserInfo();

      if (userInfo.username) {
        this.SET_USERNAME(userInfo.username);
      }
    } catch (e) {
      console.error('Error fetching user info', e);
    }
  }

  /**
   * Attempts to flush the user's session to disk if it exists
   */
  flushUserSession(): Promise<void> {
    if (this.isLoggedIn() && this.state.auth.partition) {
      return new Promise(resolve => {
        const session = electron.remote.session.fromPartition(this.state.auth.partition);

        session.flushStorageData();
        session.cookies.flushStore(resolve);
      });
    }

    return Promise.resolve();
  }

  isLoggedIn() {
    return !!(this.state.auth && this.state.auth.widgetToken);
  }

  /**
   * This is a uuid that persists across the application lifetime and uniquely
   * identifies this particular installation of slobs, even when the user is
   * not logged in.
   */
  getLocalUserId() {
    const localStorageKey = 'SlobsLocalUserId';
    let userId = localStorage.getItem(localStorageKey);

    if (!userId) {
      userId = uuid();
      localStorage.setItem(localStorageKey, userId);
    }

    return userId;
  }

  get apiToken() {
    if (this.isLoggedIn()) return this.state.auth.apiToken;
  }

  get widgetToken() {
    if (this.isLoggedIn()) {
      return this.state.auth.widgetToken;
    }
  }

  get platform() {
    if (this.isLoggedIn()) {
      return this.state.auth.platform;
    }
  }

  get username() {
    if (this.isLoggedIn()) {
      return this.state.auth.platform.username;
    }
  }

  get platformId() {
    if (this.isLoggedIn()) {
      return this.state.auth.platform.id;
    }
  }

  get channelId() {
    if (this.isLoggedIn()) {
      return this.state.auth.platform.channelId;
    }
  }

  recentEventsUrl() {
    if (this.isLoggedIn()) {
      const host = this.hostsService.streamlabs;
      const token = this.widgetToken;
      const nightMode = this.customizationService.isDarkTheme ? 'night' : 'day';

      return `https://${host}/dashboard/recent-events?token=${token}&mode=${nightMode}&electron`;
    }
  }

  dashboardUrl(subPage: string, hidenav: boolean = false) {
    const host = Util.isPreview() ? this.hostsService.beta3 : this.hostsService.streamlabs;
    const token = this.apiToken;
    const nightMode = this.customizationService.isDarkTheme ? 'night' : 'day';
    const hideNav = hidenav ? 'true' : 'false';
    const i18nService = I18nService.instance as I18nService; // TODO: replace with getResource('I18nService')
    const locale = i18nService.state.locale;

    return `https://${host}/slobs/dashboard?oauth_token=${token}&mode=${nightMode}&r=${subPage}&l=${locale}&hidenav=${hideNav}`;
  }

  appStoreUrl(appId?: string) {
    const host = this.hostsService.platform;
    const token = this.apiToken;
    const nightMode = this.customizationService.isDarkTheme ? 'night' : 'day';
    let url = `https://${host}/slobs-store`;

    if (appId) {
      url = `${url}/app/${appId}`;
    }

    return `${url}?token=${token}&mode=${nightMode}`;
  }

  overlaysUrl(type?: 'overlay' | 'widget-theme', id?: string) {
    const host = Util.isPreview() ? this.hostsService.beta3 : this.hostsService.streamlabs;
    const uiTheme = this.customizationService.isDarkTheme ? 'night' : 'day';
    let url = `https://${host}/library?mode=${uiTheme}&slobs`;

    if (this.isLoggedIn()) {
      url += `&oauth_token=${this.apiToken}`;
    }

    if (type && id) {
      url += `#/?type=${type}&id=${id}`;
    }

    return url;
  }

  getDonationSettings() {
    const host = this.hostsService.streamlabs;
    const url = `https://${host}/api/v5/slobs/donation/settings`;
    const headers = authorizedHeaders(this.apiToken);
    const request = new Request(url, { headers });

    return fetch(request).then(handleResponse);
  }

  async showLogin() {
    if (this.isLoggedIn()) await this.logOut();
    this.onboardingService.start({ isLogin: true });
  }

  @RunInLoadingMode()
  private async login(service: IPlatformService, auth: IPlatformAuth) {
    this.LOGIN(auth);
    this.setSentryContext();
    service.setupStreamSettings(auth);
    this.userLogin.next(auth);
    await this.sceneCollectionsService.setupNewUser();
  }

  @RunInLoadingMode()
  async logOut() {
    // Attempt to sync scense before logging out
    await this.sceneCollectionsService.save();
    await this.sceneCollectionsService.safeSync();
    // Navigate away from disabled tabs on logout
    this.navigationService.navigate('Studio');

    const session = this.state.auth.partition
      ? electron.remote.session.fromPartition(this.state.auth.partition)
      : electron.remote.session.defaultSession;

    session.clearStorageData({ storages: ['cookies'] });

    this.LOGOUT();
    this.userLogout.next();
    this.platformAppsService.unloadAllApps();
  }

  getFacebookPages() {
    if (this.platform.type !== 'facebook') return;
    const host = this.hostsService.streamlabs;
    const url = `https://${host}/api/v5/slobs/user/facebook/pages`;
    const headers = authorizedHeaders(this.apiToken);
    const request = new Request(url, { headers });
    return fetch(request)
      .then(handleResponse)
      .catch(() => null);
  }

  postFacebookPage(pageId: string) {
    const host = this.hostsService.streamlabs;
    const url = `https://${host}/api/v5/slobs/user/facebook/pages`;
    const headers = authorizedHeaders(this.apiToken);
    headers.append('Content-Type', 'application/json');
    const request = new Request(url, {
      headers,
      method: 'POST',
      body: JSON.stringify({ page_id: pageId, page_type: 'page' }),
    });
    try {
      fetch(request).then(() => this.updatePlatformChannelId(pageId));
    } catch {
      console.error(new Error('Could not set Facebook page'));
    }
  }

  /**
   * Starts the authentication process.  Multiple callbacks
   * can be passed for various events.
   */
  startAuth(
    platform: TPlatform,
    onWindowShow: (...args: any[]) => any,
    onAuthStart: (...args: any[]) => any,
    onAuthFinish: (...args: any[]) => any,
  ) {
    const service = getPlatformService(platform);
    const partition = `persist:${uuid()}`;

    const authWindow = new electron.remote.BrowserWindow({
      ...service.authWindowOptions,
      alwaysOnTop: false,
      show: false,
      webPreferences: {
        partition,
        nodeIntegration: false,
        nativeWindowOpen: true,
        sandbox: true,
      },
    });

    authWindow.webContents.on('did-navigate', async (e, url) => {
      const parsed = this.parseAuthFromUrl(url);

      if (parsed) {
        parsed.partition = partition;
        authWindow.close();
        onAuthStart();
        await this.login(service, parsed);
        defer(onAuthFinish);
      }
    });

    authWindow.once('ready-to-show', () => {
      authWindow.show();
      defer(onWindowShow);
    });

    authWindow.setMenu(null);
    authWindow.loadURL(service.authUrl);
  }

  updatePlatformToken(token: string) {
    this.SET_PLATFORM_TOKEN(token);
  }

  updatePlatformChannelId(id: string) {
    this.SET_CHANNEL_ID(id);
  }

  /**
   * Parses tokens out of the auth URL
   */
  private parseAuthFromUrl(url: string) {
    const query = URI.parseQuery(URI.parse(url).query) as Dictionary<string>;

    if (
      query.token &&
      query.platform_username &&
      query.platform_token &&
      query.platform_id &&
      query.oauth_token
    ) {
      return {
        widgetToken: query.token,
        apiToken: query.oauth_token,
        platform: {
          type: query.platform,
          username: query.platform_username,
          token: query.platform_token,
          id: query.platform_id,
        },
      } as IPlatformAuth;
    }

    return false;
  }

  /**
   * Registers the current user information with Sentry so
   * we can view more detailed information.
   */
  setSentryContext() {
    if (!this.isLoggedIn()) return;

    setSentryContext(this.getSentryContext());

    this.sentryContext.next(this.getSentryContext());
  }

  getSentryContext(): ISentryContext {
    if (!this.isLoggedIn()) return null;

    return {
      username: this.username,
      platform: this.platform.type,
    };
  }

  popoutRecentEvents() {
    this.windowsService.createOneOffWindow(
      {
        componentName: 'RecentEvents',
        title: $t('Recent Events'),
        size: {
          width: 800,
          height: 600,
        },
      },
      'RecentEvents',
    );
  }

  /**
   * Abstracts a common pattern of performing an action if the user is logged in, listening for user
   * login events to perform that action at the point the user logs in, and doing cleanup on logout.
   *
   * @param init A function to be performed immediately if the user is logged in, and on every login
   * @param destroy A function to be performed when the user logs out
   * @param context `this` binding
   * @returns An object with a `destroy` method that will perform cleanup (including un-subscribing
   * from login events), typically invoked on a Service's `destroyed` method.
   * @example
   * class ChatService extends Service {
   *   @Inject() userService: UserService;
   *
   *   init() {
   *     this.lifecycle = this.userService.withLifecycle({
   *       init: this.initChat,
   *       destroy: this.deinitChat,
   *       context: this,
   *     })
   *   }
   *
   *   async initChat() { ... }
   *   async deinitChat() { ... }
   *
   *   async destroyed() {
   *     this.lifecycle.destroy();
   *   }
   * }
   */
  async withLifecycle({ init, destroy, context }: LoginLifecycleOptions): Promise<LoginLifecycle> {
    const doInit = init.bind(context);
    const doDestroy = destroy.bind(context);

    const userLoginSubscription = this.userLogin.subscribe(() => doInit());
    const userLogoutSubscription = this.userLogout.subscribe(() => doDestroy());

    if (this.isLoggedIn()) {
      await doInit();
    }

    return {
      destroy: async () => {
        userLoginSubscription.unsubscribe();
        userLogoutSubscription.unsubscribe();
        await doDestroy();
      },
    } as LoginLifecycle;
  }
}

/**
 * You can use this decorator to ensure the user is logged in
 * before proceeding
 */
export function requiresLogin() {
  return (target: any, methodName: string, descriptor: PropertyDescriptor) => {
    const original = descriptor.value;

    return {
      ...descriptor,
      value(...args: any[]) {
        // TODO: Redirect to login if not logged in?
        if (UserService.instance.isLoggedIn()) return original.apply(target, args);
      },
    };
  };
}<|MERGE_RESOLUTION|>--- conflicted
+++ resolved
@@ -28,7 +28,6 @@
   auth?: IPlatformAuth;
 }
 
-<<<<<<< HEAD
 export type LoginLifecycleOptions = {
   init: () => Promise<void>;
   destroy: () => Promise<void>;
@@ -38,7 +37,7 @@
 export type LoginLifecycle = {
   destroy: () => Promise<void>;
 };
-=======
+
 interface ISentryContext {
   username: string;
   platform: string;
@@ -50,7 +49,6 @@
     scope.setExtra('platform', ctx.platform);
   });
 }
->>>>>>> 286e5f05
 
 export class UserService extends PersistentStatefulService<IUserServiceState> {
   @Inject() private hostsService: HostsService;
