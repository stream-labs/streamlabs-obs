--- conflicted
+++ resolved
@@ -126,17 +126,8 @@
   }
 
   getWidgetUrl(type: WidgetType) {
-<<<<<<< HEAD
     if (!this.userService.isLoggedIn) return;
-    return WidgetDefinitions[type].url(
-      this.hostsService.streamlabs,
-      this.userService.widgetToken,
-      this.userService.platform.type,
-    );
-=======
-    if (!this.userService.isLoggedIn()) return;
     return WidgetDefinitions[type].url(this.hostsService.streamlabs, this.userService.widgetToken);
->>>>>>> 85432a29
   }
 
   getWidgetComponent(type: WidgetType): string {
