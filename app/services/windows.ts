// This singleton class provides a renderer-space API
// for spawning various child windows.

import Main from 'components/windows/Main.vue';
import Settings from 'components/windows/Settings.vue';
import SourcesShowcase from 'components/windows/SourcesShowcase.vue';
import SceneTransitions from 'components/windows/SceneTransitions.vue';
import AddSource from 'components/windows/AddSource.vue';
import NameSceneCollection from 'components/windows/NameSceneCollection.vue';
import NameSource from 'components/windows/NameSource.vue';
import NameScene from 'components/windows/NameScene.vue';
import NameFolder from 'components/windows/NameFolder.vue';
import SourceProperties from 'components/windows/SourceProperties.vue';
import SourceFilters from 'components/windows/SourceFilters.vue';
import AddSourceFilter from 'components/windows/AddSourceFilter.vue';
import EditStreamInfo from 'components/windows/EditStreamInfo.vue';
import AdvancedAudio from 'components/windows/AdvancedAudio.vue';
import Notifications from 'components/windows/Notifications.vue';
import Troubleshooter from 'components/windows/Troubleshooter.vue';
import Blank from 'components/windows/Blank.vue';
import ManageSceneCollections from 'components/windows/ManageSceneCollections.vue';
import RecentEvents from 'components/windows/RecentEvents.vue';
import Projector from 'components/windows/Projector.vue';
import MediaGallery from 'components/windows/MediaGallery.vue';
import { mutation, StatefulService } from 'services/stateful-service';
import electron from 'electron';
import Vue from 'vue';
import Util from 'services/utils';
import BitGoal from 'components/widgets/goal/BitGoal.vue';
import DonationGoal from 'components/widgets/goal/DonationGoal.vue';
import ChatBox from 'components/widgets/ChatBox.vue';
import FollowerGoal from 'components/widgets/goal/FollowerGoal.vue';
import ViewerCount from 'components/widgets/ViewerCount.vue';
import StreamBoss from 'components/widgets/StreamBoss.vue';
import Credits from 'components/widgets/Credits.vue';
import EventList from 'components/widgets/EventList.vue';

import ChatbotCommandWindow from 'components/page-components/Chatbot/windows/ChatbotCommandWindow.vue';
import ChatbotTimerWindow from 'components/page-components/Chatbot/windows/ChatbotTimerWindow.vue';
import ChatbotAlertsWindow from 'components/page-components/Chatbot/windows/ChatbotAlertsWindow.vue';

const { ipcRenderer, remote } = electron;
const BrowserWindow = remote.BrowserWindow;
const uuid = window['require']('uuid/v4');

export interface IWindowOptions {
  componentName: string;
  queryParams?: Dictionary<any>;
  size?: {
    width: number;
    height: number;
  };
  scaleFactor: number;
  title?: string;
  center?: boolean;
}

interface IWindowsState {
  [windowId: string]: IWindowOptions;
}

export class WindowsService extends StatefulService<IWindowsState> {

  /**
   * 'main' and 'child' are special window ids that always exist
   * and have special purposes.  All other windows ids are considered
   * 'one-off' windows and can be freely created and destroyed.
   */
  static initialState: IWindowsState = {
    main: {
      componentName: 'Main',
      scaleFactor: 1,
      title: `Streamlabs OBS - Version: ${remote.process.env.SLOBS_VERSION}`
    },
    child: {
      componentName: 'Blank',
      scaleFactor: 1,
    }
  };

  // This is a list of components that are registered to be
  // top level components in new child windows.
  components = {
    Main,
    Settings,
    SceneTransitions,
    SourcesShowcase,
    NameSource,
    AddSource,
    NameScene,
    NameSceneCollection,
    NameFolder,
    SourceProperties,
    SourceFilters,
    AddSourceFilter,
    Blank,
    EditStreamInfo,
    AdvancedAudio,
    Notifications,
    Troubleshooter,
    ManageSceneCollections,
    Projector,
    RecentEvents,
    MediaGallery,

    BitGoal,
    DonationGoal,
    FollowerGoal,
    ChatBox,
    ViewerCount,
    Credits,
<<<<<<< HEAD
=======
    EventList,
    StreamBoss
=======
>>>>>>> 3438f010
    StreamBoss,

    ChatbotCommandWindow,
    ChatbotTimerWindow,
    ChatbotAlertsWindow,
  };

  private windows: Dictionary<Electron.BrowserWindow> = {};


  init() {
    const windows = BrowserWindow.getAllWindows();

    this.windows.main = windows[0];
    this.windows.child = windows[1];

    this.updateScaleFactor('main');
    this.updateScaleFactor('child');
    this.windows.main.on('move', () => this.updateScaleFactor('main'));
    this.windows.child.on('move', () => this.updateScaleFactor('child'));
  }

  private updateScaleFactor(windowId: string) {
    const window = this.windows[windowId];
    const bounds = window.getBounds();
    const currentDisplay = electron.screen.getDisplayMatching(bounds);
    this.UPDATE_SCALE_FACTOR(windowId, currentDisplay.scaleFactor);
  }

  showWindow(options: Partial<IWindowOptions>) {
    // Don't center the window if it's the same component
    // This prevents "snapping" behavior when navigating settings
    if (options.componentName !== this.state.child.componentName) options.center = true;

    ipcRenderer.send('window-showChildWindow', options);
  }

  closeChildWindow() {
    ipcRenderer.send('window-closeChildWindow');

    // This prevents you from seeing the previous contents
    // of the window for a split second after it is shown.
    this.updateChildWindowOptions({ componentName: 'Blank' });

    // Refocus the main window
    ipcRenderer.send('window-focusMain');
  }

  closeMainWindow() {
    remote.getCurrentWindow().close();
  }


  /**
   * Creates a one-off window that will not impact or close
   * any existing windows, and will cease to exist when closed.
   * @param options window options
   * @param windowId A unique window id.  If a window with that id
   * already exists, this function will focus the existing window instead.
   * @return the window id of the created window
   */
  createOneOffWindow(options: Partial<IWindowOptions>, windowId?: string): string {
    windowId = windowId || uuid();

    if (this.windows[windowId]) {
      this.windows[windowId].restore();
      this.windows[windowId].focus();
      return windowId;
    }

    this.CREATE_ONE_OFF_WINDOW(windowId, options);

    const newWindow = this.windows[windowId] = new BrowserWindow({
      frame: false,
      width: (options.size && options.size.width) || 400,
      height: (options.size && options.size.height) || 400,
      title: options.title || 'New Window'
    });

    newWindow.setMenu(null);
    newWindow.on('closed', () => {
      delete this.windows[windowId];
      this.DELETE_ONE_OFF_WINDOW(windowId);
    });

    if (Util.isDevMode()) {
      newWindow.webContents.openDevTools({ mode: 'detach' });
    }

    const indexUrl = remote.getGlobal('indexUrl');
    newWindow.loadURL(`${indexUrl}?windowId=${windowId}`);

    return windowId;
  }

  /**
   * Closes all one-off windows
   */
  closeAllOneOffs() {
    Object.keys(this.windows).forEach(windowId => {
      if (windowId === 'main') return;
      if (windowId === 'child') return;
      if (this.windows[windowId]) {
        if (!this.windows[windowId].isDestroyed()) {
          this.windows[windowId].destroy();
        }
      }
    });
  }


  getChildWindowOptions(): IWindowOptions {
    return this.state.child;
  }

  getChildWindowQueryParams(): Dictionary<string> {
    return this.getChildWindowOptions().queryParams || {};
  }

  getWindowOptions(windowId: string) {
    return this.state[windowId].queryParams || {};
  }


  updateChildWindowOptions(options: Partial<IWindowOptions>) {
    this.UPDATE_CHILD_WINDOW_OPTIONS(options);
  }

  updateMainWindowOptions(options: Partial<IWindowOptions>) {
    this.UPDATE_MAIN_WINDOW_OPTIONS(options);
  }

  @mutation()
  private UPDATE_CHILD_WINDOW_OPTIONS(options: Partial<IWindowOptions>) {
    this.state.child = { ...this.state.child, ...options };
  }

  @mutation()
  private UPDATE_MAIN_WINDOW_OPTIONS(options: Partial<IWindowOptions>) {
    this.state.main = { ...this.state.main, ...options };
  }

  @mutation()
  private UPDATE_SCALE_FACTOR(windowId: string, scaleFactor: number) {
    this.state[windowId].scaleFactor = scaleFactor;
  }

  @mutation()
  private CREATE_ONE_OFF_WINDOW(windowId: string, options: Partial<IWindowOptions>) {
    const opts = {
      componentName: 'Blank',
      scaleFactor: 1,
      ...options
    };

    Vue.set(this.state, windowId, opts);
  }

  @mutation()
  private DELETE_ONE_OFF_WINDOW(windowId: string) {
    Vue.delete(this.state, windowId);
  }
}<|MERGE_RESOLUTION|>--- conflicted
+++ resolved
@@ -109,12 +109,7 @@
     ChatBox,
     ViewerCount,
     Credits,
-<<<<<<< HEAD
-=======
     EventList,
-    StreamBoss
-=======
->>>>>>> 3438f010
     StreamBoss,
 
     ChatbotCommandWindow,
