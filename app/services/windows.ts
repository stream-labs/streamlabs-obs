--- conflicted
+++ resolved
@@ -169,11 +169,7 @@
       componentName: 'Main',
       scaleFactor: 1,
       isShown: true,
-<<<<<<< HEAD
-      title: 'Streamlabs OBS - App Developer Build 4'
-=======
       title: 'Streamlabs OBS - App Developer Build 6'
->>>>>>> 1a82992f
     },
     child: {
       componentName: '',
