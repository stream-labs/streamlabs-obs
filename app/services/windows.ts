// This singleton class provides a renderer-space API
// for spawning various child windows.
import { cloneDeep } from 'lodash';

import Main from 'components/windows/Main.vue';
import Settings from 'components/windows/Settings.vue';
import FFZSettings from 'components/windows/FFZSettings.vue';
import SourcesShowcase from 'components/windows/SourcesShowcase.vue';
import SceneTransitions from 'components/windows/SceneTransitions.vue';
import AddSource from 'components/windows/AddSource.vue';
import NameSceneCollection from 'components/windows/NameSceneCollection.vue';
import RenameSource from 'components/windows/RenameSource.vue';
import NameScene from 'components/windows/NameScene.vue';
import NameFolder from 'components/windows/NameFolder.vue';
import SourceProperties from 'components/windows/SourceProperties.vue';
import SourceFilters from 'components/windows/SourceFilters.vue';
import AddSourceFilter from 'components/windows/AddSourceFilter.vue';
import EditStreamInfo from 'components/windows/EditStreamInfo.vue';
import AdvancedAudio from 'components/windows/AdvancedAudio.vue';
import Notifications from 'components/windows/Notifications.vue';
import Troubleshooter from 'components/windows/Troubleshooter.vue';
import Blank from 'components/windows/Blank.vue';
import ManageSceneCollections from 'components/windows/ManageSceneCollections.vue';
import RecentEvents from 'components/windows/RecentEvents.vue';
import Projector from 'components/windows/Projector.vue';
import MediaGallery from 'components/windows/MediaGallery.vue';
import { mutation, StatefulService } from 'services/stateful-service';
import electron from 'electron';
import Vue from 'vue';
import Util from 'services/utils';
import { Subject } from 'rxjs/Subject';

import BitGoal from 'components/widgets/goal/BitGoal.vue';
import DonationGoal from 'components/widgets/goal/DonationGoal.vue';
import SubGoal from 'components/widgets/goal/SubGoal.vue';
import ChatBox from 'components/widgets/ChatBox.vue';
import FollowerGoal from 'components/widgets/goal/FollowerGoal.vue';
import ViewerCount from 'components/widgets/ViewerCount.vue';
import StreamBoss from 'components/widgets/StreamBoss.vue';
import DonationTicker from 'components/widgets/DonationTicker.vue';
import Credits from 'components/widgets/Credits.vue';
import EventList from 'components/widgets/EventList.vue';

import ChatbotCustomCommandWindow from 'components/page-components/Chatbot/windows/ChatbotCustomCommandWindow.vue';
import ChatbotDefaultCommandWindow from 'components/page-components/Chatbot/windows/ChatbotDefaultCommandWindow.vue';
import ChatbotTimerWindow from 'components/page-components/Chatbot/windows/ChatbotTimerWindow.vue';
import ChatbotAlertsWindow from 'components/page-components/Chatbot/windows/ChatbotAlertsWindow.vue';
import ChatbotCapsProtectionWindow from 'components/page-components/Chatbot/windows/ChatbotCapsProtectionWindow.vue';
import ChatbotSymbolProtectionWindow
  from 'components/page-components/Chatbot/windows/ChatbotSymbolProtectionWindow.vue';
import ChatbotLinkProtectionWindow
  from 'components/page-components/Chatbot/windows/ChatbotLinkProtectionWindow.vue';
import ChatbotWordProtectionWindow
  from 'components/page-components/Chatbot/windows/ChatbotWordProtectionWindow.vue';
import ChatbotQuoteWindow from 'components/page-components/Chatbot/windows/ChatbotQuoteWindow.vue';
import ChatbotQuotePreferencesWindow
  from 'components/page-components/Chatbot/windows/ChatbotQuotePreferencesWindow.vue';
import ChatbotQueuePreferencesWindow
  from 'components/page-components/Chatbot/windows/ChatbotQueuePreferencesWindow.vue';
import ChatbotSongRequestPreferencesWindow
  from 'components/page-components/Chatbot/windows/ChatbotSongRequestPreferencesWindow.vue';
import ChatbotSongRequestOnboardingWindow
  from 'components/page-components/Chatbot/windows/ChatbotSongRequestOnboardingWindow.vue';

import TipJar from 'components/widgets/TipJar.vue';
import SponsorBanner from 'components/widgets/SponsorBanner.vue';
import ExecuteInCurrentWindow from '../util/execute-in-current-window';
import MediaShare from 'components/widgets/MediaShare.vue';

const { ipcRenderer, remote } = electron;
const BrowserWindow = remote.BrowserWindow;
const uuid = window['require']('uuid/v4');

// This is a list of components that are registered to be
// top level components in new child windows.
export function getComponents() {
  return {
    Main,
    Settings,
    FFZSettings,
    SceneTransitions,
    SourcesShowcase,
    RenameSource,
    AddSource,
    NameScene,
    NameSceneCollection,
    NameFolder,
    SourceProperties,
    SourceFilters,
    AddSourceFilter,
    Blank,
    EditStreamInfo,
    AdvancedAudio,
    Notifications,
    Troubleshooter,
    ManageSceneCollections,
    Projector,
    RecentEvents,
    MediaGallery,

    BitGoal,
    DonationGoal,
    FollowerGoal,
    ChatBox,
    ViewerCount,
    DonationTicker,
    Credits,
    EventList,
    TipJar,
    SponsorBanner,
    StreamBoss,
<<<<<<< HEAD
=======
    SubGoal,
>>>>>>> cd82fef0
    MediaShare,

    ChatbotCustomCommandWindow,
    ChatbotDefaultCommandWindow,
    ChatbotTimerWindow,
    ChatbotAlertsWindow,
    ChatbotCapsProtectionWindow,
    ChatbotSymbolProtectionWindow,
    ChatbotLinkProtectionWindow,
    ChatbotWordProtectionWindow,
    ChatbotQuoteWindow,
    ChatbotQuotePreferencesWindow,
    ChatbotQueuePreferencesWindow,
    ChatbotSongRequestPreferencesWindow,
    ChatbotSongRequestOnboardingWindow,
  };
}


export interface IWindowOptions {
  componentName: string;
  queryParams?: Dictionary<any>;
  size?: {
    width: number;
    height: number;
  };
  scaleFactor: number;
  isShown: boolean;
  title?: string;
  center?: boolean;
  isPreserved?: boolean;
  preservePrevWindow?: boolean;
  prevWindowOptions? : IWindowOptions;
}

interface IWindowsState {
  [windowId: string]: IWindowOptions;
}

const DEFAULT_WINDOW_OPTIONS: IWindowOptions = {
  componentName: '',
  scaleFactor: 1,
  isShown: true
};

export class WindowsService extends StatefulService<IWindowsState> {

  /**
   * 'main' and 'child' are special window ids that always exist
   * and have special purposes.  All other windows ids are considered
   * 'one-off' windows and can be freely created and destroyed.
   */
  static initialState: IWindowsState = {
    main: {
      componentName: 'Main',
      scaleFactor: 1,
      isShown: true,
      title: `Streamlabs OBS - Version: ${remote.process.env.SLOBS_VERSION}`
    },
    child: {
      componentName: '',
      scaleFactor: 1,
      isShown: false
    }
  };

  // This is a list of components that are registered to be
  // top level components in new child windows.
  components = getComponents();

  windowUpdated = new Subject<{windowId: string, options: IWindowOptions}>();
  private windows: Dictionary<Electron.BrowserWindow> = {};


  init() {
    const windows = BrowserWindow.getAllWindows();

    this.windows.main = windows[0];
    this.windows.child = windows[1];

    this.updateScaleFactor('main');
    this.updateScaleFactor('child');
    this.windows.main.on('move', () => this.updateScaleFactor('main'));
    this.windows.child.on('move', () => this.updateScaleFactor('child'));
  }

  private updateScaleFactor(windowId: string) {
    const window = this.windows[windowId];
    const bounds = window.getBounds();
    const currentDisplay = electron.screen.getDisplayMatching(bounds);
    this.UPDATE_SCALE_FACTOR(windowId, currentDisplay.scaleFactor);
  }

  showWindow(options: Partial<IWindowOptions>) {
    // Don't center the window if it's the same component
    // This prevents "snapping" behavior when navigating settings
    if (options.componentName !== this.state.child.componentName) options.center = true;

    ipcRenderer.send('window-showChildWindow', options);
    this.updateChildWindowOptions(options);
  }

  closeChildWindow() {
    const windowOptions = this.state.child;

    // show previous window if `preservePrevWindow` flag is true
    if (windowOptions.preservePrevWindow && windowOptions.prevWindowOptions) {
      const options = {
        ...windowOptions.prevWindowOptions,
        isPreserved: true
      };

      ipcRenderer.send('window-showChildWindow', options);
      this.updateChildWindowOptions(options);
      return;
    }


    // This prevents you from seeing the previous contents
    // of the window for a split second after it is shown.
    this.updateChildWindowOptions({ componentName: '', isShown: false });

    // Refocus the main window
    ipcRenderer.send('window-focusMain');
    ipcRenderer.send('window-closeChildWindow');
  }

  closeMainWindow() {
    remote.getCurrentWindow().close();
  }


  /**
   * Creates a one-off window that will not impact or close
   * any existing windows, and will cease to exist when closed.
   * @param options window options
   * @param windowId A unique window id.  If a window with that id
   * already exists, this function will focus the existing window instead.
   * @return the window id of the created window
   */
  createOneOffWindow(options: Partial<IWindowOptions>, windowId?: string): string {
    windowId = windowId || uuid();

    if (this.windows[windowId]) {
      this.windows[windowId].restore();
      this.windows[windowId].focus();
      return windowId;
    }

    this.CREATE_ONE_OFF_WINDOW(windowId, options);

    const newWindow = this.windows[windowId] = new BrowserWindow({
      frame: false,
      width: (options.size && options.size.width) || 400,
      height: (options.size && options.size.height) || 400,
      title: options.title || 'New Window'
    });

    newWindow.setMenu(null);
    newWindow.on('closed', () => {
      delete this.windows[windowId];
      this.DELETE_ONE_OFF_WINDOW(windowId);
    });

    if (Util.isDevMode()) {
      newWindow.webContents.openDevTools({ mode: 'detach' });
    }

    const indexUrl = remote.getGlobal('indexUrl');
    newWindow.loadURL(`${indexUrl}?windowId=${windowId}`);

    return windowId;
  }

  /**
   * Closes all one-off windows
   */
  closeAllOneOffs() {
    Object.keys(this.windows).forEach(windowId => {
      if (windowId === 'main') return;
      if (windowId === 'child') return;
      if (this.windows[windowId]) {
        if (!this.windows[windowId].isDestroyed()) {
          this.windows[windowId].destroy();
        }
      }
    });
  }


  // @ExecuteInCurrentWindow()
  getChildWindowOptions(): IWindowOptions {
    return this.state.child;
  }

  // @ExecuteInCurrentWindow()
  getChildWindowQueryParams(): Dictionary<string> {
    return this.getChildWindowOptions().queryParams || {};
  }

  // @ExecuteInCurrentWindow()
  getWindowOptions(windowId: string) {
    return this.state[windowId].queryParams || {};
  }


  updateChildWindowOptions(optionsPatch: Partial<IWindowOptions>) {
    const newOptions: IWindowOptions = { ...DEFAULT_WINDOW_OPTIONS, ...optionsPatch };
    if (newOptions.preservePrevWindow) {
      const currentOptions = cloneDeep(this.state.child);

      if (currentOptions.preservePrevWindow) {
        throw new Error('You can\'t use preservePrevWindow option for more that 1 window in the row');
      }

      newOptions.prevWindowOptions = currentOptions;

      // restrict saving history only for 1 window before
      delete newOptions.prevWindowOptions.prevWindowOptions;
    }

    this.SET_CHILD_WINDOW_OPTIONS(newOptions);
    this.windowUpdated.next({ windowId: 'child', options: newOptions });
  }

  updateMainWindowOptions(options: Partial<IWindowOptions>) {
    this.UPDATE_MAIN_WINDOW_OPTIONS(options);
  }

  @mutation()
  private SET_CHILD_WINDOW_OPTIONS(options: IWindowOptions) {
    options.queryParams = options.queryParams || {};
    this.state.child = options;
  }

  @mutation()
  private UPDATE_MAIN_WINDOW_OPTIONS(options: Partial<IWindowOptions>) {
    this.state.main = { ...this.state.main, ...options };
  }

  @mutation()
  private UPDATE_SCALE_FACTOR(windowId: string, scaleFactor: number) {
    this.state[windowId].scaleFactor = scaleFactor;
  }

  @mutation()
  private CREATE_ONE_OFF_WINDOW(windowId: string, options: Partial<IWindowOptions>) {
    const opts = {
      componentName: 'Blank',
      scaleFactor: 1,
      ...options
    };

    Vue.set(this.state, windowId, opts);
  }

  @mutation()
  private DELETE_ONE_OFF_WINDOW(windowId: string) {
    Vue.delete(this.state, windowId);
  }
}<|MERGE_RESOLUTION|>--- conflicted
+++ resolved
@@ -109,10 +109,7 @@
     TipJar,
     SponsorBanner,
     StreamBoss,
-<<<<<<< HEAD
-=======
     SubGoal,
->>>>>>> cd82fef0
     MediaShare,
 
     ChatbotCustomCommandWindow,
