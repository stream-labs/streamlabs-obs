/* tslint:disable:max-line-length */
// This singleton class provides a renderer-space API
// for spawning various child windows.
import cloneDeep from 'lodash/cloneDeep';
import { mutation, StatefulService } from 'services/core/stateful-service';
import electron from 'electron';
import Vue, { Component } from 'vue';
import Utils from 'services/utils';
import { Subject } from 'rxjs';
import { throttle } from 'lodash-decorators';

import Main from 'components/windows/Main.vue';
import Settings from 'components/windows/settings/Settings.vue';
import FFZSettings from 'components/windows/FFZSettings.vue';
import SourcesShowcase from 'components/windows/SourcesShowcase.vue';
import SceneTransitions from 'components/windows/SceneTransitions.vue';
import AddSource from 'components/windows/AddSource.vue';
import NameScene from 'components/windows/NameScene.vue';
import {
  NameFolder,
  GoLiveWindow,
  EditStreamWindow,
  IconLibraryProperties,
  PerformanceMetrics,
<<<<<<< HEAD
  RenameSource,
=======
  AdvancedStatistics,
>>>>>>> fc07268e
} from 'components/shared/ReactComponent';

import GoLiveWindowDeprecated from 'components/windows/go-live/GoLiveWindow';
import EditStreamWindowDeprecated from 'components/windows/go-live/EditStreamWindow';
import SourceProperties from 'components/windows/SourceProperties.vue';
import SourceFilters from 'components/windows/SourceFilters.vue';
import AddSourceFilter from 'components/windows/AddSourceFilter';
import AdvancedAudio from 'components/windows/AdvancedAudio';
import Notifications from 'components/windows/Notifications.vue';
import Troubleshooter from 'components/windows/Troubleshooter.vue';
import Blank from 'components/windows/Blank.vue';
import ManageSceneCollections from 'components/windows/ManageSceneCollections.vue';
import RecentEvents from 'components/windows/RecentEvents.vue';
import GameOverlayEventFeed from 'components/windows/GameOverlayEventFeed';
import Projector from 'components/windows/Projector.vue';
import MediaGallery from 'components/windows/MediaGallery.vue';
import PlatformAppPopOut from 'components/windows/PlatformAppPopOut.vue';
import EditTransform from 'components/windows/EditTransform';
import EventFilterMenu from 'components/windows/EventFilterMenu';
import OverlayWindow from 'components/windows/OverlayWindow.vue';
import OverlayPlaceholder from 'components/windows/OverlayPlaceholder';
import BrowserSourceInteraction from 'components/windows/BrowserSourceInteraction';
import WelcomeToPrime from 'components/windows/WelcomeToPrime';
import ScheduleStreamWindow from 'components/windows/go-live/ScheduleStreamWindow';

import BitGoal from 'components/widgets/goal/BitGoal';
import DonationGoal from 'components/widgets/goal/DonationGoal';
import SubGoal from 'components/widgets/goal/SubGoal';
import StarsGoal from 'components/widgets/goal/StarsGoal';
import SupporterGoal from 'components/widgets/goal/SupporterGoal';
import SubscriberGoal from 'components/widgets/goal/SubscriberGoal';
import FollowerGoal from 'components/widgets/goal/FollowerGoal';
import CharityGoal from 'components/widgets/goal/CharityGoal';
import ChatBox from 'components/widgets/ChatBox.vue';
import ViewerCount from 'components/widgets/ViewerCount.vue';
import StreamBoss from 'components/widgets/StreamBoss.vue';
import DonationTicker from 'components/widgets/DonationTicker.vue';
import Credits from 'components/widgets/Credits.vue';
import EventList from 'components/widgets/EventList.vue';
import TipJar from 'components/widgets/TipJar.vue';
import SponsorBanner from 'components/widgets/SponsorBanner.vue';
import MediaShare from 'components/widgets/MediaShare';
import AlertBox from 'components/widgets/AlertBox.vue';
import SpinWheel from 'components/widgets/SpinWheel.vue';

import { byOS, OS } from 'util/operating-systems';
import { UsageStatisticsService } from './usage-statistics';
import { Inject } from 'services/core';
import MessageBoxModal from 'components/shared/modals/MessageBoxModal';
import Modal from 'components/shared/modals/modal';

const { ipcRenderer, remote } = electron;
const BrowserWindow = remote.BrowserWindow;
const uuid = window['require']('uuid/v4');

// This is a list of components that are registered to be
// top level components in new child windows.
export function getComponents() {
  return {
    Main,
    Settings,
    FFZSettings,
    SceneTransitions,
    SourcesShowcase,
    RenameSource,
    AddSource,
    NameScene,
    NameFolder,
    SourceProperties,
    SourceFilters,
    AddSourceFilter,
    Blank,
    AdvancedAudio,
    Notifications,
    Troubleshooter,
    ManageSceneCollections,
    Projector,
    RecentEvents,
    MediaGallery,
    PlatformAppPopOut,
    EditTransform,
    OverlayWindow,
    OverlayPlaceholder,
    PerformanceMetrics,
    BrowserSourceInteraction,
    EventFilterMenu,
    GameOverlayEventFeed,
    AdvancedStatistics,
    BitGoal,
    DonationGoal,
    FollowerGoal,
    StarsGoal,
    SupporterGoal,
    SubscriberGoal,
    CharityGoal,
    ChatBox,
    ViewerCount,
    DonationTicker,
    Credits,
    EventList,
    TipJar,
    SponsorBanner,
    StreamBoss,
    SubGoal,
    MediaShare,
    AlertBox,
    SpinWheel,
    WelcomeToPrime,
    GoLiveWindow,
    EditStreamWindow,
    GoLiveWindowDeprecated,
    EditStreamWindowDeprecated,
    ScheduleStreamWindow,
    IconLibraryProperties,
  };
}

export type TWindowComponentName = keyof ReturnType<typeof getComponents> | '';

export interface IWindowOptions extends Electron.BrowserWindowConstructorOptions {
  componentName: TWindowComponentName;
  queryParams?: Dictionary<any>;
  size?: {
    width: number;
    height: number;
    minWidth?: number;
    minHeight?: number;
  };
  scaleFactor: number;
  isShown: boolean;
  title?: string;
  center?: boolean;
  isPreserved?: boolean;
  preservePrevWindow?: boolean;
  prevWindowOptions?: IWindowOptions;
  isFullScreen?: boolean;

  // Will be true when the UI is performing animations, transitions, or property changes that affect
  // the display of elements we cannot draw over. During this time such elements, for example
  // BrowserViews and the OBS Display, will be hidden until the operation is complete.
  hideStyleBlockers: boolean;
}

interface IWindowsState {
  [windowId: string]: IWindowOptions;
}

export interface IModalOptions {
  renderFn: Function | null;
}

const DEFAULT_WINDOW_OPTIONS: IWindowOptions = {
  componentName: '',
  scaleFactor: 1,
  isShown: true,
  hideStyleBlockers: false,
};

export class WindowsService extends StatefulService<IWindowsState> {
  @Inject() usageStatisticsService: UsageStatisticsService;

  /**
   * 'main' and 'child' are special window ids that always exist
   * and have special purposes.  All other windows ids are considered
   * 'one-off' windows and can be freely created and destroyed.
   */
  static initialState: IWindowsState = {
    main: {
      componentName: 'Main',
      scaleFactor: 1,
      isShown: true,
      hideStyleBlockers: true,
      title: `Streamlabs OBS - ${Utils.env.SLOBS_VERSION}`,
    },
    child: {
      componentName: '',
      scaleFactor: 1,
      hideStyleBlockers: false,
      isShown: false,
    },
  };

  static modalOptions: IModalOptions = {
    renderFn: null,
  };

  /**
   * This event is happening when the modal has been shown or hidden
   */
  static modalChanged = new Subject<Partial<IModalOptions>>();

  /**
   * Show modal in the current window
   * Use a static method instead actions so we can pass an non-serializable renderer method and support reactivity
   */
  static showModal(vm: Vue, renderFn: IModalOptions['renderFn']) {
    // use `vm` to keep reactivity in the renderer function
    const renderer = () => vm.$createElement(Modal, [renderFn()]);
    this.modalChanged.next({ renderFn: renderer });
  }

  static hideModal() {
    this.modalChanged.next({ renderFn: null });
  }

  static showMessageBox(vm: Vue, renderFn: Function) {
    const renderer = () => vm.$createElement(MessageBoxModal, [renderFn()]);
    this.showModal(vm, renderer);
  }

  // This is a list of components that are registered to be
  // top level components in new child windows.
  components = getComponents();

  windowUpdated = new Subject<{ windowId: string; options: IWindowOptions }>();
  windowDestroyed = new Subject<string>();
  styleBlockersUpdated = new Subject<{ windowId: string; hideStyleBlockers: boolean }>();
  windows: Dictionary<Electron.BrowserWindow> = {};

  init() {
    const windowIds = ipcRenderer.sendSync('getWindowIds');

    this.windows.worker = BrowserWindow.fromId(windowIds.worker);
    this.windows.main = BrowserWindow.fromId(windowIds.main);
    this.windows.child = BrowserWindow.fromId(windowIds.child);

    this.updateScaleFactor('main');
    this.updateScaleFactor('child');
    this.windows.main.on('move', () => this.updateScaleFactor('main'));
    this.windows.child.on('move', () => this.updateScaleFactor('child'));

    if (electron.remote.screen.getAllDisplays().length > 1) {
      this.usageStatisticsService.recordFeatureUsage('MultipleDisplays');
    }
  }

  @throttle(500)
  private updateScaleFactor(windowId: string) {
    const window = this.windows[windowId];
    if (window && !window.isDestroyed()) {
      const bounds = byOS({
        [OS.Windows]: () => electron.remote.screen.dipToScreenRect(window, window.getBounds()),
        [OS.Mac]: () => window.getBounds(),
      });
      const currentDisplay = electron.remote.screen.getDisplayMatching(bounds);
      this.UPDATE_SCALE_FACTOR(windowId, currentDisplay.scaleFactor);
    }
  }

  getWindowIdFromElectronId(electronWindowId: number) {
    return Object.keys(this.windows).find(win => this.windows[win].id === electronWindowId);
  }

  showWindow(options: Partial<IWindowOptions>) {
    // Don't center the window if it's the same component
    // This prevents "snapping" behavior when navigating settings
    if (options.componentName !== this.state.child.componentName) {
      options.center = true;
    }

    /*
     * Override `options.size` when what is passed in is bigger than the current display.
     * We do not do this on CI since it runs at 1024x768 and it break tests that aren't easy
     * to workaround.
     */
    if (options.size && !Utils.env.CI) {
      const {
        width: screenWidth,
        height: screenHeight,
      } = electron.remote.screen.getDisplayMatching(this.windows.main.getBounds()).workAreaSize;

      const SCREEN_PERCENT = 0.75;

      if (options.size.width > screenWidth || options.size.height > screenHeight) {
        options.size = {
          width: Math.round(screenWidth * SCREEN_PERCENT),
          height: Math.round(screenHeight * SCREEN_PERCENT),
        };
      }
    }

    this.centerChildWindow(options);
    this.windows.child.show();
    this.windows.child.restore();
  }

  centerChildWindow(options: Partial<IWindowOptions>) {
    const mainWindow = this.windows.main;
    const childWindow = this.windows.child;
    this.updateChildWindowOptions(options);
    // For some unknown reason, electron sometimes gets into a
    // weird state where this will always fail.  Instead, we
    // should recover by simply setting the size and forgetting
    // about the bounds.
    try {
      const bounds = mainWindow.getBounds();
      const childX = bounds.x + bounds.width / 2 - options.size.width / 2;
      const childY = bounds.y + bounds.height / 2 - options.size.height / 2;

      childWindow.setMinimumSize(options.size.width, options.size.height);
      if (options.center) {
        childWindow.setBounds({
          x: Math.floor(childX),
          y: Math.floor(childY),
          width: options.size.width,
          height: options.size.height,
        });
      }
    } catch (err: unknown) {
      console.error('Recovering from error:', err);

      childWindow.setMinimumSize(options.size.width, options.size.height);
      childWindow.setSize(options.size.width, options.size.height);
      childWindow.center();
      childWindow.focus();
    }
  }

  getMainWindowDisplay() {
    const window = this.windows.main;
    const bounds = window.getBounds();
    return electron.remote.screen.getDisplayMatching(bounds);
  }

  async closeChildWindow() {
    const windowOptions = this.state.child;

    // show previous window if `preservePrevWindow` flag is true
    if (windowOptions.preservePrevWindow && windowOptions.prevWindowOptions) {
      const options = {
        ...windowOptions.prevWindowOptions,
        isPreserved: true,
      };

      ipcRenderer.send('window-showChildWindow', options);
      this.centerChildWindow(options);
      return;
    }

    // This prevents you from seeing the previous contents
    // of the window for a split second after it is shown.
    this.updateChildWindowOptions({ componentName: '', isShown: false });
    await new Promise(r => setTimeout(r, 50));

    // Refocus the main window
    ipcRenderer.send('window-focusMain');
    ipcRenderer.send('window-closeChildWindow');
  }

  closeMainWindow() {
    remote.getCurrentWindow().close();
  }

  /**
   * Should only ever be called on shutdown
   */
  hideMainWindow() {
    this.windows.main.hide();
  }

  /**
   * Creates a one-off window that will not impact or close
   * any existing windows, and will cease to exist when closed.
   * @param options window options
   * @param windowId A unique window id.  If a window with that id
   * already exists, this function will focus the existing window instead.
   * @return the window id of the created window
   */
  createOneOffWindow(options: Partial<IWindowOptions>, windowId?: string): string {
    // tslint:disable-next-line:no-parameter-reassignment TODO
    windowId = windowId || uuid();

    if (this.windows[windowId]) {
      this.windows[windowId].restore();
      this.windows[windowId].focus();
      return windowId;
    }

    this.CREATE_ONE_OFF_WINDOW(windowId, { ...DEFAULT_WINDOW_OPTIONS, ...options });

    const newWindow = (this.windows[windowId] = new BrowserWindow({
      frame: false,
      titleBarStyle: 'hidden',
      fullscreenable: byOS({ [OS.Windows]: true, [OS.Mac]: false }),
      width: 400,
      height: 400,
      title: 'New Window',
      backgroundColor: '#17242D',
      webPreferences: { nodeIntegration: true, webviewTag: true, enableRemoteModule: true },
      ...options,
      ...options.size,
    }));

    newWindow.removeMenu();
    newWindow.on('closed', () => {
      this.windowDestroyed.next(windowId);
      delete this.windows[windowId];
      this.DELETE_ONE_OFF_WINDOW(windowId);
    });

    this.updateScaleFactor(windowId);
    newWindow.on('move', () => this.updateScaleFactor(windowId));

    if (Utils.isDevMode()) newWindow.webContents.openDevTools({ mode: 'detach' });

    const indexUrl = remote.getGlobal('indexUrl');
    newWindow.loadURL(`${indexUrl}?windowId=${windowId}`);

    return windowId;
  }

  createOneOffWindowForOverlay(
    options: Partial<IWindowOptions>,
    windowId?: string,
  ): Electron.BrowserWindow {
    // tslint:disable-next-line:no-parameter-reassignment TODO
    windowId = windowId || uuid();

    this.CREATE_ONE_OFF_WINDOW(windowId, options);

    const newWindow = (this.windows[windowId] = new BrowserWindow(options));

    const indexUrl = remote.getGlobal('indexUrl');
    newWindow.loadURL(`${indexUrl}?windowId=${windowId}`);

    return newWindow;
  }

  setOneOffFullscreen(windowId: string, fullscreen: boolean) {
    this.UPDATE_ONE_OFF_WINDOW(windowId, { isFullScreen: fullscreen });
  }

  /**
   * Closes all one-off windows
   */
  closeAllOneOffs(): Promise<any> {
    const closingPromises: Promise<void>[] = [];
    Object.keys(this.windows).forEach(windowId => {
      if (windowId === 'worker') return;
      if (windowId === 'main') return;
      if (windowId === 'child') return;
      closingPromises.push(this.closeOneOffWindow(windowId));
    });
    return Promise.all(closingPromises);
  }

  closeOneOffWindow(windowId: string): Promise<void> {
    if (!this.windows[windowId] || this.windows[windowId].isDestroyed()) return Promise.resolve();
    return new Promise(resolve => {
      this.windows[windowId].on('closed', resolve);
      this.windows[windowId].destroy();
    });
  }

  /**
   * Should only be called when the app is shutting down.
   */
  shutdown() {
    this.closeAllOneOffs();
    this.windows.child.close();
  }

  getChildWindowOptions(): IWindowOptions {
    return this.state.child;
  }

  getChildWindowQueryParams(): Dictionary<any> {
    return this.getChildWindowOptions().queryParams || {};
  }

  getWindowOptions(windowId: string) {
    return this.state[windowId].queryParams || {};
  }

  updateStyleBlockers(windowId: string, hideStyleBlockers: boolean) {
    this.UPDATE_HIDE_STYLE_BLOCKERS(windowId, hideStyleBlockers);
    this.styleBlockersUpdated.next({ windowId, hideStyleBlockers });
  }

  updateChildWindowOptions(optionsPatch: Partial<IWindowOptions>) {
    const newOptions: IWindowOptions = {
      ...DEFAULT_WINDOW_OPTIONS,
      ...optionsPatch,
      scaleFactor: this.state.child.scaleFactor,
    };
    if (newOptions.preservePrevWindow) {
      const currentOptions = cloneDeep(this.state.child);

      if (currentOptions.preservePrevWindow) {
        throw new Error(
          "You can't use preservePrevWindow option for more that 1 window in the row",
        );
      }

      newOptions.prevWindowOptions = currentOptions;

      // restrict saving history only for 1 window before
      delete newOptions.prevWindowOptions.prevWindowOptions;
    }
    this.SET_CHILD_WINDOW_OPTIONS(newOptions);
    this.windowUpdated.next({ windowId: 'child', options: newOptions });
  }

  updateMainWindowOptions(options: Partial<IWindowOptions>) {
    this.UPDATE_MAIN_WINDOW_OPTIONS(options);
  }

  @mutation()
  private SET_CHILD_WINDOW_OPTIONS(options: IWindowOptions) {
    options.queryParams = options.queryParams || {};
    this.state.child = options;
  }

  @mutation()
  private UPDATE_MAIN_WINDOW_OPTIONS(options: Partial<IWindowOptions>) {
    this.state.main = { ...this.state.main, ...options };
  }

  @mutation()
  private UPDATE_SCALE_FACTOR(windowId: string, scaleFactor: number) {
    this.state[windowId].scaleFactor = scaleFactor;
  }

  @mutation()
  private UPDATE_HIDE_STYLE_BLOCKERS(windowId: string, hideStyleBlockers: boolean) {
    this.state[windowId].hideStyleBlockers = hideStyleBlockers;
  }

  @mutation()
  private CREATE_ONE_OFF_WINDOW(windowId: string, options: Partial<IWindowOptions>) {
    const opts = {
      componentName: 'Blank',
      scaleFactor: 1,
      ...options,
    };

    Vue.set(this.state, windowId, opts);
  }

  @mutation()
  private UPDATE_ONE_OFF_WINDOW(windowId: string, options: Partial<IWindowOptions>) {
    const oldOpts = this.state[windowId];
    Vue.set(this.state, windowId, { ...oldOpts, ...options });
  }

  @mutation()
  private DELETE_ONE_OFF_WINDOW(windowId: string) {
    Vue.delete(this.state, windowId);
  }
}<|MERGE_RESOLUTION|>--- conflicted
+++ resolved
@@ -22,11 +22,8 @@
   EditStreamWindow,
   IconLibraryProperties,
   PerformanceMetrics,
-<<<<<<< HEAD
   RenameSource,
-=======
   AdvancedStatistics,
->>>>>>> fc07268e
 } from 'components/shared/ReactComponent';
 
 import GoLiveWindowDeprecated from 'components/windows/go-live/GoLiveWindow';
