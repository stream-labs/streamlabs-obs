@import '~antd/dist/antd.dark.less';
@import '../colors';
@import './antd.less';

// ANTD COLOR MAPPING
@primary-color: @teal-dark; // var(--teal)
@info-color: @yellow-dark; // var(--info)
@success-color: @teal-dark; // var(--teal)
@processing-color: @teal-dark; // var(--teal)
@error-color: @red-dark; // var(--warning)
@highlight-color: @purple-dark; // var(--accent)
@warning-color: @yellow-dark; // var(--info)
@normal-color: @dark-5; // var(--midtone)
@disabled-color: fade(@light-4, 50%); // var(--paragraph)
@disabled-bg: fade(@dark-5, 50%); // var(--button)

@primary-1: darken(@teal-dark, 4%); // var(--teal-hover)
@primary-2: darken(@teal-dark, 4%); // var(--teal-hover)
@primary-5: fade(@teal-dark, 8%); // var(--teal-semi)
@primary-7: fade(@teal-dark, 8%); // var(--teal-semi)

@text-color: @light-4; // var(--paragraph)
@text-color-secondary: @light-4; // var(--paragraph)
@text-color-dark: @light-4; // var(--paragraph)
@text-color-secondary-dark: @light-4; // var(--paragraph)
@icon-color: @light-5; // var(--icon)
@icon-color-hover: @light-5; // var(--icon)
@heading-color: @light-1; // var(--title)


@component-background: @dark-3; // var(--background)
@popover-background: @dark-3; // var(--background)
@background-color-light: @dark-3; // var(--background)
@background-color-base: @dark-3; // var(--background)
@border-color-split: @dark-4; // var(--border)

@item-active-bg: darken(@dark-4, 4%); // var(--dropdown-alt-bg)
@item-hover-bg: darken(@dark-4, 4%); // var(--dropdown-alt-bg)

@link-color: @light-1; // var(--title)
@link-hover-color: @light-1; // var(--title)
@link-active-color: @light-1; // var(--title)

@border-color-base: @dark-4; // var(--border)
@border-color-split: @dark-4; // var(--border)
@border-color-inverse: @dark-4; // var(--border)

@shadow-color: rgba(1, 2, 2, 0.16); // var(--shadow)
@shadow-color-inverse: rgba(1, 2, 2, 0.16); // var(--shadow)
@btn-shadow: rgba(1, 2, 2, 0.16); // var(--shadow)
@btn-primary-shadow: rgba(1, 2, 2, 0.16); // var(--shadow)
@btn-text-shadow: rgba(1, 2, 2, 0.16); // var(--shadow)

@btn-danger-color: @red-dark; // var(--warning)
@btn-danger-bg: fade(@red-dark, 28%); // var(--warning-bg)
@btn-text-hover-bg: transparent;
@btn-default-bg: @dark-5; // var(--button)

@checkbox-check-color: @light-1; // var(--title)

@radio-dot-disabled-color: @dark-3; // var(--background)
@radio-disabled-button-checked-bg: @dark-3; // var(--background)

@select-multiple-item-disabled-color: @light-4; // var(--paragraph)
@select-item-selected-color: @white;

@slider-rail-background-color: @dark-5; // var(--slider-bg)
@slider-rail-background-color-hover: @dark-5; // var(--slider-bg)
@slider-track-background-color: @teal-dark; // var(--teal)
@slider-track-background-color-hover: @teal-dark; // var(--teal)
@slider-handle-background-color: @light-5; // var(--icon)
@slider-handle-color: @light-5; // var(--icon)
@slider-handle-color-hover: @light-5; // var(--icon)
@slider-handle-color-focus: @light-5; // var(--icon)
@slider-handle-color-focus-shadow: rgba(1, 2, 2, 0.16); // var(--shadow)
@slider-handle-color-tooltip-open: @light-5; // var(--icon)
@slider-dot-border-color-active: @dark-4; // var(--border)


// FORM
@label-color: @primelight-4; // var(--paragraph)
@input-placeholder-color: @light-4; // var(--paragraph)
@input-number-handler-active-bg: @light-4; // var(--paragraph)
@input-icon-hover-color: @light-5; // var(--icon)
@input-disabled-color: @disabled-color;

@layout-body-background: @dark-3; // var(--background)
@layout-header-background: @dark-3; // var(--background)
@layout-trigger-background: @dark-3; // var(--background)
@layout-trigger-color: @light-4; // var(--paragraph)
@layout-sider-background-light: @dark-3; // var(--background)
@layout-trigger-background-light: @dark-3; // var(--background)

@divider-color: @dark-4; // var(--border)

@tooltip-color: @light-4; // var(--paragraph)
@tooltip-bg: @dark-2; // var(--section)
@tooltip-arrow-width: 4px;

@modal-mask-bg: rgba(0, 0, 0, 0.5); // var(--modal-overlay)

@menu-item-active-danger-bg: @red-dark; // var(--warning)
@menu-dark-arrow-color: @light-1; // var(--title)
@menu-dark-inline-submenu-bg: @dark-2; // var(--section)
@menu-dark-highlight-color: @light-1; // var(--title)

@table-selected-row-hover-bg: @primary-5;
@table-expanded-row-bg: @dark-2; // var(--section)
@table-header-filter-active-bg: @dark-2; // var(--section)

@picker-basic-cell-hover-with-range-color: fade(@teal-dark, 8%); // var(--teal-semi)
@picker-date-hover-range-border-color: fade(@teal-dark, 8%); // var(--teal-semi)

@comment-author-time-color: @light-4; // var(--paragraph)
@comment-action-hover-color: @dark-3; // var(--background)

@back-top-color: @light-1; // var(--title)

@alert-success-border-color: @teal-dark; // var(--teal)
@alert-success-bg-color: fade(@teal-dark, 8%); // var(--teal-semi)
@alert-success-icon-color: @teal-dark; // var(--teal)
@alert-info-border-color: @yellow-dark; // var(--info)
@alert-info-bg-color: fade(@yellow-dark, 8%); // var(--info-semi)
@alert-info-icon-color: @yellow-dark; // var(--info)
@alert-warning-border-color: @red-dark; // var(--warning)
@alert-warning-bg-color: fade(@red-dark, 28%); // var(--warning-bg)
@alert-warning-icon-color: @red-dark; // var(--warning)
@alert-error-border-color: @red-dark; // var(--warning)
@alert-error-bg-color: fade(@red-dark, 28%); // var(--warning-bg)
@alert-error-icon-color: @red-dark; // var(--warning)
@alert-message-color: @light-1; // var(--title)

@image-bg: transparent;
@image-color: transparent;

@border-radius-base: 4px;
@font-family: 'Roboto', sans-serif;

// ADDITIONAL STYLES
.ant-modal-footer {
  background-color: @dark-2; // var(--section)
}

<<<<<<< HEAD
=======
.ant-input-group-addon {
  border: 0;

  .ant-btn {
    margin: 0px -11px;
    border-radius: 0 4px 4px 0;
  }
}

.ant-btn {
  border: 0;

  &:hover {
    color: @heading-color;
  }
}

// THEME INDEPENDENT STYLES

// justify all inputs of form to the right in the modal footer
#mainWrapper .ant-modal-footer  .ant-form-inline {
  justify-content: flex-end;
}


// Use primary color for required marks
#mainWrapper label.ant-form-item-required::before {
  color: @primary-color;
}

>>>>>>> d71446e3
// change color for the search box
#mainWrapper .ant-select-selector input {
  color: @light-4; // var(--paragraph)
}<|MERGE_RESOLUTION|>--- conflicted
+++ resolved
@@ -141,39 +141,11 @@
   background-color: @dark-2; // var(--section)
 }
 
-<<<<<<< HEAD
-=======
-.ant-input-group-addon {
-  border: 0;
-
-  .ant-btn {
-    margin: 0px -11px;
-    border-radius: 0 4px 4px 0;
-  }
+// make button text not disappear on hover
+#mainWrapper .ant-btn:hover {
+  color: @heading-color;
 }
 
-.ant-btn {
-  border: 0;
-
-  &:hover {
-    color: @heading-color;
-  }
-}
-
-// THEME INDEPENDENT STYLES
-
-// justify all inputs of form to the right in the modal footer
-#mainWrapper .ant-modal-footer  .ant-form-inline {
-  justify-content: flex-end;
-}
-
-
-// Use primary color for required marks
-#mainWrapper label.ant-form-item-required::before {
-  color: @primary-color;
-}
-
->>>>>>> d71446e3
 // change color for the search box
 #mainWrapper .ant-select-selector input {
   color: @light-4; // var(--paragraph)
