--- conflicted
+++ resolved
@@ -199,18 +199,14 @@
   width: 100%;
 }
 
+.width--auto {
+  width: auto !important;
+}
+
 .height--100 {
   height: 100%;
 }
 
-<<<<<<< HEAD
-.width--auto {
-  width: auto !important;
-}
-
-
-=======
->>>>>>> d8ed30aa
 // flex helpers
 .flex {
   display: flex;
@@ -244,16 +240,7 @@
   justify-content: space-around;
 }
 
-<<<<<<< HEAD
-=======
-// width
-
-.width--auto {
-  width: auto !important;
-}
-
-
->>>>>>> d8ed30aa
+
 // text align
 .text-align--right {
   text-align: right !important;
