import { get, set, invert } from 'lodash';
import { Rect } from './rect';
import { v2, Vec2 } from './vec2';

// This class is used for simplifying math that deals
// with rectangles that can be scaled, including
// negative scales.

export enum AnchorPoint {
  North,
  NorthEast,
  East,
  SouthEast,
  South,
  SouthWest,
  West,
  NorthWest,
  Center,
}

export enum CenteringAxis {
  X,
  Y,
  Both,
}

// Positions on a positive unit grid
export const AnchorPositions = {
  [AnchorPoint.North]: { x: 0.5, y: 0 },
  [AnchorPoint.NorthEast]: { x: 1, y: 0 },
  [AnchorPoint.East]: { x: 1, y: 0.5 },
  [AnchorPoint.SouthEast]: { x: 1, y: 1 },
  [AnchorPoint.South]: { x: 0.5, y: 1 },
  [AnchorPoint.SouthWest]: { x: 0, y: 1 },
  [AnchorPoint.West]: { x: 0, y: 0.5 },
  [AnchorPoint.NorthWest]: { x: 0, y: 0 },
  [AnchorPoint.Center]: { x: 0.5, y: 0.5 },
};

<<<<<<< HEAD
export class ScalableRectangle implements IScalableRectangle {
  x: number;
  y: number;
=======
export class ScalableRectangle extends Rect implements IScalableRectangle {
>>>>>>> a42ff3be
  scaleX: number;
  scaleY: number;
  crop: ICrop;
  rotation: number;

<<<<<<< HEAD
  private anchor: AnchorPoint;
=======
  private origin: Vec2;
>>>>>>> a42ff3be

  constructor(options: IScalableRectangle) {
    super(options);
    this.scaleX = options.scaleX || 1.0;
    this.scaleY = options.scaleY || 1.0;

    this.crop = {
      top: 0,
      bottom: 0,
      left: 0,
      right: 0,
      ...options.crop,
    };

    this.rotation = options.rotation || 0;
    this.origin = v2(AnchorPositions[AnchorPoint.NorthWest]);
  }

  get croppedWidth() {
    return this.width - this.crop.left - this.crop.right;
  }

  get croppedHeight() {
    return this.height - this.crop.top - this.crop.bottom;
  }

  get scaledWidth() {
    return this.scaleX * this.croppedWidth;
  }

  get scaledHeight() {
    return this.scaleY * this.croppedHeight;
  }

  get aspectRatio() {
    return this.getAspectRatio();
  }

  get scaledAspectRatio() {
    return this.scaledWidth / this.scaledHeight;
  }

  setAnchor(anchor: AnchorPoint) {
    // We need to calculate the distance to the new anchor point
    this.setOrigin(AnchorPositions[anchor]);
  }

  setOrigin(newOriginModel: IVec2) {
    // We need to calculate the distance to the new origin point
    const currentPosition = this.origin;
    const newOrigin = v2(newOriginModel);
    const delta = newOrigin.sub(currentPosition);
    const newPosition = this.getPosition().add(
      delta.multiply(v2(this.scaledWidth, this.scaledHeight)),
    );

    this.setPosition(newPosition);
    this.origin = newOrigin;
  }

  /**
   * Adjust width, height, position, and crop to make this appear
   * like an unrotated object to the rest of the code.
   * Note that this only works on 90 degree increments of rotation.
   * @returns a function to undo the operation.
   */
  private zeroRotation() {
    // A set a fields to map values
    const mapFields: Dictionary<string> = {};

    // This is where the anchor point would actually be if this
    // were a zero rotated object
    let origin = AnchorPositions[AnchorPoint.NorthWest];

    if (this.rotation === 90) {
      mapFields['width'] = 'height';
      mapFields['height'] = 'width';
      mapFields['scaleX'] = 'scaleY';
      mapFields['scaleY'] = 'scaleX';
      mapFields['crop.top'] = 'crop.left';
      mapFields['crop.right'] = 'crop.top';
      mapFields['crop.bottom'] = 'crop.right';
      mapFields['crop.left'] = 'crop.bottom';
      origin = AnchorPositions[AnchorPoint.NorthEast];
    } else if (this.rotation === 180) {
      mapFields['crop.top'] = 'crop.bottom';
      mapFields['crop.right'] = 'crop.left';
      mapFields['crop.bottom'] = 'crop.top';
      mapFields['crop.left'] = 'crop.right';
      origin = AnchorPositions[AnchorPoint.SouthEast];
    } else if (this.rotation === 270) {
      mapFields['width'] = 'height';
      mapFields['height'] = 'width';
      mapFields['scaleX'] = 'scaleY';
      mapFields['scaleY'] = 'scaleX';
      mapFields['crop.top'] = 'crop.right';
      mapFields['crop.right'] = 'crop.bottom';
      mapFields['crop.bottom'] = 'crop.left';
      mapFields['crop.left'] = 'crop.top';
      origin = AnchorPositions[AnchorPoint.SouthWest];
    }

    this.mapFields(mapFields);

    this.origin = v2(origin);

    // Return the anchor to the NW, since the editor code assumes
    // that all rectangles are anchored from the NW
    this.setAnchor(AnchorPoint.NorthWest);

    const rotation = this.rotation;
    this.rotation = 0;

    // Return a function to undo these operations in the reverse order
    return () => {
      this.rotation = rotation;
      this.setOrigin(origin);
      this.mapFields(invert(mapFields));
    };
  }

  private mapFields(fields: Dictionary<string>) {
    const currentValues: any = {};

    Object.keys(fields).forEach(key => {
      currentValues[key] = get(this, fields[key]);
    });

    Object.keys(fields).forEach(key => {
      set(this, key, currentValues[key]);
    });
  }

  /**
   * Executes the function with a specific anchor point, after
   * which it is returned to its original anchor point.
   */
  withAnchor(anchor: AnchorPoint, fun: Function) {
    this.withOrigin(AnchorPositions[anchor], fun);
  }

  /**
   * Executes the function with a specific origin point, after
   * which it is returned to its original origin point.
   * Origin {x: 0, y: 0} is top-left corner
   * Origin {x: 1, y: 1} is bottom-right corner
   */
  withOrigin(origin: IVec2, fun: Function) {
    const oldOrigin = this.origin;
    this.setOrigin(origin);

    fun();

    this.setOrigin(oldOrigin);
  }

  /**
   * Normalizes this rectangle into a rectangle that does not
   * have any negative scales.
   * @returns a function that can be used to undo the operation.
   */
  normalize(): () => void {
    const derotate = this.zeroRotation();

    const xFlipped = this.scaleX < 0;
    const yFlipped = this.scaleY < 0;

    if (xFlipped) this.flipX();
    if (yFlipped) this.flipY();

    return () => {
      if (xFlipped) this.flipX();
      if (yFlipped) this.flipY();
      derotate();
    };
  }

  /**
   * This is a convenience method that will run the passed
   * function in a normalized environment, and then return
   * it back to its original state afterwards.
   */
  normalized(fun: Function) {
    const denormalize = this.normalize();

    fun();

    denormalize();
  }

  flipX() {
    this.scaleX *= -1;
    this.x -= this.scaledWidth;

    const leftCrop = this.crop.left;
    this.crop.left = this.crop.right;
    this.crop.right = leftCrop;
  }

  flipY() {
    this.scaleY *= -1;
    this.y -= this.scaledHeight;

    const topCrop = this.crop.top;
    this.crop.top = this.crop.bottom;
    this.crop.bottom = topCrop;
  }

  /**
   * Stretches this rectangle across the provided
   * rectangle.  Aspect ratio may not be preserved.
   */
  stretchAcross(rect: ScalableRectangle) {
    // Normalize both rectangles for this operation
    this.normalized(() =>
      rect.normalized(() => {
        this.x = rect.x;
        this.y = rect.y;
        this.scaleX = rect.scaledWidth / this.croppedWidth;
        this.scaleY = rect.scaledHeight / this.croppedHeight;
      }),
    );
  }

  /**
   * Fits this rectangle inside the provided rectangle
   * while preserving the aspect ratio of this rectangle.
   */
  fitTo(rect: ScalableRectangle) {
    // Normalize both rectangles for this operation
    this.normalized(() =>
      rect.normalized(() => {
        if (this.aspectRatio > rect.scaledAspectRatio) {
          this.scaleX = rect.scaledWidth / this.croppedWidth;
          this.scaleY = this.scaleX;
        } else {
          this.scaleY = rect.scaledHeight / this.croppedHeight;
          this.scaleX = this.scaleY;
        }

        this.centerOn(rect);
      }),
    );
  }

  /**
   * Centers this rectangle on the provided rectangle
   * without changing the scale.
   */
  centerOn(rect: ScalableRectangle, axis?: CenteringAxis) {
    // Normalize both rectangles for this operation
    this.normalized(() =>
      rect.normalized(() => {
        // Anchor both rectangles in the axis center
        this.withAnchor(AnchorPoint.Center, () => {
          rect.withAnchor(AnchorPoint.Center, () => {
            switch (axis) {
              case CenteringAxis.X:
                this.x = rect.x;
                break;
              case CenteringAxis.Y:
                this.y = rect.y;
                break;
              default:
                this.x = rect.x;
                this.y = rect.y;
            }
          });
        });
      }),
    );
  }
}<|MERGE_RESOLUTION|>--- conflicted
+++ resolved
@@ -37,23 +37,13 @@
   [AnchorPoint.Center]: { x: 0.5, y: 0.5 },
 };
 
-<<<<<<< HEAD
-export class ScalableRectangle implements IScalableRectangle {
-  x: number;
-  y: number;
-=======
 export class ScalableRectangle extends Rect implements IScalableRectangle {
->>>>>>> a42ff3be
   scaleX: number;
   scaleY: number;
   crop: ICrop;
   rotation: number;
 
-<<<<<<< HEAD
-  private anchor: AnchorPoint;
-=======
   private origin: Vec2;
->>>>>>> a42ff3be
 
   constructor(options: IScalableRectangle) {
     super(options);
