import { get, set, invert } from 'lodash';
import { Rect } from './rect';
import { v2, Vec2 } from './vec2';

// This class is used for simplifying math that deals
// with rectangles that can be scaled, including
// negative scales.

export enum AnchorPoint {
  North,
  NorthEast,
  East,
  SouthEast,
  South,
  SouthWest,
  West,
  NorthWest,
  Center,
}

export enum CenteringAxis {
  X,
  Y,
  Both,
}

// Positions on a positive unit grid
export const AnchorPositions = {
  [AnchorPoint.North]: { x: 0.5, y: 0 },
  [AnchorPoint.NorthEast]: { x: 1, y: 0 },
  [AnchorPoint.East]: { x: 1, y: 0.5 },
  [AnchorPoint.SouthEast]: { x: 1, y: 1 },
  [AnchorPoint.South]: { x: 0.5, y: 1 },
  [AnchorPoint.SouthWest]: { x: 0, y: 1 },
  [AnchorPoint.West]: { x: 0, y: 0.5 },
  [AnchorPoint.NorthWest]: { x: 0, y: 0 },
  [AnchorPoint.Center]: { x: 0.5, y: 0.5 },
};

<<<<<<< HEAD

export class ScalableRectangle extends Rect implements IScalableRectangle {


=======
export class ScalableRectangle implements IScalableRectangle {
  x: number;
  y: number;
>>>>>>> 930c79e6
  scaleX: number;
  scaleY: number;
  crop: ICrop;
  rotation: number;

  private origin: Vec2;

  constructor(options: IScalableRectangle) {
    super(options);
    this.scaleX = options.scaleX || 1.0;
    this.scaleY = options.scaleY || 1.0;

    this.crop = {
      top: 0,
      bottom: 0,
      left: 0,
      right: 0,
      ...options.crop,
    };

    this.rotation = options.rotation || 0;

    // this.anchor = AnchorPoint.NorthWest;
    this.origin = v2(AnchorPositions[AnchorPoint.NorthWest]);
  }

  get croppedWidth() {
    return this.width - this.crop.left - this.crop.right;
  }

  get croppedHeight() {
    return this.height - this.crop.top - this.crop.bottom;
  }

  get scaledWidth() {
    return this.scaleX * this.croppedWidth;
  }

  get scaledHeight() {
    return this.scaleY * this.croppedHeight;
  }

  get aspectRatio() {
    return this.getAspectRatio();
  }

  get scaledAspectRatio() {
    return this.scaledWidth / this.scaledHeight;
  }

  setAnchor(anchor: AnchorPoint) {
    // We need to calculate the distance to the new anchor point
    this.setOrigin(AnchorPositions[anchor]);
  }

  setOrigin(newOriginModel: IVec2) {
    // We need to calculate the distance to the new origin point
    const currentPosition = this.origin;
    const newOrigin = v2(newOriginModel);
    const delta = newOrigin.sub(currentPosition);
    const newPosition = this.getPosition()
      .add(delta.multiply(v2(this.scaledWidth, this.scaledHeight)));

    this.setPosition(newPosition);
    this.origin = newOrigin;
  }

  /**
   * Adjust width, height, position, and crop to make this appear
   * like an unrotated object to the rest of the code.
   * Note that this only works on 90 degree increments of rotation.
   * @returns a function to undo the operation.
   */
  private zeroRotation() {
    // A set a fields to map values
    const mapFields: Dictionary<string> = {};

    // This is where the anchor point would actually be if this
    // were a zero rotated object
    let origin = AnchorPositions[AnchorPoint.NorthWest];

    if (this.rotation === 90) {
      mapFields['width'] = 'height';
      mapFields['height'] = 'width';
      mapFields['scaleX'] = 'scaleY';
      mapFields['scaleY'] = 'scaleX';
      mapFields['crop.top'] = 'crop.left';
      mapFields['crop.right'] = 'crop.top';
      mapFields['crop.bottom'] = 'crop.right';
      mapFields['crop.left'] = 'crop.bottom';
      origin = AnchorPositions[AnchorPoint.NorthEast];
    } else if (this.rotation === 180) {
      mapFields['crop.top'] = 'crop.bottom';
      mapFields['crop.right'] = 'crop.left';
      mapFields['crop.bottom'] = 'crop.top';
      mapFields['crop.left'] = 'crop.right';
      origin = AnchorPositions[AnchorPoint.SouthEast];
    } else if (this.rotation === 270) {
      mapFields['width'] = 'height';
      mapFields['height'] = 'width';
      mapFields['scaleX'] = 'scaleY';
      mapFields['scaleY'] = 'scaleX';
      mapFields['crop.top'] = 'crop.right';
      mapFields['crop.right'] = 'crop.bottom';
      mapFields['crop.bottom'] = 'crop.left';
      mapFields['crop.left'] = 'crop.top';
      origin = AnchorPositions[AnchorPoint.SouthWest];
    }

    this.mapFields(mapFields);

    this.origin = v2(origin);

    // Return the anchor to the NW, since the editor code assumes
    // that all rectangles are anchored from the NW
    this.setAnchor(AnchorPoint.NorthWest);

    const rotation = this.rotation;
    this.rotation = 0;

    // Return a function to undo these operations in the reverse order
    return () => {
      this.rotation = rotation;
      this.setOrigin(origin);
      this.mapFields(invert(mapFields));
    };
  }

  private mapFields(fields: Dictionary<string>) {
    const currentValues: any = {};

    Object.keys(fields).forEach(key => {
      currentValues[key] = get(this, fields[key]);
    });

    Object.keys(fields).forEach(key => {
      set(this, key, currentValues[key]);
    });
  }

  /**
   * Executes the function with a specific anchor point, after
   * which it is returned to its original anchor point.
   */
  withAnchor(anchor: AnchorPoint, fun: Function) {
    this.withOrigin(AnchorPositions[anchor], fun);
  }

  /**
   * Executes the function with a specific origin point, after
   * which it is returned to its original origin point.
   * Origin {x: 0, y: 0} is top-left corner
   * Origin {x: 1, y: 1} is bottom-right corner
   */
  withOrigin(origin: IVec2, fun: Function) {
    const oldOrigin = this.origin;
    this.setOrigin(origin);

    fun();

    this.setOrigin(oldOrigin);
  }

  /**
   * Normalizes this rectangle into a rectangle that does not
   * have any negative scales.
   * @returns a function that can be used to undo the operation.
   */
  normalize(): () => void {
    const derotate = this.zeroRotation();

    const xFlipped = this.scaleX < 0;
    const yFlipped = this.scaleY < 0;

    if (xFlipped) this.flipX();
    if (yFlipped) this.flipY();

    return () => {
      if (xFlipped) this.flipX();
      if (yFlipped) this.flipY();
      derotate();
    };
  }

  /**
   * This is a convenience method that will run the passed
   * function in a normalized environment, and then return
   * it back to its original state afterwards.
   */
  normalized(fun: Function) {
    const denormalize = this.normalize();

    fun();

    denormalize();
  }

  flipX() {
    this.scaleX *= -1;
    this.x -= this.scaledWidth;

    const leftCrop = this.crop.left;
    this.crop.left = this.crop.right;
    this.crop.right = leftCrop;
  }

  flipY() {
    this.scaleY *= -1;
    this.y -= this.scaledHeight;

    const topCrop = this.crop.top;
    this.crop.top = this.crop.bottom;
    this.crop.bottom = topCrop;
  }

  /**
   * Stretches this rectangle across the provided
   * rectangle.  Aspect ratio may not be preserved.
   */
  stretchAcross(rect: ScalableRectangle) {
    // Normalize both rectangles for this operation
    this.normalized(() =>
      rect.normalized(() => {
        this.x = rect.x;
        this.y = rect.y;
        this.scaleX = rect.scaledWidth / this.croppedWidth;
        this.scaleY = rect.scaledHeight / this.croppedHeight;
      }),
    );
  }

  /**
   * Fits this rectangle inside the provided rectangle
   * while preserving the aspect ratio of this rectangle.
   */
  fitTo(rect: ScalableRectangle) {
    // Normalize both rectangles for this operation
    this.normalized(() =>
      rect.normalized(() => {
        if (this.aspectRatio > rect.scaledAspectRatio) {
          this.scaleX = rect.scaledWidth / this.croppedWidth;
          this.scaleY = this.scaleX;
        } else {
          this.scaleY = rect.scaledHeight / this.croppedHeight;
          this.scaleX = this.scaleY;
        }

        this.centerOn(rect);
      }),
    );
  }

  /**
   * Centers this rectangle on the provided rectangle
   * without changing the scale.
   */
  centerOn(rect: ScalableRectangle, axis?: CenteringAxis) {
    // Normalize both rectangles for this operation
    this.normalized(() =>
      rect.normalized(() => {
        // Anchor both rectangles in the axis center
        this.withAnchor(AnchorPoint.Center, () => {
          rect.withAnchor(AnchorPoint.Center, () => {
            switch (axis) {
              case CenteringAxis.X:
                this.x = rect.x;
                break;
              case CenteringAxis.Y:
                this.y = rect.y;
                break;
              default:
                this.x = rect.x;
                this.y = rect.y;
            }
          });
        });
      }),
    );
  }
}<|MERGE_RESOLUTION|>--- conflicted
+++ resolved
@@ -37,16 +37,9 @@
   [AnchorPoint.Center]: { x: 0.5, y: 0.5 },
 };
 
-<<<<<<< HEAD
 
 export class ScalableRectangle extends Rect implements IScalableRectangle {
 
-
-=======
-export class ScalableRectangle implements IScalableRectangle {
-  x: number;
-  y: number;
->>>>>>> 930c79e6
   scaleX: number;
   scaleY: number;
   crop: ICrop;
