--- conflicted
+++ resolved
@@ -29,22 +29,14 @@
     this.append({ type: 'separator' });
 
     this.append({
-<<<<<<< HEAD
-      label: $t('Flip Vertical'),
-=======
-      label: 'Stretch to Screen',
->>>>>>> 0f1f3eeb
+      label: $t('Stretch to Screen'),
       click: () => {
         this.selectionService.stretchToScreen();
       }
     });
 
     this.append({
-<<<<<<< HEAD
-      label: $t('Flip Horizontal'),
-=======
-      label: 'Fit to Screen',
->>>>>>> 0f1f3eeb
+      label: $t('Fit to Screen'),
       click: () => {
         this.selectionService.fitToScreen();
       }
@@ -53,33 +45,21 @@
     this.append({ type: 'separator' });
 
     this.append({
-<<<<<<< HEAD
-      label: $t('Stretch to Screen'),
-=======
-      label: 'Center on Screen',
->>>>>>> 0f1f3eeb
+      label: $t('Center on Screen'),
       click: () => {
         this.selectionService.centerOnScreen();
       }
     });
 
     this.append({
-<<<<<<< HEAD
-      label: $t('Fit to Screen'),
-=======
-      label: 'Center Horizontal',
->>>>>>> 0f1f3eeb
+      label: $t('Center Horizontal'),
       click: () => {
         this.selectionService.centerOnHorizontal();
       }
     });
 
     this.append({
-<<<<<<< HEAD
-      label: $t('Center on Screen'),
-=======
-      label: 'Center Vertical',
->>>>>>> 0f1f3eeb
+      label: $t('Center Vertical'),
       click: () => {
         this.selectionService.centerOnVertical();
       }
