appveyor.ymlbuild: off

install:
  - ps: Install-Product node 8
  - git submodule update --init --recursive
  - yarn install
  - yarn install-plugins
  - yarn ci:compile

test_script:
<<<<<<< HEAD
  - yarn screentest
  - 7z a screentest.zip test-dist\screentest\*
  - ps: $env:changed_screens = (Get-Content -Raw -Path test-dist\screentest\state.json | ConvertFrom-Json).changedScreens
  - ps: if ($env:changed_screens -gt 0) {Add-AppveyorMessage "$env:changed_screens screens have been changed"}

artifacts:
  - path: 'screentest.zip'
    name: Screentests

notifications:
  - provider: GitHubPullRequest
    template: "Build messages: {{#jobs}} {{#messages}} {{message}} {{/messages}} {{/jobs}}"
=======
  - yarn test
>>>>>>> 519adc96
<|MERGE_RESOLUTION|>--- conflicted
+++ resolved
@@ -8,7 +8,6 @@
   - yarn ci:compile
 
 test_script:
-<<<<<<< HEAD
   - yarn screentest
   - 7z a screentest.zip test-dist\screentest\*
   - ps: $env:changed_screens = (Get-Content -Raw -Path test-dist\screentest\state.json | ConvertFrom-Json).changedScreens
@@ -20,7 +19,4 @@
 
 notifications:
   - provider: GitHubPullRequest
-    template: "Build messages: {{#jobs}} {{#messages}} {{message}} {{/messages}} {{/jobs}}"
-=======
-  - yarn test
->>>>>>> 519adc96
+    template: "Build messages: {{#jobs}} {{#messages}} {{message}} {{/messages}} {{/jobs}}"