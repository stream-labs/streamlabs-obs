--- conflicted
+++ resolved
@@ -24,13 +24,9 @@
 const { app, BrowserWindow, ipcMain, session, crashReporter, dialog, webContents } = require('electron');
 const path = require('path');
 const rimraf = require('rimraf');
-<<<<<<< HEAD
 
 // MAC-TODO
 // const overlay = require('@streamlabs/game-overlay');
-=======
-const overlay = require('@streamlabs/game-overlay');
->>>>>>> 2e14e3da
 
 // We use a special cache directory for running tests
 if (process.env.SLOBS_CACHE_DIR) {
