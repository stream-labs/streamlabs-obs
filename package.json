--- conflicted
+++ resolved
@@ -123,11 +123,8 @@
     "babel-plugin-transform-class-properties": "6.24.1",
     "babel-plugin-transform-decorators-legacy": "1.3.5",
     "classnames": "2.2.6",
-<<<<<<< HEAD
     "cli-table": "^0.3.1",
-=======
     "clean-webpack-plugin": "^3.0.0",
->>>>>>> cf0981e2
     "css-element-queries": "1.2.2",
     "css-loader": "2.1.1",
     "devtron": "1.4.0",
