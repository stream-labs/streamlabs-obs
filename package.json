--- conflicted
+++ resolved
@@ -3,11 +3,7 @@
   "description": "Streamlabs streaming software",
   "author": "General Workings, Inc.",
   "license": "GPL-3.0",
-<<<<<<< HEAD
-  "version": "0.22.2",
-=======
   "version": "0.22.3-preview.0",
->>>>>>> bb6f3867
   "main": "main.js",
   "scripts": {
     "compile": "yarn clear && yarn compile:updater && yarn webpack-cli --progress --config webpack.dev.config.js",
