{
  "name": "slobs-client",
  "productName": "Streamlabs OBS",
  "description": "Streamlabs streaming software",
  "author": "General Workings, Inc.",
  "license": "GPL-3.0",
<<<<<<< HEAD
<<<<<<< HEAD
  "version": "1.1.0-preview.2",
=======
  "version": "1.0.2",
>>>>>>> master-mac
=======
  "version": "1.0.2",
>>>>>>> c419148a
  "main": "main.js",
  "scripts": {
    "compile": "yarn clear && yarn compile:updater && yarn webpack-cli --progress --config ./webpack.dev.config.js",
    "compile:production": "yarn clear && yarn compile:updater && yarn webpack-cli --progress --config ./webpack.prod.config.js",
    "compile:updater": "rimraf updater/build && tsc -p updater",
    "compile:strictnulls": "yarn clear && yarn compile:updater && cross-env SLOBS_STRICT_NULLS=true yarn webpack-cli --config ./webpack.dev.config.js",
    "compile:tests": "tsc -p test",
    "webpack-cli": "node --max-old-space-size=4096 node_modules/webpack-cli/bin/cli.js",
    "watch": "yarn clear && yarn compile:updater && yarn webpack-cli --watch --progress --config ./webpack.dev.config.js",
    "watch:strictnulls": "yarn clear && yarn compile:updater && cross-env SLOBS_STRICT_NULLS=true yarn webpack-cli --watch --progress --config ./webpack.dev.config.js",
    "watch:app": "yarn clear && yarn webpack-cli --watch --progress --config ./webpack.dev-app.config.js",
    "start": "electron .",
    "clear-plugins": "rimraf plugins",
    "package": "yarn generate-agreement && rimraf dist && electron-builder build -w --x64 --config electron-builder/base.config.js",
    "package:mac": "yarn generate-agreement:mac && rimraf dist && electron-builder build -m --x64 --config electron-builder/base.config.js",
    "package:preview": "yarn generate-agreement && rimraf dist && electron-builder build -w --x64 --config electron-builder/preview.config.js",
    "eslint": "eslint {app,guest-api,obs-api,updater}/**/*.ts app/**/*.tsx main.js",
    "test": "tsc -p test && ava -v --timeout=3m ./test-dist/test/regular/**/*.js",
    "test:file": "tsc -p test && ava -v --timeout=60m",
    "test:stress": "yarn test test-dist/test/stress/index.js",
    "test:screen": "yarn test:file ./test-dist/test/screentest/tests/**/*.js",
    "test:performance": "yarn test:file ./test-dist/test/performance/tests/**/*.js",
    "test:debug": "tsc -p test && node --inspect ./node_modules/ava/profile.js",
    "test:debug-brk": "tsc -p test && node --inspect --inspect-brk ./node_modules/ava/profile.js",
    "clear": "rimraf bundles/media",
    "typedoc": "typedoc --out docs/dist ./app/services/api/external-api/ --mode modules --theme ./docs/theme --readme ./docs/README.md --ignoreCompilerErrors --excludePrivate --excludeProtected --excludeExternals --hideGenerator",
    "ci:compile": "yarn clear && yarn compile:updater && yarn webpack-cli --config ./webpack.dev.config.js",
    "ci:tests": "node ./test/helpers/runner.js",
    "ci:screentests": "node test/screentest/runner.js",
    "ci:performance": "node test/performance/performance-test-runner.js",
    "commit": "commit",
    "postinstall": "node ./scripts/postinstall.js",
    "tail-obs-logs": "yarn install --cwd bin && node bin/tail-obs-logs.js",
    "generate-agreement": "cat BASEAGREEMENT > AGREEMENT && yarn licenses generate-disclaimer --ignore-platform >> AGREEMENT",
    "generate-agreement:mac": "cat BASEAGREEMENT > license_en.txt && yarn licenses generate-disclaimer --ignore-platform >> license_en.txt"
  },
  "prettier": {
    "singleQuote": true,
    "printWidth": 100,
    "endOfLine": "lf",
    "trailingComma": "all"
  },
  "lint-staged": {
    "*.ts": [
      "eslint --fix",
      "git add"
    ],
    "*.tsx": [
      "eslint --fix",
      "git add"
    ]
  },
  "ava": {
    "serial": true
  },
  "dependencies": {
    "archiver": "2.1.1",
    "aws-sdk": "^2.344.0",
    "color-picker": "https://obs-studio-deployment.s3-us-west-2.amazonaws.com/color-picker-0.0.0.tar.gz",
    "crash-handler": "https://slobs-crash-handler.s3-us-west-2.amazonaws.com/crash-handler-0.0.0.tar.gz",
    "electron-react-devtools": "^0.5.3",
    "electron-updater": "^4.2.0",
    "electron-window-state": "5.0.3",
    "extract-zip": "^1.6.7",
    "facemask-plugin": "https://s3-us-west-2.amazonaws.com/faces-internal.streamlabs.com/facemask-plugin-deployment/facemask-plugin-0.9.1.tar.gz",
    "font-manager": "https://slobs-font-manager.s3-us-west-2.amazonaws.com/font-manager-0.0.0.tar.gz",
    "fs-extra": "^9.0.0",
    "game-overlay": "https://obs-studio-deployment.s3-us-west-2.amazonaws.com/game-overlay-v0.0.0.tar.gz",
    "node-fetch": "^2.6.1",
    "node-fontinfo": "https://slobs-node-fontinfo.s3-us-west-2.amazonaws.com/node-fontinfo-0.0.0.tar.gz",
    "node-libuiohook": "https://slobs-node-libuiohook.s3-us-west-2.amazonaws.com/node-libuiohook-0.0.0.tar.gz",
    "node-window-rendering": "https://slobs-node-window-rendering.s3-us-west-2.amazonaws.com/node-window-rendering-0.0.0.tar.gz",
    "obs-studio-node": "https://s3-us-west-2.amazonaws.com/obsstudionodes3.streamlabs.com/osn-0.0.0-release.tar.gz",
    "overlayscrollbars-react": "^0.2.2",
    "raven": "^2.6.4",
    "request": "^2.88.0",
    "rimraf": "^2.6.1",
    "semver": "^5.5.1",
    "socket.io-client": "2.1.1",
    "tasklist": "^3.1.1",
    "uuid": "^3.0.1",
    "vuejs-datepicker": "^1.6.2"
  },
  "devDependencies": {
    "7zip-bin": "2.4.1",
    "@ant-design/icons": "^4.5.0",
    "@babel/core": "7.12.17",
    "@babel/plugin-proposal-decorators": "7.12.13",
    "@babel/preset-env": "7.12.17",
    "@octokit/app": "3.0.2",
    "@octokit/request": "4.1.1",
    "@octokit/rest": "16.43.2",
    "@sentry/browser": "5.21.4",
    "@sentry/integrations": "5.21.4",
    "@types/archiver": "2.1.3",
    "@types/classnames": "2.2.11",
    "@types/extract-zip": "1.6.2",
    "@types/fs-extra": "8.1.1",
    "@types/humps": "1.1.3",
    "@types/lodash": "4.14.168",
    "@types/mime": "2.0.1",
    "@types/mkdirp": "0.5.2",
    "@types/node": "12.12.38",
    "@types/node-fetch": "2.5.8",
    "@types/overlayscrollbars": "1.12.0",
    "@types/react": "17.0.2",
    "@types/request": "2.48.5",
    "@types/semver": "6.2.1",
    "@types/socket.io-client": "1.4.32",
    "@types/tapable": "0.2.5",
    "@types/uuid": "3.4.9",
    "@typescript-eslint/eslint-plugin": "3.10.1",
    "@typescript-eslint/parser": "3.10.1",
    "@vue/babel-preset-jsx": "1.2.4",
    "@xkeshi/vue-qrcode": "0.3.0",
    "amazon-s3-uri": "0.0.3",
    "antd": "^4.10.3",
    "ava": "3.12.1",
    "babel-helper-vue-jsx-merge-props": "2.0.3",
    "babel-loader": "8.2.2",
    "babel-plugin-syntax-jsx": "6.18.0",
    "babel-plugin-transform-class-properties": "6.24.1",
    "babel-plugin-transform-vue-jsx": "3.7.0",
    "classnames": "2.2.6",
    "clean-webpack-plugin": "3.0.0",
    "cli-table": "0.3.1",
    "cross-env": "7.0.3",
    "css-element-queries": "1.2.3",
    "css-loader": "2.1.1",
    "dotenv": "8.2.0",
    "electron": "10.3.0",
    "electron-builder": "22.7.0",
    "electron-devtools-installer": "3.1.1",
    "electron-notarize": "^1.0.0",
    "eslint": "7.15.0",
    "eslint-config-airbnb-base": "14.1.0",
    "eslint-plugin-import": "2.20.2",
    "eslint-plugin-prettier": "3.1.2",
    "eslint-plugin-vue": "6.1.2",
    "fetch-mock": "7.7.3",
    "file-loader": "1.1.11",
    "fuse.js": "3.4.6",
    "humps": "2.0.1",
    "js-yaml": "3.13.1",
    "less": "4.1.0",
    "less-loader": "7.2.1",
    "lodash": "4.17.19",
    "lodash-decorators": "4.5.0",
    "mark.js": "8.11.1",
    "mime": "2.4.3",
    "moment": "2.22.2",
    "overlayscrollbars": "1.13.0",
    "overlayscrollbars-vue": "0.2.2",
    "pixelmatch": "4.0.2",
    "pngjs": "3.3.3",
    "prettier": "1.19.1",
    "prettier-eslint": "9.0.1",
    "progress": "2.0.0",
    "raw-loader": "2.0.0",
    "rc-animate": "^3.1.1",
    "react": "17.0.1",
    "react-dom": "17.0.1",
    "recursive-readdir": "2.2.2",
    "rxjs": "6.3.3",
    "serve-handler": "5.0.7",
    "shelljs": "0.8.4",
    "signtool": "1.0.0",
    "sl-vue-tree": "https://github.com/stream-labs/sl-vue-tree.git",
    "sockjs": "0.3.19",
    "sockjs-client": "1.1.5",
    "spectron": "12.0.0",
    "streamlabs-beaker": "0.9.4",
    "style-loader": "2.0.0",
    "stylelint": "10.0.1",
    "stylelint-config-css-modules": "1.3.0",
    "stylelint-config-prettier": "8.0.2",
    "stylelint-config-standard": "18.2.0",
    "terser-webpack-plugin": "5.0.3",
    "traverse": "0.6.6",
    "ts-loader": "8.0.11",
    "ts-node": "7.0.1",
    "typescript": "4.0.7",
    "urijs": "1.19.4",
    "v-selectpage": "2.0.2",
    "v-tooltip": "v2.0.3",
    "vee-validate": "2.2.0",
    "vue": "2.6.9",
    "vue-codemirror": "4.0.5",
    "vue-color": "2.7.0",
    "vue-i18n": "7.6.0",
    "vue-js-modal": "1.3.28",
    "vue-loader": "15.9.5",
    "vue-multiselect": "2.1.6",
    "vue-popperjs": "1.6.3",
    "vue-property-decorator": "7.3.0",
    "vue-resize": "0.4.4",
    "vue-spinner": "1.0.3",
    "vue-template-compiler": "2.6.9",
    "vue-toasted": "1.1.24",
    "vue-tsx-support": "2.3.3",
    "vuedraggable": "2.24.3",
    "vuex": "3.0.1",
    "webpack": "5.16.0",
    "webpack-cli": "4.2.0",
    "webpack-manifest-plugin": "3.0.0",
    "webpack-merge": "5.2.0"
  },
  "optionalDependencies": {
    "node-win32-np": "1.0.6"
  }
}<|MERGE_RESOLUTION|>--- conflicted
+++ resolved
@@ -4,15 +4,7 @@
   "description": "Streamlabs streaming software",
   "author": "General Workings, Inc.",
   "license": "GPL-3.0",
-<<<<<<< HEAD
-<<<<<<< HEAD
-  "version": "1.1.0-preview.2",
-=======
   "version": "1.0.2",
->>>>>>> master-mac
-=======
-  "version": "1.0.2",
->>>>>>> c419148a
   "main": "main.js",
   "scripts": {
     "compile": "yarn clear && yarn compile:updater && yarn webpack-cli --progress --config ./webpack.dev.config.js",
