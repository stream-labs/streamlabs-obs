--- conflicted
+++ resolved
@@ -3,11 +3,7 @@
   "description": "Streamlabs streaming software",
   "author": "General Workings, Inc.",
   "license": "GPL-3.0",
-<<<<<<< HEAD
-  "version": "0.16.2",
-=======
   "version": "0.16.3-preview.2",
->>>>>>> e7e4fb49
   "main": "main.js",
   "engines": {
     "node": ">= 10 < 12",
