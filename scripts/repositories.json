{
    "root": [
        {
            "name": "obs-studio-node",
            "url": "https://s3-us-west-2.amazonaws.com/obsstudionodes3.streamlabs.com/",
            "archive": "osn-[VERSION]-release-[OS].tar.gz",
<<<<<<< HEAD
            "version": "0.13.6",
=======
            "version": "0.13.7",
>>>>>>> 29998fe1
            "win64": true,
            "osx": true
        },
        {
            "name": "node-libuiohook",
            "url": "https://slobs-node-libuiohook.s3-us-west-2.amazonaws.com/",
            "archive": "node-libuiohook-[VERSION]-[OS].tar.gz",
<<<<<<< HEAD
            "version": "1.0.19",
=======
            "version": "1.1.2",
>>>>>>> 29998fe1
            "win64": true,
            "osx": true
        },
        {
            "name": "node-fontinfo",
            "url": "https://slobs-node-fontinfo.s3-us-west-2.amazonaws.com/",
            "archive": "node-fontinfo-[VERSION]-[OS].tar.gz",
            "version": "1.1.1",
            "win64": true,
            "osx": true
        },
        {
            "name": "font-manager",
            "url": "https://slobs-font-manager.s3-us-west-2.amazonaws.com/",
            "archive": "font-manager-[VERSION]-[OS].tar.gz",
            "version": "1.1.9",
            "win64": true,
            "osx": true
        },
        {
            "name": "crash-handler",
            "url": "https://slobs-crash-handler.s3-us-west-2.amazonaws.com/",
            "archive": "crash-handler-[VERSION]-[OS].tar.gz",
            "version": "1.1.7",
            "win64": true,
            "osx": true
        },
        {
            "name": "node-window-rendering",
            "url": "https://slobs-node-window-rendering.s3-us-west-2.amazonaws.com/",
            "archive": "node-window-rendering-[VERSION]-[OS].tar.gz",
            "version": "1.0.15",
            "win64": false,
            "osx": true
        },
        {
            "name": "game-overlay",
            "url": "https://obs-studio-deployment.s3-us-west-2.amazonaws.com/",
            "archive": "game-overlay-[VERSION].tar.gz",
            "version": "0.0.44",
            "win64": true,
            "osx": false
        },
        {
            "name": "color-picker",
            "url": "https://obs-studio-deployment.s3-us-west-2.amazonaws.com/",
            "archive": "color-picker-[VERSION]-[OS].tar.gz",
            "version": "1.2.12",
            "win64": true,
            "osx": false
        }
    ]
}<|MERGE_RESOLUTION|>--- conflicted
+++ resolved
@@ -4,11 +4,7 @@
             "name": "obs-studio-node",
             "url": "https://s3-us-west-2.amazonaws.com/obsstudionodes3.streamlabs.com/",
             "archive": "osn-[VERSION]-release-[OS].tar.gz",
-<<<<<<< HEAD
-            "version": "0.13.6",
-=======
             "version": "0.13.7",
->>>>>>> 29998fe1
             "win64": true,
             "osx": true
         },
@@ -16,11 +12,7 @@
             "name": "node-libuiohook",
             "url": "https://slobs-node-libuiohook.s3-us-west-2.amazonaws.com/",
             "archive": "node-libuiohook-[VERSION]-[OS].tar.gz",
-<<<<<<< HEAD
-            "version": "1.0.19",
-=======
             "version": "1.1.2",
->>>>>>> 29998fe1
             "win64": true,
             "osx": true
         },
