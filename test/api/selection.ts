--- conflicted
+++ resolved
@@ -5,12 +5,8 @@
 import { ISelectionServiceApi } from '../../app/services/selection';
 import { ICustomizationServiceApi } from '../../app/services/customization';
 import { SceneBuilder } from '../helpers/scene-builder';
-<<<<<<< HEAD
-import { ISceneApi, ISceneNodeApi } from '../../app/services/scenes';
-=======
 import { ISceneApi, ISceneNodeApi } from "../../app/services/scenes";
 import { sleep } from '../helpers/sleep';
->>>>>>> a42ff3be
 
 useSpectron({ restartAppAfterEachTest: false, afterStartCb: afterStart });
 
@@ -199,8 +195,6 @@
       Item3:
   `),
   );
-<<<<<<< HEAD
-=======
 });
 
 
@@ -274,5 +268,4 @@
     y: 0.25
   });
 
->>>>>>> a42ff3be
 });