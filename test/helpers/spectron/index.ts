/// <reference path="../../../app/index.d.ts" />
import avaTest, { ExecutionContext, TestInterface } from 'ava';
import { Application } from 'spectron';
import { getClient } from '../api-client';
import { DismissablesService } from 'services/dismissables';
import { getUser, releaseUserInPool } from './user';
import { sleep } from '../sleep';
import { uniq } from 'lodash';
import { installFetchMock } from './network';

// save names of all running tests to use them in the retrying mechanism
const pendingTests: string[] = [];
export const test: TestInterface<ITestContext> = new Proxy(avaTest, {
  apply: (target, thisArg, args) => {
    const testName = args[0];
    pendingTests.push(testName);
    return target.apply(thisArg, args);
  },
});

const path = require('path');
const fs = require('fs');
const os = require('os');
const rimraf = require('rimraf');

const ALMOST_INFINITY = Math.pow(2, 31) - 1; // max 32bit int
const FAILED_TESTS_PATH = 'test-dist/failed-tests.json';

let activeWindow: string | RegExp;

const afterStartCallbacks: ((t: TExecutionContext) => any)[] = [];
export function afterAppStart(cb: (t: TExecutionContext) => any) {
  afterStartCallbacks.push(cb);
}
const afterStopCallbacks: ((t: TExecutionContext) => any)[] = [];
export function afterAppStop(cb: (t: TExecutionContext) => any) {
  afterStopCallbacks.push(cb);
}

export async function focusWindow(t: any, regex: RegExp): Promise<boolean> {
  const handles = await t.context.app.client.windowHandles();

  for (const handle of handles.value) {
    await t.context.app.client.window(handle);
    const url = await t.context.app.client.getUrl();
    if (url.match(regex)) {
      activeWindow = regex;
      return true;
    }
  }
  return false;
}

// Focuses the worker window
// Should not usually be used
export async function focusWorker(t: any) {
  await focusWindow(t, /windowId=worker$/);
}

// Focuses the main window
export async function focusMain(t: any) {
  await focusWindow(t, /windowId=main$/);
}

// Focuses the child window
export async function focusChild(t: any) {
  await focusWindow(t, /windowId=child/);
}

// Focuses the Library webview
export async function focusLibrary(t: any) {
  // doesn't work without delay, probably need to wait until load
  await sleep(2000);
  await focusWindow(t, /streamlabs\.com\/library/);
}

// Close current focused window
export async function closeWindow(t: any) {
  await t.context.app.browserWindow.close();
}

export async function waitForLoader(t: any) {
  await t.context.app.client.waitForExist('.main-loading', 90000, true);
}

interface ITestRunnerOptions {
  skipOnboarding?: boolean;
  restartAppAfterEachTest?: boolean;
  pauseIfFailed?: boolean;
  appArgs?: string;

  /**
   * disable synchronisation of scene-collections and media-backup
   */
  noSync?: boolean;

  /**
   * Enable this to show network logs if test failed
   */
  networkLogging?: boolean;

  /**
   * Called after cache directory is created but before
   * the app is started.  This is useful for setting up
   * some known state in the cache directory before the
   * app starts up and loads it.
   */
  beforeAppStartCb?(t: any): Promise<any>;
}

const DEFAULT_OPTIONS: ITestRunnerOptions = {
  skipOnboarding: true,
  restartAppAfterEachTest: true,
  noSync: true,
  networkLogging: false,
  pauseIfFailed: false,
};

export interface ITestContext {
  cacheDir: string;
  app: Application;
}

export type TExecutionContext = ExecutionContext<ITestContext>;

let startAppFn: (t: TExecutionContext) => Promise<any>;
let stopAppFn: (t: TExecutionContext, clearCache?: boolean) => Promise<any>;

export async function startApp(t: TExecutionContext) {
  return startAppFn(t);
}

export async function stopApp(t: TExecutionContext, clearCache?: boolean) {
  return stopAppFn(t, clearCache);
}

export async function restartApp(t: TExecutionContext): Promise<Application> {
  await stopAppFn(t, false);
  return await startAppFn(t);
}

let skipCheckingErrorsInLogFlag = false;
let cacheDir: string;

/**
 * Disable checking errors in the log file for a single test
 */
export function skipCheckingErrorsInLog() {
  skipCheckingErrorsInLogFlag = true;
}

export function useSpectron(options: ITestRunnerOptions = {}) {
  // tslint:disable-next-line:no-parameter-reassignment TODO
  options = Object.assign({}, DEFAULT_OPTIONS, options);
  let appIsRunning = false;
  let context: any = null;
  let app: any;
  let testPassed = false;
  let failMsg = '';
  let testName = '';
  let logFileLastReadingPos = 0;
  cacheDir = fs.mkdtempSync(path.join(os.tmpdir(), 'slobs-test'));

  startAppFn = async function startApp(t: TExecutionContext): Promise<Application> {
    t.context.cacheDir = cacheDir;
    const appArgs = options.appArgs ? options.appArgs.split(' ') : [];
    if (options.networkLogging) appArgs.push('--network-logging');
    if (options.noSync) appArgs.push('--nosync');
    app = t.context.app = new Application({
      path: path.join(__dirname, '..', '..', '..', '..', 'node_modules', '.bin', 'electron.cmd'),
      args: [
        '--require',
        path.join(__dirname, 'context-menu-injected.js'),
        '--require',
        path.join(__dirname, 'dialog-injected.js'),
        ...appArgs,
        '.',
      ],
      env: {
        NODE_ENV: 'test',
        SLOBS_CACHE_DIR: t.context.cacheDir,
      },
      webdriverOptions: {
        // most of deprecation warning encourage us to use WebdriverIO actions API
        // however the documentation for this API looks very poor, it provides only one example:
        // http://webdriver.io/api/protocol/actions.html
        // disable deprecation warning and waiting for better docs now
        deprecationWarnings: false,
      },
    });

    if (options.beforeAppStartCb) await options.beforeAppStartCb(t);
    await t.context.app.start();

    // Disable CSS transitions while running tests to allow for eager test clicks
    const disableTransitionsCode = `
      const disableAnimationsEl = document.createElement('style');
      disableAnimationsEl.textContent =
        '*{ transition: none !important; transition-property: none !important; animation: none !important }';
      document.head.appendChild(disableAnimationsEl);
    `;
    await focusMain(t);
    await t.context.app.webContents.executeJavaScript(disableTransitionsCode);

    // allow usage of fetch-mock library
    await installFetchMock(t);
    await focusMain(t);

    // Wait up to 2 seconds before giving up looking for an element.
    // This will slightly slow down negative assertions, but makes
    // the tests much more stable, especially on slow systems.
    t.context.app.client.timeouts('implicit', 2000);

    // await sleep(10000);

    // Pretty much all tests except for onboarding-specific
    // tests will want to skip this flow, so we do it automatically.
    await waitForLoader(t);
    if (await t.context.app.client.isExisting('span=Skip')) {
      if (options.skipOnboarding) {
        await t.context.app.client.click('span=Skip');
        await t.context.app.client.click('h2=Start Fresh');
        await t.context.app.client.click('p=Skip');
        if (await t.context.app.client.isVisible('p=Skip')) {
          await t.context.app.client.click('p=Skip');
        }
      } else {
        // Wait for the connect screen before moving on
        await t.context.app.client.isExisting('button=Twitch');
      }
    }

    // disable the popups that prevents context menu to be shown
    const client = await getClient();
    const dismissablesService = client.getResource<DismissablesService>('DismissablesService');
    dismissablesService.dismissAll();

    // disable animations in the child window
    await focusChild(t);
    await t.context.app.webContents.executeJavaScript(disableTransitionsCode);
    await focusMain(t);

    context = t.context;
    appIsRunning = true;

    for (const callback of afterStartCallbacks) {
      await callback(t);
    }

    return app;
  };

  stopAppFn = async function stopApp(t: TExecutionContext, clearCache = true) {
    try {
      await focusMain(t);
      t.context.app.browserWindow.close();
    } catch (e) {
      fail('Crash on shutdown');
      console.error(e);
    }
    appIsRunning = false;
    await checkErrorsInLogFile();
    logFileLastReadingPos = 0;

    if (!clearCache) return;
    await new Promise(resolve => {
      rimraf(cacheDir, resolve);
    });
    for (const callback of afterStopCallbacks) {
      await callback(t);
    }
  };

  /**
   * test should be considered as failed if it writes exceptions in to the log file
   */
  async function checkErrorsInLogFile() {
    await sleep(1000); // electron-log needs some time to write down logs
<<<<<<< HEAD
    const filePath = path.join(cacheDir, 'slobs-client', 'app.log');
=======
    const filePath = path.join(cacheDir, 'slobs-client', 'log.log');
>>>>>>> aaae5f12
    if (!fs.existsSync(filePath)) return;
    const logs = fs.readFileSync(filePath).toString();
    const errors = logs
      .substr(logFileLastReadingPos)
      .split('\n')
      .filter((record: string) => record.match(/\[error\]/));

    // save the last reading position, to skip already read records next time
    logFileLastReadingPos = logs.length - 1;

    if (errors.length && !skipCheckingErrorsInLogFlag) {
      fail(`The log-file has errors \n ${logs}`);
    } else if (options.networkLogging && !testPassed) {
      fail(`log-file: \n ${logs}`);
    }
  }

  test.before(async t => {
    // consider all tests as failed until it's not successfully finished
    // so we can catch failures for tests with timeouts
    saveFailedTestsToFile(pendingTests);
  });

  test.beforeEach(async t => {
    testName = t.title.replace('beforeEach hook for ', '');
    testPassed = false;
    skipCheckingErrorsInLogFlag = false;

    t.context.app = app;
    if (options.restartAppAfterEachTest || !appIsRunning) await startAppFn(t);
  });

  test.afterEach(async t => {
    testPassed = true;
  });

  test.afterEach.always(async t => {
    await checkErrorsInLogFile();
    if (!testPassed && options.pauseIfFailed) {
      console.log('Test execution has been paused due `pauseIfFailed` enabled');
      await sleep(ALMOST_INFINITY);
    }

    // wrap in try/catch for the situation when we have a crash
    // so we still can read the logs after the crash
    try {
      await releaseUserInPool();
      if (options.restartAppAfterEachTest) {
<<<<<<< HEAD
        if (appIsRunning) {
          const client = await getClient();
          await client.unsubscribeAll();
          client.disconnect();
          await stopAppFn(t);
        }
=======
        client.disconnect();
        await stopAppFn(t);
>>>>>>> aaae5f12
      }
    } catch (e) {
      fail('Test finalization failed');
      console.error(e);
    }

    if (testPassed) {
      // consider this test succeed and remove from the `failedTests` list
      removeFailedTestFromFile(testName);
    } else {
      fail();
      const user = getUser();
      if (user) console.log(`Test failed for the account: ${user.type} ${user.email}`);
      t.fail(failMsg);
    }
  });

  test.after.always(async t => {
    if (!appIsRunning) return;
    t.context = context;
    await stopAppFn(t);
    if (!testPassed) saveFailedTestsToFile([testName]);
  });

  /**
   * mark tests as failed
   */
  function fail(msg?: string) {
    testPassed = false;
    if (msg) failMsg = msg;
  }
}

function saveFailedTestsToFile(failedTests: string[]) {
  if (fs.existsSync(FAILED_TESTS_PATH)) {
    // tslint:disable-next-line:no-parameter-reassignment TODO
    failedTests = JSON.parse(fs.readFileSync(FAILED_TESTS_PATH)).concat(failedTests);
  }
  fs.writeFileSync(FAILED_TESTS_PATH, JSON.stringify(uniq(failedTests)));
}

function removeFailedTestFromFile(testName: string) {
  if (fs.existsSync(FAILED_TESTS_PATH)) {
    const failedTests = JSON.parse(fs.readFileSync(FAILED_TESTS_PATH));
    failedTests.splice(failedTests.indexOf(testName), 1);
    fs.writeFileSync(FAILED_TESTS_PATH, JSON.stringify(failedTests));
  }
}

// the built-in 'click' method doesn't show selector in the error message
// wrap this method to achieve this functionality

export async function click(t: TExecutionContext, selector: string) {
  try {
    return await t.context.app.client.click(selector);
  } catch (e) {
    const windowId = String(activeWindow);
    const message = `click to "${selector}" failed in window ${windowId}: ${e.message} ${e.type}`;
    throw new Error(message);
  }
}

export function getCacheDir() {
  return cacheDir;
}<|MERGE_RESOLUTION|>--- conflicted
+++ resolved
@@ -276,11 +276,7 @@
    */
   async function checkErrorsInLogFile() {
     await sleep(1000); // electron-log needs some time to write down logs
-<<<<<<< HEAD
     const filePath = path.join(cacheDir, 'slobs-client', 'app.log');
-=======
-    const filePath = path.join(cacheDir, 'slobs-client', 'log.log');
->>>>>>> aaae5f12
     if (!fs.existsSync(filePath)) return;
     const logs = fs.readFileSync(filePath).toString();
     const errors = logs
@@ -329,17 +325,12 @@
     try {
       await releaseUserInPool();
       if (options.restartAppAfterEachTest) {
-<<<<<<< HEAD
         if (appIsRunning) {
           const client = await getClient();
           await client.unsubscribeAll();
           client.disconnect();
           await stopAppFn(t);
         }
-=======
-        client.disconnect();
-        await stopAppFn(t);
->>>>>>> aaae5f12
       }
     } catch (e) {
       fail('Test finalization failed');
