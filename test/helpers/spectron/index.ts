/// <reference path="../../../app/index.d.ts" />
import avaTest, { ExecutionContext, TestInterface } from 'ava';
import { Application } from 'spectron';
import { getClient } from '../api-client';
import { DismissablesService } from 'services/dismissables';
import { getUserName, releaseUserInPool } from './user';
import { sleep } from '../sleep';
import { ISceneCollectionsServiceApi } from '../../../app/services/scene-collections';

export const test = avaTest as TestInterface<ITestContext>;

const path = require('path');
const fs = require('fs');
const os = require('os');
const rimraf = require('rimraf');

const ALMOST_INFINITY = Math.pow(2, 31) - 1; // max 32bit int

async function focusWindow(t: any, regex: RegExp) {
  const handles = await t.context.app.client.windowHandles();

  for (const handle of handles.value) {
    await t.context.app.client.window(handle);
    const url = await t.context.app.client.getUrl();
    if (url.match(regex)) return;
  }
}

// Focuses the main window
export async function focusMain(t: any) {
  await focusWindow(t, /windowId=main$/);
}

// Focuses the child window
export async function focusChild(t: any) {
  await focusWindow(t, /windowId=child/);
}

// Focuses the Library webview
export async function focusLibrary(t: any) {
  // doesn't work without delay, probably need to wait until load
  await sleep(2000);
  await focusWindow(t, /streamlabs\.com\/library/);
}

// Close current focused window
export async function closeWindow(t: any) {
  await t.context.app.browserWindow.close();
}

interface ITestRunnerOptions {
  skipOnboarding?: boolean;
  restartAppAfterEachTest?: boolean;
  pauseIfFailed?: boolean;
  appArgs?: string;
  afterStartCb?(t: any): Promise<any>;

  /**
   * Enable this to show network logs if test failed
   */
  networkLogging?: boolean;

  /**
   * Called after cache directory is created but before
   * the app is started.  This is useful for setting up
   * some known state in the cache directory before the
   * app starts up and loads it.
   */
  beforeAppStartCb?(t: any): Promise<any>;
}

const DEFAULT_OPTIONS: ITestRunnerOptions = {
  skipOnboarding: true,
  restartAppAfterEachTest: true,
  networkLogging: false,
  pauseIfFailed: false,
};

export interface ITestContext {
  cacheDir: string;
  app: Application;
}

export type TExecutionContext = ExecutionContext<ITestContext>;

let startApp: (t: TExecutionContext) => Promise<any>;
let stopApp: () => Promise<any>;

export async function restartApp(t: TExecutionContext) {
  await stopApp();
  await startApp(t);
}

export function useSpectron(options: ITestRunnerOptions = {}) {
  // tslint:disable-next-line:no-parameter-reassignment TODO
  options = Object.assign({}, DEFAULT_OPTIONS, options);
  let appIsRunning = false;
  let context: any = null;
  let app: any;
  let testPassed = false;
  let failMsg = '';
  let testName = '';
  let logFileLastReadingPos = 0;
  const failedTests: string[] = [];
  const cacheDir = fs.mkdtempSync(path.join(os.tmpdir(), 'slobs-test'));

  startApp = async function startApp(t: TExecutionContext) {
    t.context.cacheDir = cacheDir;
    const appArgs = options.appArgs ? options.appArgs.split(' ') : [];
    if (options.networkLogging) appArgs.push('--network-logging');
    app = t.context.app = new Application({
      path: path.join(__dirname, '..', '..', '..', '..', 'node_modules', '.bin', 'electron.cmd'),
      args: [
        '--require',
        path.join(__dirname, 'context-menu-injected.js'),
        '--require',
        path.join(__dirname, 'dialog-injected.js'),
        ...appArgs,
        '.',
      ],
      env: {
        NODE_ENV: 'test',
        SLOBS_CACHE_DIR: t.context.cacheDir,
      },
      webdriverOptions: {
        // most of deprecation warning encourage us to use WebdriverIO actions API
        // however the documentation for this API looks very poor, it provides only one example:
        // http://webdriver.io/api/protocol/actions.html
        // disable deprecation warning and waiting for better docs now
        deprecationWarnings: false,
      },
    });

    if (options.beforeAppStartCb) await options.beforeAppStartCb(t);

    await t.context.app.start();

    // Disable CSS transitions while running tests to allow for eager test clicks
    const disableTransitionsCode = `
      const disableAnimationsEl = document.createElement('style');
      disableAnimationsEl.textContent =
        '*{ transition: none !important; transition-property: none !important; animation: none !important }';
      document.head.appendChild(disableAnimationsEl);
    `;
    await focusMain(t);
    await t.context.app.webContents.executeJavaScript(disableTransitionsCode);

    // Wait up to 2 seconds before giving up looking for an element.
    // This will slightly slow down negative assertions, but makes
    // the tests much more stable, especially on slow systems.
    t.context.app.client.timeouts('implicit', 2000);

    // await sleep(10000);

    // Pretty much all tests except for onboarding-specific
    // tests will want to skip this flow, so we do it automatically.
<<<<<<< HEAD
    await t.context.app.client.waitForVisible('a=Setup later'); // wait for loader dismissing
=======

    await t.context.app.client.waitForExist('.main-loading', 5000, true);
>>>>>>> 1d4cef2d
    if (options.skipOnboarding) {
      await t.context.app.client.click('a=Setup later');

      // This will only show up if OBS is installed
      if (await t.context.app.client.isExisting('button=Start Fresh')) {
        await t.context.app.client.click('button=Start Fresh');
      }
    } else {
      // Wait for the connect screen before moving on
      await t.context.app.client.isExisting('button=Twitch');
    }

    // disable the popups that prevents context menu to be shown
    const client = await getClient();
    const dismissablesService = client.getResource<DismissablesService>('DismissablesService');
    dismissablesService.dismissAll();

    // disable animations in the child window
    await focusChild(t);
    await t.context.app.webContents.executeJavaScript(disableTransitionsCode);
    await focusMain(t);

    context = t.context;
    appIsRunning = true;

    if (options.afterStartCb) {
      await options.afterStartCb(t);
    }
  };

<<<<<<< HEAD
  stopApp = async function stopApp() {
=======
  async function stopApp() {
>>>>>>> 1d4cef2d
    try {
      await app.stop();
    } catch (e) {
      fail('Crash on shutdown');
      console.error(e);
    }
    appIsRunning = false;
    await checkErrorsInLogFile();
    logFileLastReadingPos = 0;
    await new Promise(resolve => {
      rimraf(context.cacheDir, resolve);
    });
  };

  /**
   * test should be considered as failed if it writes exceptions in to the log file
   */
  async function checkErrorsInLogFile() {
    const filePath = path.join(cacheDir, 'slobs-client', 'log.log');
    if (!fs.existsSync(filePath)) return;
    const logs = fs.readFileSync(filePath).toString();
    const errors = logs
      .substr(logFileLastReadingPos)
      .split('\n')
      .filter((record: string) => record.match(/\[error\]/));

    // save the last reading position, to skip already read records next time
    logFileLastReadingPos = logs.length - 1;

    if (errors.length) {
      fail(`The log-file has errors \n ${logs}`);
    } else if (options.networkLogging && !testPassed) {
      fail(`log-file: \n ${logs}`);
    }
  }

  test.beforeEach(async t => {
    testName = t.title.replace('beforeEach hook for ', '');
    testPassed = false;
    t.context.app = app;
    if (options.restartAppAfterEachTest || !appIsRunning) await startApp(t);
  });

  test.afterEach(async t => {
    testPassed = true;
  });

  test.afterEach.always(async t => {
    await checkErrorsInLogFile();
    if (!testPassed && options.pauseIfFailed) {
      console.log('Test execution has been paused due `pauseIfFailed` enabled');
      await sleep(ALMOST_INFINITY);
    }

    // wrap in try/catch for the situation when we have a crash
    // so we still can read the logs after the crash
    try {
      const client = await getClient();
      await client.unsubscribeAll();
      await releaseUserInPool();
      if (options.restartAppAfterEachTest) {
        client.disconnect();
        await stopApp();
      }
    } catch (e) {
      testPassed = false;
    }

    if (!testPassed) {
      failedTests.push(testName);
      const userName = getUserName();
      if (userName) console.log(`Test failed for the account: ${userName}`);
      t.fail(failMsg);
    }
  });

  test.after.always(async t => {
    if (appIsRunning) {
      await stopApp();
      if (!testPassed) failedTests.push(testName);
    }

    if (failedTests.length) saveFailedTestsToFile(failedTests);
  });

  function fail(msg: string) {
    testPassed = false;
    failMsg = msg;
  }
}

function saveFailedTestsToFile(failedTests: string[]) {
  const filePath = 'test-dist/failed-tests.json';
  if (fs.existsSync(filePath)) {
    // tslint:disable-next-line:no-parameter-reassignment TODO
    failedTests = JSON.parse(fs.readFileSync(filePath)).concat(failedTests);
  }
  fs.writeFileSync(filePath, JSON.stringify(failedTests));
}<|MERGE_RESOLUTION|>--- conflicted
+++ resolved
@@ -154,12 +154,7 @@
 
     // Pretty much all tests except for onboarding-specific
     // tests will want to skip this flow, so we do it automatically.
-<<<<<<< HEAD
-    await t.context.app.client.waitForVisible('a=Setup later'); // wait for loader dismissing
-=======
-
     await t.context.app.client.waitForExist('.main-loading', 5000, true);
->>>>>>> 1d4cef2d
     if (options.skipOnboarding) {
       await t.context.app.client.click('a=Setup later');
 
@@ -190,11 +185,7 @@
     }
   };
 
-<<<<<<< HEAD
   stopApp = async function stopApp() {
-=======
-  async function stopApp() {
->>>>>>> 1d4cef2d
     try {
       await app.stop();
     } catch (e) {
