/// <reference path="../../../app/index.d.ts" />
import avaTest, { ExecutionContext, TestInterface } from 'ava';
import { Application } from 'spectron';
import { getClient } from '../api-client';
import { DismissablesService } from 'services/dismissables';

export const test = avaTest as TestInterface<ITestContext>;

const path = require('path');
const fs = require('fs');
const os = require('os');
const rimraf = require('rimraf');

async function focusWindow(t: any, regex: RegExp) {
  const handles = await t.context.app.client.windowHandles();

  for (const handle of handles.value) {
    await t.context.app.client.window(handle);
    const url = await t.context.app.client.getUrl();
    if (url.match(regex)) return;
  }
}

// Focuses the main window
export async function focusMain(t: any) {
  await focusWindow(t, /windowId=main$/);
}

// Focuses the child window
export async function focusChild(t: any) {
  await focusWindow(t, /windowId=child/);
}

interface ITestRunnerOptions {
  skipOnboarding?: boolean;
  restartAppAfterEachTest?: boolean;
  appArgs?: string;
  afterStartCb?(t: any): Promise<any>;

  /**
   * Called after cache directory is created but before
   * the app is started.  This is useful for setting up
   * some known state in the cache directory before the
   * app starts up and loads it.
   */
  beforeAppStartCb?(t: any): Promise<any>;
}

const DEFAULT_OPTIONS: ITestRunnerOptions = {
  skipOnboarding: true,
  restartAppAfterEachTest: true,
};

export interface ITestContext {
  cacheDir: string;
  app: Application;
}

export type TExecutionContext = ExecutionContext<ITestContext>;

export function useSpectron(options: ITestRunnerOptions = {}) {
  // tslint:disable-next-line:no-parameter-reassignment TODO
  options = Object.assign({}, DEFAULT_OPTIONS, options);
  let appIsRunning = false;
  let context: any = null;
  let app: any;
  let testPassed = false;
  let testName = '';
  const failedTests: string[] = [];
  const cacheDir = fs.mkdtempSync(path.join(os.tmpdir(), 'slobs-test'));

  async function startApp(t: TExecutionContext) {
    t.context.cacheDir = cacheDir;
    app = t.context.app = new Application({
      path: path.join(__dirname, '..', '..', '..', '..', 'node_modules', '.bin', 'electron.cmd'),
      args: [
        '--require',
        path.join(__dirname, 'context-menu-injected.js'),
        '--require',
        path.join(__dirname, 'dialog-injected.js'),
        options.appArgs ? options.appArgs : '',
        '.',
      ],
      env: {
        NODE_ENV: 'test',
        SLOBS_CACHE_DIR: t.context.cacheDir,
      },
      webdriverOptions: {
        // most of deprecation warning encourage us to use WebdriverIO actions API
        // however the documentation for this API looks very poor, it provides only one example:
        // http://webdriver.io/api/protocol/actions.html
        // disable deprecation warning and waiting for better docs now
        deprecationWarnings: false,
      },
    });

    if (options.beforeAppStartCb) await options.beforeAppStartCb(t);

    await t.context.app.start();

    // Wait up to 2 seconds before giving up looking for an element.
    // This will slightly slow down negative assertions, but makes
    // the tests much more stable, especially on slow systems.
    t.context.app.client.timeouts('implicit', 2000);

    // await sleep(100000);

    // Pretty much all tests except for onboarding-specific
    // tests will want to skip this flow, so we do it automatically.
    if (options.skipOnboarding) {
      await focusMain(t);
      await t.context.app.client.click('a=Setup later');

      // This will only show up if OBS is installed
      if (await t.context.app.client.isExisting('button=Start Fresh')) {
        await t.context.app.client.click('button=Start Fresh');
      }
    } else {
      // Wait for the connect screen before moving on
      await t.context.app.client.isExisting('button=Twitch');
    }

    // disable the popups that prevents context menu to be shown
    const client = await getClient();
    const dismissablesService = client.getResource<DismissablesService>('DismissablesService');
    dismissablesService.dismissAll();

    context = t.context;
    appIsRunning = true;

    if (options.afterStartCb) {
      await options.afterStartCb(t);
    }
  }

  async function stopApp() {
    try {
      await context.app.stop();
      await new Promise(resolve => {
        rimraf(context.cacheDir, resolve);
      });
    } catch (e) {
      // TODO: find the reason why some tests are failing here
      testPassed = false;
    }
    appIsRunning = false;
  }

<<<<<<< HEAD
=======
  /**
   * test should be considered as failed if it writes exceptions in to the log file
   */
  async function checkErrorsInLogFile(t: TExecutionContext) {
    const filePath = path.join(cacheDir, 'slobs-client', 'log.log');
    if (!fs.existsSync(filePath)) return;
    const logs = fs.readFileSync(filePath).toString();
    const errors = logs
      .split('\n')
      .filter((record: string) => record.match(/\[error\]/));
    fs.unlinkSync(filePath);
    if (!errors.length) return;
    t.fail();
    testPassed = false;
    console.log('The log-file has errors');
    console.log(logs);
  }

>>>>>>> a42ff3be
  test.beforeEach(async t => {
    testName = t.title.replace('beforeEach hook for ', '');
    testPassed = false;
    t.context.app = app;
    if (options.restartAppAfterEachTest || !appIsRunning) await startApp(t);
  });

  test.afterEach(async t => {
    testPassed = true;
  });

  test.afterEach.always(async t => {
<<<<<<< HEAD
    const client = await getClient();
    await client.unsubscribeAll();
    if (options.restartAppAfterEachTest) {
      client.disconnect();
      await stopApp();
    }
=======
    // wrap in try/catch for the situation when we have a crash
    // so we still can read the logs after the crash
    try {
      const client = await getClient();
      await client.unsubscribeAll();
      if (options.restartAppAfterEachTest) {
        client.disconnect();
        await stopApp();
      }
    } catch (e) {
      testPassed = false;
    }

    await checkErrorsInLogFile(t);
>>>>>>> a42ff3be
    if (!testPassed) failedTests.push(testName);
  });

  test.after.always(async t => {
    if (appIsRunning) {
      await stopApp();
      if (!testPassed) failedTests.push(testName);
    }

    if (failedTests.length) saveFailedTestsToFile(failedTests);
  });
}

function saveFailedTestsToFile(failedTests: string[]) {
  const filePath = 'test-dist/failed-tests.json';
  if (fs.existsSync(filePath)) {
    // tslint:disable-next-line:no-parameter-reassignment TODO
    failedTests = JSON.parse(fs.readFileSync(filePath)).concat(failedTests);
  }
  fs.writeFileSync(filePath, JSON.stringify(failedTests));
}<|MERGE_RESOLUTION|>--- conflicted
+++ resolved
@@ -146,8 +146,6 @@
     appIsRunning = false;
   }
 
-<<<<<<< HEAD
-=======
   /**
    * test should be considered as failed if it writes exceptions in to the log file
    */
@@ -166,7 +164,6 @@
     console.log(logs);
   }
 
->>>>>>> a42ff3be
   test.beforeEach(async t => {
     testName = t.title.replace('beforeEach hook for ', '');
     testPassed = false;
@@ -179,14 +176,6 @@
   });
 
   test.afterEach.always(async t => {
-<<<<<<< HEAD
-    const client = await getClient();
-    await client.unsubscribeAll();
-    if (options.restartAppAfterEachTest) {
-      client.disconnect();
-      await stopApp();
-    }
-=======
     // wrap in try/catch for the situation when we have a crash
     // so we still can read the logs after the crash
     try {
@@ -201,7 +190,6 @@
     }
 
     await checkErrorsInLogFile(t);
->>>>>>> a42ff3be
     if (!testPassed) failedTests.push(testName);
   });
 
