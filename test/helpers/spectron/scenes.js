// Scene helper functions
import { focusMain, focusChild } from '.';
import { contextMenuClick } from './context-menu';
import { dialogDismiss } from './dialog';

async function clickSceneAction(t, selector) {
  await t.context.app.client
    .$('[rel=SceneSelector]')
    .click(selector);
}

export async function clickAddScene(t) {
  await clickSceneAction(t, '.icon-add');
}

export async function clickRemoveScene(t) {
<<<<<<< HEAD
  await clickSceneAction(t, '.icon-subtract');
=======
  await clickSceneAction(t, '.fa-minus');
  await dialogDismiss(t, 'OK');
>>>>>>> b7f669b1
}

export async function clickSceneTransitions(t) {
  await clickSceneAction(t, '.icon-settings');
}

export async function selectScene(t, name) {
  await t.context.app.client.click(`div=${name}`);
}

export async function rightClickScene(t, name) {
  await t.context.app.client.rightClick(`div=${name}`);
}

export async function addScene(t, name) {
  const app = t.context.app;

  await focusMain(t);
  await clickAddScene(t);
  await focusChild(t);
  await app.client.setValue('input', name);
  await app.client.click('button=Done');
}

export async function openRenameWindow(t, sourceName) {
  await focusMain(t);
  await rightClickScene(t, sourceName);
  await contextMenuClick(t, 'Rename');
  await focusChild(t);
}<|MERGE_RESOLUTION|>--- conflicted
+++ resolved
@@ -14,12 +14,8 @@
 }
 
 export async function clickRemoveScene(t) {
-<<<<<<< HEAD
   await clickSceneAction(t, '.icon-subtract');
-=======
-  await clickSceneAction(t, '.fa-minus');
   await dialogDismiss(t, 'OK');
->>>>>>> b7f669b1
 }
 
 export async function clickSceneTransitions(t) {
