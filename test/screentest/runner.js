require('dotenv').config();
const rimraf = require('rimraf');
const { execSync } = require('child_process');
const fs = require('fs');
const path = require('path');
const AWS = require('aws-sdk');
const uuid = require('uuid');
const recursiveReadDir = require('recursive-readdir');
const { GithubClient } = require('../../scripts/github-client');
const {
  AWS_ACCESS_KEY,
  AWS_SECRET_KEY,
  AWS_BUCKET,
  CI,
  STREAMLABS_BOT_ID,
  STREAMLABS_BOT_KEY,
  BUILD_REPOSITORY_NAME,
  BUILD_BUILD_ID,
} = process.env;
const CONFIG = require('./config.json');
const commitSHA = getCommitSHA();
const args = process.argv.slice(2);

(async function main() {

  // prepare the dist dir
  rimraf.sync(CONFIG.dist);
  fs.mkdirSync(CONFIG.dist, { recursive: true });

  // make screenshots for each branch
  const branches = [
    'current',
    CONFIG.baseBranch
  ];
  for (const branchName of branches) {
    checkoutBranch(branchName);
    exec(`yarn test --timeout=3m ${CONFIG.compiledTestsDist}/screentest/tests ${args.join(' ')}`);
  }
  // return to the current branch
  checkoutBranch('current');

  // compile the test folder
  exec(`tsc -p test`);

  // compare screenshots
  exec(`node ${CONFIG.compiledTestsDist}/screentest/comparator.js ${branches[0]} ${branches[1]}`);

  // send the status to the GitHub check and upload screenshots
  await updateCheck();
})();


function checkoutBranch(branchName) {
  const branchPath = `${CONFIG.dist}/${branchName}`;
  if (!fs.existsSync(branchPath)) fs.mkdirSync(branchPath);
<<<<<<< HEAD
  if (branchName !== 'current') {
    exec(`git checkout ${branchName}`);
  }
=======
  const checkoutTarget = branchName === 'current' ? commitSHA : branchName;
  exec(`git checkout ${checkoutTarget}`);
>>>>>>> 20f80456
  rimraf.sync(CONFIG.compiledTestsDist);
  exec('yarn install --frozen-lockfile --check-files');
  exec('yarn compile:ci');
  // save current branch name to the file
  // screenshoter.js will use this value
  fs.writeFileSync(`${CONFIG.dist}/current-branch.txt`, branchName);
}


async function updateCheck() {

  if (!STREAMLABS_BOT_ID || !STREAMLABS_BOT_KEY) {
    console.info('STREAMLABS_BOT_ID or STREAMLABS_BOT_KEY is not set. Skipping GitCheck status update');
    return;
  }

  // try to read test results from the file
  let testResults = null;
  try {
    testResults = require('../../test-dist/screentest/state.json');
  } catch (e) {
    console.error('No results found for screentest');
  }

  // create a conclusion
  let conclusion = '';
  let title = '';
  if (!testResults) {
    conclusion = 'failure';
    title = 'Tests failed';
  } else if (testResults.changedScreens) {
    conclusion = 'action_required';
    title = `Changes are detected in ${testResults.changedScreens} screenshots`;
  } else {
    conclusion = 'success';
    title = `${testResults.totalScreens} screenshots have been checked.` + `\n` +
            `${testResults.newScreens} new screenshots have been found`;
  }

  // upload screenshots if any changes present
  let screenshotsUrl = '';
  if (conclusion === 'action_required' || testResults.newScreens > 1) {
    screenshotsUrl = await uploadScreenshots();
  }

  console.info('Updating the GithubCheck', conclusion, title);

  // AzurePipelines doesn't support multiline variables.
  // All new-line characters are replaced with `;`
  const botKey = STREAMLABS_BOT_KEY.replace(/;/g, '\n');

  const [owner, repo] = BUILD_REPOSITORY_NAME.split('/');
  const github = new GithubClient(STREAMLABS_BOT_ID, botKey, owner, repo);

  try {
    await github.login();
    await github.postCheck({
      name: 'Screenshots',
      head_sha: commitSHA,
      conclusion,
      completed_at: new Date().toISOString(),
      details_url: screenshotsUrl || 'https://github.com/stream-labs/streamlabs-obs',
      output: {
        title: title,
        summary: ''
      }
    });
  } catch (e) {
    console.error('Unable to update GithubCheck status');
    console.error(e);
  }

}

/**
 * exec sync or die
 */
function exec(cmd) {
  try {
    console.log('RUN', cmd);
    return execSync(cmd, { stdio: [0, 1, 2] });
  } catch (e) {
    console.error(e);
    process.exit(1);
  }
}

function getCommitSHA() {
  // fetching the commit SHA
  const lastCommits = execSync('git log -n 2 --pretty=oneline')
    .toString()
    .split('\n')
    .map(log => log.split(' ')[0]);

  // the repo is in the detached state for CI
  // we need to take a one commit before to take a commit that has been associated to the PR
  return CI ? lastCommits[1] : lastCommits[0];
}

async function uploadScreenshots() {
  if (!AWS_ACCESS_KEY || !AWS_SECRET_KEY || !AWS_BUCKET) {
    console.error('Setup AWS_ACCESS_KEY AWS_SECRET_KEY AWS_BUCKET to upload screenshots');
    return;
  }

  console.info(`Uploading screenshots to the s3 bucket`);
  const Bucket = AWS_BUCKET;
  const awsCredentials = new AWS.Credentials(AWS_ACCESS_KEY, AWS_SECRET_KEY);
  const s3Options = {credentials : awsCredentials};
  const s3Client = new AWS.S3(s3Options);
  const bucketDir = BUILD_BUILD_ID || uuid();

  try {
    const files = await recursiveReadDir(CONFIG.dist);
    for (const filePath of files) {
      console.info(`uploading ${filePath}`);
      const relativePath = path.relative(CONFIG.dist, filePath).replace('\\', '/');
      const stream = fs.createReadStream(filePath);
      const params = {
        Bucket,
        Key : `${bucketDir}/${relativePath}`,
        ContentType: 'text/html',
        ACL : 'public-read',
        Body : stream
      };
      await s3Client.upload(params).promise();
    }
    const url = `http://${Bucket}.s3.amazonaws.com/${bucketDir}/preview.html`;
    console.info('Screenshots uploaded', url);
    return url;
  } catch (e) {
    console.error('Failed to upload screenshots');
    console.error(e);
  }

}<|MERGE_RESOLUTION|>--- conflicted
+++ resolved
@@ -53,14 +53,8 @@
 function checkoutBranch(branchName) {
   const branchPath = `${CONFIG.dist}/${branchName}`;
   if (!fs.existsSync(branchPath)) fs.mkdirSync(branchPath);
-<<<<<<< HEAD
-  if (branchName !== 'current') {
-    exec(`git checkout ${branchName}`);
-  }
-=======
   const checkoutTarget = branchName === 'current' ? commitSHA : branchName;
   exec(`git checkout ${checkoutTarget}`);
->>>>>>> 20f80456
   rimraf.sync(CONFIG.compiledTestsDist);
   exec('yarn install --frozen-lockfile --check-files');
   exec('yarn compile:ci');
