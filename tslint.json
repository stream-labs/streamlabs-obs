--- conflicted
+++ resolved
@@ -8,11 +8,7 @@
     // TODO: fix instances instead
     "no-increment-decrement": false,
     // This is no longer required on refactor/mutation-names branch TODO: remove
-<<<<<<< HEAD
-    "function-name": false
-=======
     "function-name": false,
     "no-boolean-literal-compare": false
->>>>>>> a42ff3be
   }
 }
