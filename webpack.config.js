const CircularDependencyPlugin = require('circular-dependency-plugin');
const path = require('path');

const plugins = [];


// uncomment to watch circular dependencies

// plugins.push(new CircularDependencyPlugin({
//   // exclude detection of files based on a RegExp
//   exclude: /a\.js|node_modules/,
//   // add errors to webpack instead of warnings
//   //failOnError: true
// }));


module.exports = {
  entry: {
    renderer: './app/app.ts',
    updater: './updater/ui.js'
  },
  output: {
    path: __dirname + '/bundles',
    filename: '[name].js'
  },

  devtool: 'sourcemap',

  target: 'electron-renderer',

  resolve: {
    extensions: ['.js', '.ts'],
    modules: [path.resolve(__dirname, 'app'), 'node_modules']
  },

  // We want to dynamically require native addons
  externals: {
    'font-manager': 'require("font-manager")',

    // Not actually a native addons, but for one reason or another
    // we don't want them compiled in our webpack bundle.
    'aws-sdk': 'require("aws-sdk")',
    'asar': 'require("asar")',
<<<<<<< HEAD
    'backtrace-node': 'require("backtrace-node")',
    'socket.io-client': 'require("socket.io-client")',
    'rimraf': 'require("rimraf")',
    'unzip': 'require("unzip")'
=======
    'backtrace-js': 'require("backtrace-js")'

>>>>>>> dd7a25c8
  },

  module: {
    rules: [
      {
        test: /\.vue$/,
        loader: 'vue-loader',
        options: {
          esModule: true,
          transformToRequire: {
            video: 'src',
            source: 'src'
          }
        }
      },
      {
        test: /\.ts$/,
        // TODO: use recommended by MS awesome-typescript-loader when the issue will be resoled
        // https://github.com/s-panferov/awesome-typescript-loader/issues/356
        loader: 'ts-loader',
        exclude: /node_modules|vue\/src/
      },
      {
        test: /\.ts$/,
        enforce: 'pre',
        loader: 'tslint-loader'
      },
      {
        test: /\.js$/,
        loader: 'babel-loader',
        exclude: /node_modules/,
      },
      {
        test: /\.less$/,
        use: [
          'style-loader',
          {
            loader: 'css-loader',
            options: {
              importLoaders: 1
            }
          },
          'less-loader'
        ]
      },
      {
        test: /\.(png|jpe?g|gif|svg|mp4|ico)(\?.*)?$/,
        loader: 'file-loader',
        options: {
          name: '[name]-[hash].[ext]',
          outputPath: 'media/',
          publicPath: 'bundles/'
        }
      }
    ]
  },

  plugins
};<|MERGE_RESOLUTION|>--- conflicted
+++ resolved
@@ -41,15 +41,11 @@
     // we don't want them compiled in our webpack bundle.
     'aws-sdk': 'require("aws-sdk")',
     'asar': 'require("asar")',
-<<<<<<< HEAD
     'backtrace-node': 'require("backtrace-node")',
     'socket.io-client': 'require("socket.io-client")',
     'rimraf': 'require("rimraf")',
-    'unzip': 'require("unzip")'
-=======
+    'unzip': 'require("unzip")',
     'backtrace-js': 'require("backtrace-js")'
-
->>>>>>> dd7a25c8
   },
 
   module: {
