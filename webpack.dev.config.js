--- conflicted
+++ resolved
@@ -1,9 +1,5 @@
-<<<<<<< HEAD
+const webpack = require('webpack');
 const { merge } = require('webpack-merge');
-=======
-const webpack = require('webpack');
-const merge = require('webpack-merge');
->>>>>>> e5d44ff2
 const baseConfig = require('./webpack.base.config.js');
 const path = require('path');
 const HardSourceWebpackPlugin = require('hard-source-webpack-plugin');
@@ -18,9 +14,6 @@
 if (process.env.SLOBS_FORKED_TYPECHECKING) plugins.push(new CheckerPlugin());
 // if (!process.env.CI) plugins.push(new HardSourceWebpackPlugin());
 
-<<<<<<< HEAD
-module.exports = smp.wrap(merge(baseConfig, {
-=======
 // Use the source map plugin so we can override source map location
 // The bundle updater serves the maps in development.
 plugins.push(
@@ -30,8 +23,7 @@
   }),
 );
 
-module.exports = merge.smart(baseConfig, {
->>>>>>> e5d44ff2
+module.exports = smp.wrap(merge(baseConfig, {
   entry: {
     renderer: './app/app.ts',
     updater: './updater/mac/ui.js',
@@ -39,46 +31,9 @@
   },
 
   mode: 'development',
-<<<<<<< HEAD
-  devtool: 'source-map',
+  devtool: false,
   watchOptions: {
     ignored: [/node_modules/, /\.js$/, /\.d\.ts$/],
-=======
-  devtool: false,
-  watchOptions: { ignored: /node_modules/ },
-
-  module: {
-    rules: [
-      {
-        test: /\.ts$/,
-        loader: 'awesome-typescript-loader',
-        options: { useCache: true, forceIsolatedModules: true, reportFiles: ['app/**/*.ts'] },
-        exclude: /node_modules|vue\/src/,
-      },
-      {
-        test: /\.tsx$/,
-        include: path.resolve(__dirname, 'app/components'),
-        loader: [
-          'babel-loader',
-          {
-            loader: 'awesome-typescript-loader',
-            options: {
-              forceIsolatedModules: true,
-              reportFiles: ['app/components/**/*.tsx'],
-              configFileName: 'tsxconfig.json',
-              instance: 'tsx-loader',
-            },
-          },
-        ],
-        exclude: /node_modules/,
-      },
-      {
-        test: /\.tsx?$/,
-        enforce: 'pre',
-        loader: 'eslint-loader',
-      },
-    ],
->>>>>>> e5d44ff2
   },
 
   // module: {
